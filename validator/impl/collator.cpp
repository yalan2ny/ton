/*
    This file is part of TON Blockchain Library.

    TON Blockchain Library is free software: you can redistribute it and/or modify
    it under the terms of the GNU Lesser General Public License as published by
    the Free Software Foundation, either version 2 of the License, or
    (at your option) any later version.

    TON Blockchain Library is distributed in the hope that it will be useful,
    but WITHOUT ANY WARRANTY; without even the implied warranty of
    MERCHANTABILITY or FITNESS FOR A PARTICULAR PURPOSE.  See the
    GNU Lesser General Public License for more details.

    You should have received a copy of the GNU Lesser General Public License
    along with TON Blockchain Library.  If not, see <http://www.gnu.org/licenses/>.

    Copyright 2017-2020 Telegram Systems LLP
*/
#include "collator-impl.h"
#include "vm/boc.h"
#include "td/db/utils/BlobView.h"
#include "vm/db/StaticBagOfCellsDb.h"
#include "block/mc-config.h"
#include "block/block.h"
#include "block/block-parse.h"
#include "block/block-auto.h"
#include "vm/dict.h"
#include "crypto/openssl/rand.hpp"
#include "ton/ton-shard.h"
#include "adnl/utils.hpp"
#include <cassert>
#include <algorithm>
#include "fabric.h"
#include "validator-set.hpp"
#include "top-shard-descr.hpp"
#include <ctime>
#include "td/utils/Random.h"

namespace ton {

int collator_settings = 0;

namespace validator {
using td::Ref;
using namespace std::literals::string_literals;

// Don't increase MERGE_MAX_QUEUE_LIMIT too much: merging requires cleaning the whole queue in out_msg_queue_cleanup
static constexpr td::uint32 FORCE_SPLIT_QUEUE_SIZE = 4096;
static constexpr td::uint32 SPLIT_MAX_QUEUE_SIZE = 100000;
static constexpr td::uint32 MERGE_MAX_QUEUE_SIZE = 2047;
static constexpr td::uint32 SKIP_EXTERNALS_QUEUE_SIZE = 8000;
static constexpr int HIGH_PRIORITY_EXTERNAL = 10;  // don't skip high priority externals when queue is big

static constexpr int MAX_ATTEMPTS = 5;

#define DBG(__n) dbg(__n)&&
#define DSTART int __dcnt = 0;
#define DEB DBG(++__dcnt)

static inline bool dbg(int c) TD_UNUSED;
static inline bool dbg(int c) {
  std::cerr << '[' << (char)('0' + c / 10) << (char)('0' + c % 10) << ']';
  return true;
}

/**
 * Constructs a Collator object.
 *
 * @param shard The shard of the new block.
 * @param is_hardfork A boolean indicating whether the new block is a hardfork.
 * @param min_masterchain_block_id The the minimum reference masterchain block.
 * @param prev A vector of BlockIdExt representing the previous blocks.
 * @param validator_set A reference to the ValidatorSet.
 * @param collator_id The public key of the block creator.
 * @param collator_opts A reference to CollatorOptions.
 * @param manager The ActorId of the ValidatorManager.
 * @param timeout The timeout for the collator.
 * @param promise The promise to return the result.
 * @param cancellation_token Token to cancel collation.
 * @param mode +1 - skip storing candidate to disk.
 * @param attempt_idx The index of the attempt, starting from 0. On later attempts collator decreases block limits and skips some steps.
 */
Collator::Collator(ShardIdFull shard, bool is_hardfork, BlockIdExt min_masterchain_block_id,
                   std::vector<BlockIdExt> prev, td::Ref<ValidatorSet> validator_set, Ed25519_PublicKey collator_id,
                   Ref<CollatorOptions> collator_opts, td::actor::ActorId<ValidatorManager> manager,
                   td::Timestamp timeout, td::Promise<BlockCandidate> promise, td::CancellationToken cancellation_token,
                   unsigned mode, int attempt_idx)
    : shard_(shard)
    , is_hardfork_(is_hardfork)
    , min_mc_block_id{min_masterchain_block_id}
    , prev_blocks(std::move(prev))
    , created_by_(collator_id)
    , collator_opts_(collator_opts)
    , validator_set_(std::move(validator_set))
    , manager(manager)
    , timeout(timeout)
    // default timeout is 10 seconds, declared in validator/validator-group.cpp:generate_block_candidate:run_collate_query
    , queue_cleanup_timeout_(td::Timestamp::at(timeout.at() - 5.0))
    , soft_timeout_(td::Timestamp::at(timeout.at() - 3.0))
    , medium_timeout_(td::Timestamp::at(timeout.at() - 1.5))
    , main_promise(std::move(promise))
    , mode_(mode)
    , attempt_idx_(attempt_idx)
    , perf_timer_("collate", 0.1,
                  [manager](double duration) {
                    send_closure(manager, &ValidatorManager::add_perf_timer_stat, "collate", duration);
                  })
    , cancellation_token_(std::move(cancellation_token)) {
}

/**
 * Starts the Collator.
 *
 * This function initializes the Collator by performing various checks and queries to the ValidatorManager.
 * It checks the validity of the shard, the previous blocks, and the workchain.
 * If all checks pass, it proceeds to query the ValidatorManager for the top masterchain state block, shard states, block data, external messages, and shard blocks.
 * The results of these queries are handled by corresponding callback functions.
 */
void Collator::start_up() {
  LOG(WARNING) << "Collator for shard " << shard_.to_str() << " started"
               << (attempt_idx_ ? PSTRING() << " (attempt #" << attempt_idx_ << ")" : "");
  if (!check_cancelled()) {
    return;
  }
  LOG(DEBUG) << "Previous block #1 is " << prev_blocks.at(0).to_str();
  if (prev_blocks.size() > 1) {
    LOG(DEBUG) << "Previous block #2 is " << prev_blocks.at(1).to_str();
  }
  if (is_hardfork_ && workchain() == masterchainId) {
    is_key_block_ = true;
  }
  // 1. check validity of parameters, especially prev_blocks, shard and min_mc_block_id
  if (workchain() != ton::masterchainId && workchain() != ton::basechainId) {
    fatal_error(-667, "can create block candidates only for masterchain (-1) and base workchain (0)");
    return;
  }
  if (is_busy()) {
    fatal_error(-666, "collator is busy creating another block candidate");
    return;
  }
  if (!shard_.is_valid_ext()) {
    fatal_error(-666, "requested to generate a block for an invalid shard");
    return;
  }
  td::uint64 x = td::lower_bit64(get_shard());
  if (x < 8) {
    fatal_error(-666, "cannot split a shard more than 60 times");
    return;
  }
  if (is_masterchain() && !shard_.is_masterchain_ext()) {
    fatal_error(-666, "sub-shards cannot exist in the masterchain");
    return;
  }
  if (!ShardIdFull(min_mc_block_id).is_masterchain_ext()) {
    fatal_error(-666, "requested minimal masterchain block id does not belong to masterchain");
    return;
  }
  if (prev_blocks.size() > 2) {
    fatal_error(-666, "cannot have more than two previous blocks");
    return;
  }
  if (!prev_blocks.size()) {
    fatal_error(-666, "must have one or two previous blocks to generate a next block");
    return;
  }
  if (prev_blocks.size() == 2) {
    if (is_masterchain()) {
      fatal_error(-666, "cannot merge shards in masterchain");
      return;
    }
    if (!(shard_is_parent(shard_, ShardIdFull(prev_blocks[0])) &&
          shard_is_parent(shard_, ShardIdFull(prev_blocks[1])) && prev_blocks[0].id.shard < prev_blocks[1].id.shard)) {
      fatal_error(
          -666, "the two previous blocks for a merge operation are not siblings or are not children of current shard");
      return;
    }
    for (const auto& blk : prev_blocks) {
      if (!blk.seqno()) {
        fatal_error(-666, "previous blocks for a block merge operation must have non-zero seqno");
        return;
      }
    }
    after_merge_ = true;
    LOG(INFO) << "AFTER_MERGE set for the new block of " << shard_.to_str();
  } else {
    CHECK(prev_blocks.size() == 1);
    // creating next block
    if (!ShardIdFull(prev_blocks[0]).is_valid_ext()) {
      fatal_error(-666, "previous block does not have a valid id");
      return;
    }
    if (ShardIdFull(prev_blocks[0]) != shard_) {
      after_split_ = true;
      right_child_ = ton::is_right_child(shard_);
      LOG(INFO) << "AFTER_SPLIT set for the new block of " << shard_.to_str() << " (generating "
                << (right_child_ ? "right" : "left") << " child)";
      if (!shard_is_parent(ShardIdFull(prev_blocks[0]), shard_)) {
        fatal_error(-666, "previous block does not belong to the shard we are generating a new block for");
        return;
      }
      if (is_masterchain()) {
        fatal_error(-666, "cannot split shards in masterchain");
        return;
      }
    }
    if (is_masterchain() && min_mc_block_id.seqno() > prev_blocks[0].seqno()) {
      fatal_error(-666,
                  "cannot refer to specified masterchain block because it is later than the immediately preceding "
                  "masterchain block");
      return;
    }
  }
  busy_ = true;
  step = 1;
  if (!is_masterchain()) {
    // 2. learn latest masterchain state and block id
    LOG(DEBUG) << "sending get_top_masterchain_state_block() to Manager";
    ++pending;
    if (!is_hardfork_) {
      td::actor::send_closure_later(manager, &ValidatorManager::get_top_masterchain_state_block,
                                    [self = get_self()](td::Result<std::pair<Ref<MasterchainState>, BlockIdExt>> res) {
                                      LOG(DEBUG) << "got answer to get_top_masterchain_state_block";
                                      td::actor::send_closure_later(std::move(self), &Collator::after_get_mc_state,
                                                                    std::move(res));
                                    });
    } else {
      td::actor::send_closure_later(
          manager, &ValidatorManager::get_shard_state_from_db_short, min_mc_block_id,
          [self = get_self(), block_id = min_mc_block_id](td::Result<Ref<ShardState>> res) {
            LOG(DEBUG) << "got answer to get_top_masterchain_state_block";
            if (res.is_error()) {
              td::actor::send_closure_later(std::move(self), &Collator::after_get_mc_state, res.move_as_error());
            } else {
              td::actor::send_closure_later(std::move(self), &Collator::after_get_mc_state,
                                            std::make_pair(Ref<MasterchainState>(res.move_as_ok()), block_id));
            }
          });
    }
  }
  // 3. load previous block(s) and corresponding state(s)
  prev_states.resize(prev_blocks.size());
  prev_block_data.resize(prev_blocks.size());
  for (int i = 0; (unsigned)i < prev_blocks.size(); i++) {
    // 3.1. load state
    LOG(DEBUG) << "sending wait_block_state() query #" << i << " for " << prev_blocks[i].to_str() << " to Manager";
    ++pending;
    td::actor::send_closure_later(manager, &ValidatorManager::wait_block_state_short, prev_blocks[i], priority(),
                                  timeout, [self = get_self(), i](td::Result<Ref<ShardState>> res) {
                                    LOG(DEBUG) << "got answer to wait_block_state query #" << i;
                                    td::actor::send_closure_later(std::move(self), &Collator::after_get_shard_state, i,
                                                                  std::move(res));
                                  });
    if (prev_blocks[i].seqno()) {
      // 3.2. load block
      // NB: we need the block itself only for extracting start_lt and end_lt to create correct prev_blk:ExtBlkRef and related Merkle proofs
      LOG(DEBUG) << "sending wait_block_data() query #" << i << " for " << prev_blocks[i].to_str() << " to Manager";
      ++pending;
      td::actor::send_closure_later(manager, &ValidatorManager::wait_block_data_short, prev_blocks[i], priority(),
                                    timeout, [self = get_self(), i](td::Result<Ref<BlockData>> res) {
                                      LOG(DEBUG) << "got answer to wait_block_data query #" << i;
                                      td::actor::send_closure_later(std::move(self), &Collator::after_get_block_data, i,
                                                                    std::move(res));
                                    });
    }
  }
  if (is_hardfork_) {
    LOG(WARNING) << "generating a hardfork block";
  }
  // 4. load external messages
  if (!is_hardfork_) {
    LOG(DEBUG) << "sending get_external_messages() query to Manager";
    ++pending;
    td::actor::send_closure_later(manager, &ValidatorManager::get_external_messages, shard_,
        [self = get_self()](td::Result<std::vector<std::pair<Ref<ExtMessage>, int>>> res) -> void {
          LOG(DEBUG) << "got answer to get_external_messages() query";
          td::actor::send_closure_later(std::move(self), &Collator::after_get_external_messages, std::move(res));
        });
  }
  if (is_masterchain() && !is_hardfork_) {
    // 5. load shard block info messages
    LOG(DEBUG) << "sending get_shard_blocks_for_collator() query to Manager";
    ++pending;
    td::actor::send_closure_later(
        manager, &ValidatorManager::get_shard_blocks_for_collator, prev_blocks[0],
        [self = get_self()](td::Result<std::vector<Ref<ShardTopBlockDescription>>> res) -> void {
          LOG(DEBUG) << "got answer to get_shard_blocks_for_collator() query";
          td::actor::send_closure_later(std::move(self), &Collator::after_get_shard_blocks, std::move(res));
        });
  }
  // 6. set timeout
  alarm_timestamp() = timeout;
  CHECK(pending);
}

/**
 * Raises an error when timeout is reached.
 */
void Collator::alarm() {
  fatal_error(ErrorCode::timeout, "timeout");
}

/**
 * Generates a string representation of a shard.
 *
 * @param workchain The workchain ID of the shard.
 * @param shard The shard ID.
 *
 * @returns A string representation of the shard.
 */
std::string show_shard(ton::WorkchainId workchain, ton::ShardId shard) {
  char tmp[128];
  char* ptr = tmp + snprintf(tmp, 31, "%d:", workchain);
  if (!(shard & ((1ULL << 63) - 1))) {
    *ptr++ = '_';
    return {tmp, ptr};
  }
  while (shard & ((1ULL << 63) - 1)) {
    *ptr++ = ((long long)shard < 0) ? '1' : '0';
    shard <<= 1;
  }
  return {tmp, ptr};
}

/**
 * Returns a string representation of the shard of the given block.
 *
 * @param blk_id The BlockId object.
 *
 * @returns A string representation of the shard.
 */
std::string show_shard(const ton::BlockId blk_id) {
  return show_shard(blk_id.workchain, blk_id.shard);
}

/**
 * Converts a `ShardIdFull` object to a string representation.
 *
 * @param blk_id The `ShardIdFull` object to convert.
 *
 * @returns The string representation of the `ShardIdFull` object.
 */
std::string show_shard(const ton::ShardIdFull blk_id) {
  return show_shard(blk_id.workchain, blk_id.shard);
}

/**
 * Handles a fatal error encountered during block candidate generation.
 *
 * @param error The error encountered.
 *
 * @returns False to indicate that a fatal error occurred.
 */
bool Collator::fatal_error(td::Status error) {
  error.ensure_error();
  LOG(ERROR) << "cannot generate block candidate for " << show_shard(shard_) << " : " << error.to_string();
  if (busy_) {
    if (allow_repeat_collation_ && error.code() != ErrorCode::cancelled && attempt_idx_ + 1 < MAX_ATTEMPTS &&
        !is_hardfork_ && !timeout.is_in_past()) {
      LOG(WARNING) << "Repeating collation (attempt #" << attempt_idx_ + 1 << ")";
      run_collate_query(shard_, min_mc_block_id, prev_blocks, created_by_, validator_set_, collator_opts_, manager,
                        td::Timestamp::in(10.0), std::move(main_promise), std::move(cancellation_token_), mode_,
                        attempt_idx_ + 1);
    } else {
      main_promise(std::move(error));
    }
    busy_ = false;
  }
  stop();
  return false;
}

/**
 * Handles a fatal error encountered during block candidate generation.
 *
 * @param err_code The error code.
 * @param err_msg The error message.
 *
 * @returns False to indicate that a fatal error occurred.
 */
bool Collator::fatal_error(int err_code, std::string err_msg) {
  return fatal_error(td::Status::Error(err_code, err_msg));
}

/**
 * Handles a fatal error encountered during block candidate generation.
 *
 * @param err_msg The error message.
 * @param err_code The error code.
 *
 * @returns False to indicate that a fatal error occurred.
 */
bool Collator::fatal_error(std::string err_msg, int err_code) {
  return fatal_error(td::Status::Error(err_code, err_msg));
}

/**
 * Checks if there are any pending tasks.
 *
 * If there are no pending tasks, it continues collation.
 * If collation fails, it raises a fatal error.
 * If an exception is caught during collation, it raises a fatal error with the corresponding error message.
 *
 * @returns None
 */
void Collator::check_pending() {
  // LOG(DEBUG) << "pending = " << pending;
  if (!check_cancelled()) {
    return;
  }
  if (!pending) {
    step = 2;
    try {
      if (!try_collate()) {
        fatal_error("cannot create new block");
      }
    } catch (vm::VmError vme) {
      fatal_error(td::Status::Error(PSLICE() << vme.get_msg()));
    }
  }
}

/**
 * Registers a masterchain state.
 *
 * @param other_mc_state The masterchain state to register.
 *
 * @returns True if the registration is successful, false otherwise.
 */
bool Collator::register_mc_state(Ref<MasterchainStateQ> other_mc_state) {
  if (other_mc_state.is_null() || mc_state_.is_null()) {
    return false;
  }
  if (!mc_state_->check_old_mc_block_id(other_mc_state->get_block_id())) {
    return fatal_error(
        "attempting to register masterchain state for block "s + other_mc_state->get_block_id().to_str() +
        " which is not an ancestor of most recent masterchain block " + mc_state_->get_block_id().to_str());
  }
  auto seqno = other_mc_state->get_seqno();
  auto res = aux_mc_states_.insert(std::make_pair(seqno, other_mc_state));
  if (res.second) {
    return true;  // inserted
  }
  auto& found = res.first->second;
  if (found.is_null()) {
    found = std::move(other_mc_state);
    return true;
  } else if (found->get_block_id() != other_mc_state->get_block_id()) {
    return fatal_error("got two masterchain states of same height corresponding to different blocks "s +
                       found->get_block_id().to_str() + " and " + other_mc_state->get_block_id().to_str());
  }
  return true;
}

/**
 * Requests the auxiliary masterchain state.
 *
 * @param seqno The seqno of the block.
 * @param state A reference to the auxiliary masterchain state.
 *
 * @returns True if the auxiliary masterchain state is successfully requested, false otherwise.
 */
bool Collator::request_aux_mc_state(BlockSeqno seqno, Ref<MasterchainStateQ>& state) {
  if (mc_state_.is_null()) {
    return fatal_error(PSTRING() << "cannot find masterchain block with seqno " << seqno
                                 << " to load corresponding state because no masterchain state is known yet");
  }
  if (seqno > mc_state_->get_seqno()) {
    state = mc_state_;
    return true;
  }
  auto res = aux_mc_states_.insert(std::make_pair(seqno, Ref<MasterchainStateQ>{}));
  if (!res.second) {
    state = res.first->second;
    return true;
  }
  BlockIdExt blkid;
  if (!mc_state_->get_old_mc_block_id(seqno, blkid)) {
    return fatal_error(PSTRING() << "cannot find masterchain block with seqno " << seqno
                                 << " to load corresponding state as required");
  }
  CHECK(blkid.is_valid_ext() && blkid.is_masterchain());
  LOG(DEBUG) << "sending auxiliary wait_block_state() query for " << blkid.to_str() << " to Manager";
  ++pending;
  td::actor::send_closure_later(manager, &ValidatorManager::wait_block_state_short, blkid, priority(), timeout,
                                [self = get_self(), blkid](td::Result<Ref<ShardState>> res) {
                                  LOG(DEBUG) << "got answer to wait_block_state query for " << blkid.to_str();
                                  td::actor::send_closure_later(std::move(self), &Collator::after_get_aux_shard_state,
                                                                blkid, std::move(res));
                                });
  state.clear();
  return true;
}

/**
 * Retrieves the auxiliary masterchain state for a given block sequence number.
 *
 * @param seqno The sequence number of the block.
 *
 * @returns A reference to the auxiliary masterchain state if found, otherwise an empty reference.
 */
Ref<MasterchainStateQ> Collator::get_aux_mc_state(BlockSeqno seqno) const {
  auto it = aux_mc_states_.find(seqno);
  if (it != aux_mc_states_.end()) {
    return it->second;
  } else {
    return {};
  }
}

/**
 * Callback function called after retrieving the auxiliary shard state.
 * Handles the retrieved shard state and performs necessary checks and registrations.
 *
 * @param blkid The BlockIdExt of the shard state.
 * @param res The result of retrieving the shard state.
 */
void Collator::after_get_aux_shard_state(ton::BlockIdExt blkid, td::Result<Ref<ShardState>> res) {
  LOG(DEBUG) << "in Collator::after_get_aux_shard_state(" << blkid.to_str() << ")";
  --pending;
  if (res.is_error()) {
    fatal_error("cannot load auxiliary masterchain state for "s + blkid.to_str() + " : " +
                res.move_as_error().to_string());
    return;
  }
  auto state = Ref<MasterchainStateQ>(res.move_as_ok());
  if (state.is_null()) {
    fatal_error("auxiliary masterchain state for "s + blkid.to_str() + " turned out to be null");
    return;
  }
  if (state->get_block_id() != blkid) {
    fatal_error("auxiliary masterchain state for "s + blkid.to_str() +
                " turned out to correspond to a different block " + state->get_block_id().to_str());
    return;
  }
  if (!register_mc_state(std::move(state))) {
    fatal_error("cannot register auxiliary masterchain state for "s + blkid.to_str());
    return;
  }
  check_pending();
}

/**
 * Preprocesses the previous masterchain state.
 *
 * This function performs several checks and operations on the previous masterchain state
 * to ensure its validity and prepare it for further processing.
 *
 * @returns True if the preprocessing is successful, false otherwise.
 */
bool Collator::preprocess_prev_mc_state() {
  LOG(DEBUG) << "in Collator::preprocess_prev_mc_state()";
  if (mc_state_.is_null()) {
    return fatal_error(-666, "unable to load latest masterchain state");
  }
  if (!ShardIdFull(mc_block_id_).is_masterchain_ext()) {
    return fatal_error(-666, "invalid last masterchain block id");
  }
  if (mc_block_id_.seqno() < min_mc_block_id.seqno()) {
    return fatal_error(-666, "requested to create a block referring to a non-existent future masterchain block");
  }
  if (mc_block_id_ != mc_state_->get_block_id()) {
    if (ShardIdFull(mc_block_id_) != ShardIdFull(mc_state_->get_block_id()) || mc_block_id_.seqno() != 0) {
      return fatal_error(-666, "latest masterchain state does not match latest masterchain block");
    }
  }
  mc_state_root = mc_state_->root_cell();
  if (mc_state_root.is_null()) {
    return fatal_error(-666, "latest masterchain state does not have a root cell");
  }
  if (!register_mc_state(mc_state_)) {
    return fatal_error(-666, "cannot register previous masterchain state");
  }
  return true;
}

/**
 * Callback function called after retrieving the Masterchain state.
 *
 * @param res The retrieved masterchain state.
 */
void Collator::after_get_mc_state(td::Result<std::pair<Ref<MasterchainState>, BlockIdExt>> res) {
  LOG(WARNING) << "in Collator::after_get_mc_state()";
  --pending;
  if (res.is_error()) {
    fatal_error(res.move_as_error());
    return;
  }
  auto state_blk = res.move_as_ok();
  mc_state_ = Ref<MasterchainStateQ>(std::move(state_blk.first));
  mc_block_id_ = state_blk.second;
  prev_mc_block_seqno = mc_block_id_.seqno();
  if (!preprocess_prev_mc_state()) {
    return;
  }
  if (mc_block_id_.seqno()) {
    // load most recent masterchain block itself
    // NB. it is needed only for creating a correct ExtBlkRef reference to it, which requires start_lt and end_lt
    LOG(DEBUG) << "sending wait_block_data() query #-1 for " << mc_block_id_.to_str() << " to Manager";
    ++pending;
    td::actor::send_closure_later(manager, &ValidatorManager::wait_block_data_short, mc_block_id_, priority(), timeout,
                                  [self = get_self()](td::Result<Ref<BlockData>> res) {
                                    LOG(DEBUG) << "got answer to wait_block_data query #-1";
                                    td::actor::send_closure_later(std::move(self), &Collator::after_get_block_data, -1,
                                                                  std::move(res));
                                  });
  }
  check_pending();
}

/**
 * Callback function called after retrieving the shard state for a previous block.
 *
 * @param idx The index of the previous shard block (0 or 1).
 * @param res The retrieved shard state.
 */
void Collator::after_get_shard_state(int idx, td::Result<Ref<ShardState>> res) {
  LOG(WARNING) << "in Collator::after_get_shard_state(" << idx << ")";
  --pending;
  if (res.is_error()) {
    fatal_error(res.move_as_error());
    return;
  }
  // got state of previous block #i
  CHECK((unsigned)idx < prev_blocks.size());
  prev_states.at(idx) = res.move_as_ok();
  CHECK(prev_states[idx].not_null());
  CHECK(prev_states[idx]->get_shard() == ShardIdFull(prev_blocks[idx]));
  CHECK(prev_states[idx]->root_cell().not_null());
  if (is_masterchain()) {
    CHECK(!idx);
    mc_block_id_ = prev_blocks[0];
    prev_mc_block_seqno = mc_block_id_.seqno();
    CHECK(ShardIdFull(mc_block_id_).is_masterchain_ext());
    mc_state_ = static_cast<Ref<MasterchainStateQ>>(prev_states[0]);
    mc_state_root = mc_state_->root_cell();
    if (!preprocess_prev_mc_state()) {
      return;
    }
  }
  check_pending();
}

/**
 * Callback function called after retrieving block data for a previous block.
 *
 * @param idx The index of the previous block (0 or 1).
 * @param res The retreved block data.
 */
void Collator::after_get_block_data(int idx, td::Result<Ref<BlockData>> res) {
  LOG(DEBUG) << "in Collator::after_get_block_data(" << idx << ")";
  --pending;
  if (res.is_error()) {
    fatal_error(res.move_as_error());
    return;
  }
  if (idx == -1) {
    // loaded last masterchain block
    prev_mc_block = res.move_as_ok();
    CHECK(prev_mc_block.not_null());
    CHECK(prev_mc_block->block_id() == mc_block_id_);
    mc_block_root = prev_mc_block->root_cell();
    CHECK(mc_block_root.not_null());
    CHECK(!is_masterchain());
  } else {
    // got previous block #i
    CHECK((unsigned)idx < prev_blocks.size());
    prev_block_data.at(idx) = res.move_as_ok();
    CHECK(prev_block_data[idx].not_null());
    CHECK(prev_block_data[idx]->block_id() == prev_blocks[idx]);
    CHECK(prev_block_data[idx]->root_cell().not_null());
    if (is_masterchain()) {
      CHECK(!idx);
      prev_mc_block = prev_block_data[0];
      mc_block_root = prev_mc_block->root_cell();
    } else {
      Ref<vm::Cell> root = prev_block_data[idx]->root_cell();
      auto proof = create_block_state_proof(root);
      if (proof.is_error()) {
        fatal_error(proof.move_as_error());
        return;
      }
      block_state_proofs_.emplace(root->get_hash().bits(), proof.move_as_ok());
    }
  }
  check_pending();
}

/**
 * Callback function called after retrieving shard block descriptions for masterchain.
 *
 * @param res The retrieved shard block descriptions.
 */
void Collator::after_get_shard_blocks(td::Result<std::vector<Ref<ShardTopBlockDescription>>> res) {
  --pending;
  if (res.is_error()) {
    fatal_error(res.move_as_error());
    return;
  }
  auto vect = res.move_as_ok();
  shard_block_descr_ = std::move(vect);
  LOG(INFO) << "after_get_shard_blocks: got " << shard_block_descr_.size() << " ShardTopBlockDescriptions";
  check_pending();
}

/**
 * Unpacks the last masterchain state and initializes the Collator object with the extracted configuration.
 *
 * @returns True if the unpacking and initialization is successful, false otherwise.
 */
bool Collator::unpack_last_mc_state() {
  auto res = block::ConfigInfo::extract_config(
      mc_state_root,
      block::ConfigInfo::needShardHashes | block::ConfigInfo::needLibraries | block::ConfigInfo::needValidatorSet |
          block::ConfigInfo::needWorkchainInfo | block::ConfigInfo::needCapabilities |
          block::ConfigInfo::needPrevBlocks |
          (is_masterchain() ? block::ConfigInfo::needAccountsRoot | block::ConfigInfo::needSpecialSmc : 0));
  if (res.is_error()) {
    td::Status err = res.move_as_error();
    LOG(ERROR) << "cannot extract configuration from most recent masterchain state: " << err.to_string();
    return fatal_error(std::move(err));
  }
  config_ = res.move_as_ok();
  CHECK(config_);
  config_->set_block_id_ext(mc_block_id_);
  global_id_ = config_->get_global_blockchain_id();
  ihr_enabled_ = config_->ihr_enabled();
  create_stats_enabled_ = config_->create_stats_enabled();
  report_version_ = config_->has_capability(ton::capReportVersion);
  short_dequeue_records_ = config_->has_capability(ton::capShortDequeue);
  store_out_msg_queue_size_ = config_->has_capability(ton::capStoreOutMsgQueueSize);
  msg_metadata_enabled_ = config_->has_capability(ton::capMsgMetadata);
  deferring_messages_enabled_ = config_->has_capability(ton::capDeferMessages);
  shard_conf_ = std::make_unique<block::ShardConfig>(*config_);
  prev_key_block_exists_ = config_->get_last_key_block(prev_key_block_, prev_key_block_lt_);
  if (prev_key_block_exists_) {
    prev_key_block_seqno_ = prev_key_block_.seqno();
  } else {
    prev_key_block_seqno_ = 0;
  }
  LOG(DEBUG) << "previous key block is " << prev_key_block_.to_str() << " (exists=" << prev_key_block_exists_ << ")";
  vert_seqno_ = config_->get_vert_seqno() + (is_hardfork_ ? 1 : 0);
  LOG(DEBUG) << "vertical seqno (vert_seqno) is " << vert_seqno_;
  auto limits = config_->get_block_limits(is_masterchain());
  if (limits.is_error()) {
    return fatal_error(limits.move_as_error());
  }
  block_limits_ = limits.move_as_ok();
  if (attempt_idx_ == 3) {
    LOG(INFO) << "Attempt #3: bytes, gas limits /= 2";
    block_limits_->bytes.multiply_by(0.5);
    block_limits_->gas.multiply_by(0.5);
  } else if (attempt_idx_ == 4) {
    LOG(INFO) << "Attempt #4: bytes, gas limits /= 4";
    block_limits_->bytes.multiply_by(0.25);
    block_limits_->gas.multiply_by(0.25);
  }
  LOG(DEBUG) << "block limits: bytes [" << block_limits_->bytes.underload() << ", " << block_limits_->bytes.soft()
             << ", " << block_limits_->bytes.hard() << "]";
  LOG(DEBUG) << "block limits: gas [" << block_limits_->gas.underload() << ", " << block_limits_->gas.soft() << ", "
             << block_limits_->gas.hard() << "]";
  if (config_->has_capabilities() && (config_->get_capabilities() & ~supported_capabilities())) {
    LOG(ERROR) << "block generation capabilities " << config_->get_capabilities()
               << " have been enabled in global configuration, but we support only " << supported_capabilities()
               << " (upgrade validator software?)";
  }
  if (config_->get_global_version() > supported_version()) {
    LOG(ERROR) << "block version " << config_->get_global_version()
               << " have been enabled in global configuration, but we support only " << supported_version()
               << " (upgrade validator software?)";
  }
  full_collated_data_ = config_->get_collator_config(false).full_collated_data;
  LOG(DEBUG) << "full_collated_data is " << full_collated_data_;
  // TODO: extract start_lt and end_lt from prev_mc_block as well
  // std::cerr << "  block::gen::ShardState::print_ref(mc_state_root) = ";
  // block::gen::t_ShardState.print_ref(std::cerr, mc_state_root, 2);
  return true;
}

/**
 * Checks that the current validator set is entitled to create blocks in this shard and has a correct catchain seqno.
 *
 * @returns True if the current validator set is valid, false otherwise.
 */
bool Collator::check_cur_validator_set() {
  if (is_hardfork_) {
    return true;
  }
  CatchainSeqno cc_seqno = 0;
  auto nodes = config_->compute_validator_set_cc(shard_, now_, &cc_seqno);
  if (nodes.empty()) {
    return fatal_error("cannot compute validator set for shard "s + shard_.to_str() + " from old masterchain state");
  }
  std::vector<ValidatorDescr> export_nodes;
  if (validator_set_.not_null()) {
    if (validator_set_->get_catchain_seqno() != cc_seqno) {
      return fatal_error(PSTRING() << "current validator set catchain seqno mismatch: this validator set has cc_seqno="
                                   << validator_set_->get_catchain_seqno() << ", only validator set with cc_seqno="
                                   << cc_seqno << " is entitled to create block in shardchain " << shard_.to_str());
    }
    export_nodes = validator_set_->export_vector();
  }
  if (export_nodes != nodes /* && !is_fake_ */) {
    return fatal_error(
        "current validator set mismatch: this validator set is not entitled to create block in shardchain "s +
        shard_.to_str());
  }
  return true;
}

/**
 * Requests the message queues of neighboring shards.
 *
 * @returns True if the request for neighbor message queues was successful, false otherwise.
 */
bool Collator::request_neighbor_msg_queues() {
  assert(config_ && shard_conf_);
  auto neighbor_list = shard_conf_->get_neighbor_shard_hash_ids(shard_);
  LOG(DEBUG) << "got a preliminary list of " << neighbor_list.size() << " neighbors for " << shard_.to_str();
  for (ton::BlockId blk_id : neighbor_list) {
    auto shard_ptr = shard_conf_->get_shard_hash(ton::ShardIdFull(blk_id));
    if (shard_ptr.is_null()) {
      return fatal_error(-667, "cannot obtain shard hash for neighbor "s + blk_id.to_str());
    }
    if (shard_ptr->blk_.id != blk_id) {
      return fatal_error(-667, "invalid block id "s + shard_ptr->blk_.to_str() +
                                   " returned in information for neighbor " + blk_id.to_str());
    }
    neighbors_.emplace_back(*shard_ptr);
  }
  std::vector<BlockIdExt> top_blocks;
  unsigned i = 0;
  for (block::McShardDescr& descr : neighbors_) {
    LOG(DEBUG) << "neighbor #" << i << " : " << descr.blk_.to_str();
    top_blocks.push_back(descr.blk_);
    ++i;
  }
  ++pending;
  td::actor::send_closure_later(
      manager, &ValidatorManager::wait_neighbor_msg_queue_proofs, shard_, std::move(top_blocks), timeout,
      [self = get_self()](td::Result<std::map<BlockIdExt, Ref<OutMsgQueueProof>>> res) {
        td::actor::send_closure_later(std::move(self), &Collator::got_neighbor_msg_queues, std::move(res));
      });
  return true;
}

/**
 * Requests the size of the outbound message queue from the previous state(s) if needed.
 *
* @returns True if the request was successful, false otherwise.
 */
bool Collator::request_out_msg_queue_size() {
  if (have_out_msg_queue_size_in_state_) {
    // if after_split then have_out_msg_queue_size_in_state_ is always true, since the size is calculated during split
    return true;
  }
  out_msg_queue_size_ = 0;
  for (size_t i = 0; i < prev_blocks.size(); ++i) {
    ++pending;
    send_closure_later(manager, &ValidatorManager::get_out_msg_queue_size, prev_blocks[i],
                       [self = get_self(), i](td::Result<td::uint64> res) {
                         td::actor::send_closure(std::move(self), &Collator::got_out_queue_size, i, std::move(res));
                       });
  }
  return true;
}

/**
 * Handles the result of obtaining the outbound queue for a neighbor.
 *
 * @param i The index of the neighbor.
 * @param res The obtained outbound queue.
 */
void Collator::got_neighbor_msg_queues(td::Result<std::map<BlockIdExt, Ref<OutMsgQueueProof>>> R) {
  --pending;
  if (R.is_error()) {
    fatal_error(R.move_as_error_prefix("failed to get neighbor msg queues: "));
    return;
  }
  LOG(INFO) << "neighbor output queues fetched";
  auto res = R.move_as_ok();
  unsigned i = 0;
  for (block::McShardDescr& descr : neighbors_) {
    LOG(DEBUG) << "neighbor #" << i << " : " << descr.blk_.to_str();
    auto it = res.find(descr.blk_);
    if (it == res.end()) {
      fatal_error(PSTRING() << "no msg queue from neighbor #" << i);
      return;
    }
    got_neighbor_msg_queue(i, it->second);
    ++i;
  }
  check_pending();
}

void Collator::got_neighbor_msg_queue(unsigned i, Ref<OutMsgQueueProof> res) {
  BlockIdExt block_id = neighbors_.at(i).blk_;
  if (res->block_state_proof_.not_null() && !block_id.is_masterchain()) {
    block_state_proofs_.emplace(block_id.root_hash, res->block_state_proof_);
  }
  Ref<vm::Cell> state_root;
  if (block_id.is_masterchain()) {
    state_root = res->state_root_;
  } else {
    neighbor_proof_builders_.push_back(vm::MerkleProofBuilder{res->state_root_});
    state_root = neighbor_proof_builders_.back().root();
    if (full_collated_data_ && !block_id.is_masterchain()) {
      neighbor_proof_builders_.back().set_cell_load_callback([&](const td::Ref<vm::DataCell>& cell) {
        if (block_limit_status_) {
          block_limit_status_->collated_data_stat.add_cell(cell);
        }
      });
    }
  }
  auto state = ShardStateQ::fetch(block_id, {}, state_root);
  if (state.is_error()) {
    fatal_error(state.move_as_error());
    return;
  }
  auto outq_descr_res = state.move_as_ok()->message_queue();
  if (outq_descr_res.is_error()) {
    fatal_error(outq_descr_res.move_as_error());
    return;
  }
  Ref<MessageQueue> outq_descr = outq_descr_res.move_as_ok();
  block::McShardDescr& descr = neighbors_.at(i);
  LOG(WARNING) << "obtained outbound queue for neighbor #" << i << "(" << descr.shard().to_str() << ")";
  if (outq_descr->get_block_id() != descr.blk_) {
    LOG(DEBUG) << "outq_descr->id = " << outq_descr->get_block_id().to_str() << " ; descr.id = " << descr.blk_.to_str();
    fatal_error(
        -667, "invalid outbound queue information returned for "s + descr.shard().to_str() + " : id or hash mismatch");
    return;
  }
  if (outq_descr->root_cell().is_null()) {
    fatal_error("no OutMsgQueueInfo in queue info in a neighbor state");
    return;
  }
  block::gen::OutMsgQueueInfo::Record qinfo;
  if (!tlb::unpack_cell(outq_descr->root_cell(), qinfo)) {
    fatal_error("cannot unpack neighbor output queue info");
    return;
  }
  auto queue_root = qinfo.out_queue->prefetch_ref(0);
  descr.set_queue_root(queue_root);
  if (res->msg_count_ != -1) {
    LOG(INFO) << "neighbor " << descr.shard().to_str() << " has msg_limit=" << res->msg_count_;
    neighbor_msg_queues_limits_[block_id.shard_full()] = res->msg_count_;
  }
  // comment the next two lines in the future when the output queues become huge
  //  CHECK(block::gen::t_OutMsgQueueInfo.validate_ref(1000000, outq_descr->root_cell()));
  //  CHECK(block::tlb::t_OutMsgQueueInfo.validate_ref(1000000, outq_descr->root_cell()));
  // unpack ProcessedUpto
  LOG(DEBUG) << "unpacking ProcessedUpto of neighbor " << descr.blk_.to_str();
  if (verbosity >= 2) {
    block::gen::t_ProcessedInfo.print(std::cerr, qinfo.proc_info);
    qinfo.proc_info->print_rec(std::cerr);
  }
  descr.processed_upto = block::MsgProcessedUptoCollection::unpack(descr.shard(), qinfo.proc_info);
  if (!descr.processed_upto) {
    fatal_error("cannot unpack ProcessedUpto in neighbor output queue info for neighbor "s + descr.blk_.to_str());
    return;
  }
  outq_descr.clear();
  do {
    // require masterchain blocks referred to in ProcessedUpto
    // TODO: perform this only if there are messages for this shard in our output queue
    // .. (have to check the above condition and perform a `break` here) ..
    // ..
    for (const auto& entry : descr.processed_upto->list) {
      Ref<MasterchainStateQ> state;
      if (!request_aux_mc_state(entry.mc_seqno, state)) {
        return;
      }
    }
  } while (false);
}

/**
 * Handles the result of obtaining the size of the outbound message queue.
 *
 * If the block is after merge then the two sizes are added.
 *
 * @param i The index of the previous block (0 or 1).
 * @param res The result object containing the size of the queue.
 */
void Collator::got_out_queue_size(size_t i, td::Result<td::uint64> res) {
  --pending;
  if (res.is_error()) {
    fatal_error(
        res.move_as_error_prefix(PSTRING() << "failed to get message queue size from prev block #" << i << ": "));
    return;
  }
  td::uint64 size = res.move_as_ok();
  LOG(WARNING) << "got outbound queue size from prev block #" << i << ": " << size;
  out_msg_queue_size_ += size;
  check_pending();
}

/**
 * Unpacks and merges the states of two previous blocks.
 * Used if the block is after_merge.
 *
 * @returns True if the unpacking and merging was successful, false otherwise.
 */
bool Collator::unpack_merge_last_state() {
  LOG(DEBUG) << "unpack/merge last states";
  // 0. mechanically merge two ShardStateUnsplit into split_state constructor
  CHECK(prev_states.size() == 2);
  CHECK(prev_states.at(0).not_null() && prev_states.at(1).not_null());
  // create a virtual split_state ... = ShardState
  if (!block::gen::t_ShardState.cell_pack_split_state(prev_state_root_pure_, prev_states[0]->root_cell(),
                                                      prev_states[1]->root_cell())) {
    return fatal_error(-667, "cannot construct a virtual split_state after a merge");
  }
  // 1. prepare for creating a MerkleUpdate based on previous state
  state_usage_tree_ = std::make_shared<vm::CellUsageTree>();
  if (full_collated_data_ && !is_masterchain()) {
    state_usage_tree_->set_cell_load_callback([&](const td::Ref<vm::DataCell>& cell) {
      if (block_limit_status_) {
        block_limit_status_->collated_data_stat.add_cell(cell);
      }
    });
  }
  prev_state_root_ = vm::UsageCell::create(prev_state_root_pure_, state_usage_tree_->root_ptr());
  // 2. extract back slightly virtualized roots of the two original states
  Ref<vm::Cell> root0, root1;
  if (!block::gen::t_ShardState.cell_unpack_split_state(prev_state_root_, root0, root1)) {
    return fatal_error(-667, "cannot unsplit a virtualized virtual split_state after a merge");
  }
  // 3. unpack previous states
  // 3.1. unpack left ancestor
  block::ShardState ss0;
  if (!unpack_one_last_state(ss0, prev_blocks.at(0), std::move(root0))) {
    return fatal_error("cannot unpack the state of left ancestor "s + prev_blocks.at(0).to_str());
  }
  // 3.2. unpack right ancestor
  block::ShardState ss1;
  if (!unpack_one_last_state(ss1, prev_blocks.at(1), std::move(root1))) {
    return fatal_error("cannot unpack the state of right ancestor "s + prev_blocks.at(1).to_str());
  }
  // 4. merge the two ancestors of the current state
  LOG(INFO) << "merging the two previous states";
  auto res = ss0.merge_with(ss1);
  if (res.is_error()) {
    return fatal_error(std::move(res)) || fatal_error("cannot merge the two previous states");
  }
  return import_shard_state_data(ss0);
}

/**
 * Unpacks the state of the previous block.
 * Used if the block is not after_merge.
 *
 * @returns True if the unpacking is successful, false otherwise.
 */
bool Collator::unpack_last_state() {
  if (after_merge_) {
    if (!unpack_merge_last_state()) {
      return fatal_error("unable to unpack/merge last states immediately after a merge");
    }
    return true;
  }
  CHECK(prev_states.size() == 1);
  CHECK(prev_states.at(0).not_null());
  prev_state_root_pure_ = prev_states.at(0)->root_cell();
  // prepare for creating a MerkleUpdate based on previous state
  state_usage_tree_ = std::make_shared<vm::CellUsageTree>();
  if (full_collated_data_ && !is_masterchain()) {
    state_usage_tree_->set_cell_load_callback([&](const td::Ref<vm::DataCell>& cell) {
      if (block_limit_status_) {
        block_limit_status_->collated_data_stat.add_cell(cell);
      }
    });
  }
  prev_state_root_ = vm::UsageCell::create(prev_state_root_pure_, state_usage_tree_->root_ptr());
  // unpack previous state
  block::ShardState ss;
  return unpack_one_last_state(ss, prev_blocks.at(0), prev_state_root_) && (!after_split_ || split_last_state(ss)) &&
         import_shard_state_data(ss);
}

/**
 * Unpacks the state of a previous block and performs necessary checks.
 *
 * @param ss The ShardState object to unpack the state into.
 * @param blkid The BlockIdExt of the previous block.
 * @param prev_state_root The root of the state.
 *
 * @returns True if the unpacking and checks are successful, false otherwise.
 */
bool Collator::unpack_one_last_state(block::ShardState& ss, BlockIdExt blkid, Ref<vm::Cell> prev_state_root) {
  auto res = ss.unpack_state_ext(blkid, std::move(prev_state_root), global_id_, prev_mc_block_seqno, after_split_,
                                 after_split_ | after_merge_, [self = this](ton::BlockSeqno mc_seqno) {
                                   Ref<MasterchainStateQ> state;
                                   return self->request_aux_mc_state(mc_seqno, state);
                                 });
  if (res.is_error()) {
    return fatal_error(std::move(res));
  }
  if (ss.vert_seqno_ > vert_seqno_) {
    return fatal_error(
        PSTRING() << "cannot create new block with vertical seqno " << vert_seqno_
                  << " prescribed by the current masterchain configuration because the previous state of shard "
                  << ss.id_.to_str() << " has larger vertical seqno " << ss.vert_seqno_);
  }
  return true;
}

/**
 * Splits the state of previous block.
 * Used if the block is after_split.
 *
 * @param ss The ShardState object representing the previous state. The result is stored here.
 *
 * @returns True if the split operation is successful, false otherwise.
 */
bool Collator::split_last_state(block::ShardState& ss) {
  LOG(INFO) << "Splitting previous state " << ss.id_.to_str() << " to subshard " << shard_.to_str();
  CHECK(after_split_);
  auto sib_shard = ton::shard_sibling(shard_);
  auto res1 = ss.compute_split_out_msg_queue(sib_shard);
  if (res1.is_error()) {
    return fatal_error(res1.move_as_error());
  }
  sibling_out_msg_queue_ = res1.move_as_ok();
  auto res2 = ss.compute_split_processed_upto(sib_shard);
  if (res2.is_error()) {
    return fatal_error(res2.move_as_error());
  }
  sibling_processed_upto_ = res2.move_as_ok();
  auto res3 = ss.split(shard_);
  if (res3.is_error()) {
    return fatal_error(std::move(res3));
  }
  return true;
}

/**
 * Imports the shard state data into the Collator object.
 *
 * SETS: account_dict = account_dict_estimator_, shard_libraries_, mc_state_extra
 *    total_balance_ = old_total_balance_, total_validator_fees_
 * SETS: overload_history_, underload_history_
 * SETS: prev_state_utime_, prev_state_lt_, prev_vert_seqno_
 * SETS: out_msg_queue, processed_upto_, ihr_pending
 *
 * @param ss The ShardState object containing the shard state data.
 *
 * @returns True if the import was successful, False otherwise.
 */
bool Collator::import_shard_state_data(block::ShardState& ss) {
  account_dict = std::move(ss.account_dict_);
  account_dict_estimator_ = std::make_unique<vm::AugmentedDictionary>(*account_dict);
  shard_libraries_ = std::move(ss.shard_libraries_);
  mc_state_extra_ = std::move(ss.mc_state_extra_);
  overload_history_ = ss.overload_history_;
  underload_history_ = ss.underload_history_;
  prev_state_utime_ = ss.utime_;
  prev_state_lt_ = ss.lt_;
  prev_vert_seqno_ = ss.vert_seqno_;
  total_balance_ = old_total_balance_ = std::move(ss.total_balance_);
  value_flow_.from_prev_blk = old_total_balance_;
  total_validator_fees_ = std::move(ss.total_validator_fees_);
  old_global_balance_ = std::move(ss.global_balance_);
  out_msg_queue_ = std::move(ss.out_msg_queue_);
  old_out_msg_queue_ = std::make_unique<vm::AugmentedDictionary>(*out_msg_queue_);
  processed_upto_ = std::move(ss.processed_upto_);
  ihr_pending = std::move(ss.ihr_pending_);
  dispatch_queue_ = std::move(ss.dispatch_queue_);
  block_create_stats_ = std::move(ss.block_create_stats_);
  if (ss.out_msg_queue_size_) {
    have_out_msg_queue_size_in_state_ = true;
    out_msg_queue_size_ = ss.out_msg_queue_size_.value();
  }
  return true;
}

/**
 * Adds trivials neighbor after merging two shards.
 * Trivial neighbors are the two previous blocks.
 *
 * @returns True if the operation is successful, false otherwise.
 */
bool Collator::add_trivial_neighbor_after_merge() {
  LOG(DEBUG) << "in add_trivial_neighbor_after_merge()";
  CHECK(prev_blocks.size() == 2);
  int found = 0;
  std::size_t n = neighbors_.size();
  for (std::size_t i = 0; i < n; i++) {
    auto& nb = neighbors_.at(i);
    if (ton::shard_intersects(nb.shard(), shard_)) {
      ++found;
      LOG(DEBUG) << "neighbor #" << i << " : " << nb.blk_.to_str() << " intersects our shard " << shard_.to_str();
      if (!ton::shard_is_parent(shard_, nb.shard()) || found > 2) {
        return fatal_error("impossible shard configuration in add_trivial_neighbor_after_merge()");
      }
      auto prev_shard = prev_blocks.at(found - 1).shard_full();
      if (nb.shard() != prev_shard) {
        return fatal_error("neighbor shard "s + nb.shard().to_str() + " does not match that of our ancestor " +
                           prev_shard.to_str());
      }
      if (found == 1) {
        nb.set_queue_root(out_msg_queue_->get_root_cell());
        nb.processed_upto = processed_upto_;
        nb.blk_.id.shard = get_shard();
        LOG(DEBUG) << "adjusted neighbor #" << i << " : " << nb.blk_.to_str()
                   << " with shard expansion (immediate after-merge adjustment)";
      } else {
        LOG(DEBUG) << "disabling neighbor #" << i << " : " << nb.blk_.to_str() << " (immediate after-merge adjustment)";
        nb.disable();
      }
    }
  }
  CHECK(found == 2);
  return true;
}

/**
 * Adds a trivial neighbor.
 * A trivial neighbor is the previous block.
 *
 * @returns True if the operation is successful, false otherwise.
 */
bool Collator::add_trivial_neighbor() {
  LOG(DEBUG) << "in add_trivial_neighbor()";
  if (after_merge_) {
    return add_trivial_neighbor_after_merge();
  }
  CHECK(prev_blocks.size() == 1);
  if (!prev_blocks[0].seqno()) {
    // skipping
    LOG(DEBUG) << "no trivial neighbor because previous block has zero seqno";
    return true;
  }
  CHECK(prev_block_root.not_null());
  CHECK(prev_state_root_pure_.not_null());
  auto descr_ref = block::McShardDescr::from_block(prev_block_root, prev_state_root_pure_, prev_blocks[0].file_hash);
  if (descr_ref.is_null()) {
    return fatal_error("cannot deserialize header of previous state");
  }
  CHECK(descr_ref->blk_ == prev_blocks[0]);
  CHECK(out_msg_queue_);
  ton::ShardIdFull prev_shard = descr_ref->shard();
  // Possible cases are:
  // 1. prev_shard = shard = one of neighbors
  //    => replace neighbor by (more recent) prev_shard info
  // 2. shard is child of prev_shard = one of neighbors
  //    => after_split must be set;
  //       replace neighbor by new split data (and shrink its shard);
  //       insert new virtual neighbor (our future sibling).
  // 3. prev_shard = shard = child of one of neighbors
  //    => after_split must be clear (we are continuing an after-split chain);
  //       make our virtual sibling from the neighbor (split its queue);
  //       insert ourselves from prev_shard data
  // In all of the above cases, our shard intersects exactly one neighbor, which has the same shard or its parent.
  // 4. there are two neighbors intersecting shard = prev_shard, which are its children.
  // 5. there are two prev_shards, the two children of shard, and two neighbors coinciding with prev_shards
  int found = 0, cs = 0;
  std::size_t n = neighbors_.size();
  for (std::size_t i = 0; i < n; i++) {
    auto& nb = neighbors_.at(i);
    if (ton::shard_intersects(nb.shard(), shard_)) {
      ++found;
      LOG(DEBUG) << "neighbor #" << i << " : " << nb.blk_.to_str() << " intersects our shard " << shard_.to_str();
      if (nb.shard() == prev_shard) {
        if (prev_shard == shard_) {
          // case 1. Normal.
          CHECK(found == 1);
          nb = *descr_ref;
          nb.set_queue_root(out_msg_queue_->get_root_cell());
          nb.processed_upto = processed_upto_;
          LOG(DEBUG) << "adjusted neighbor #" << i << " : " << nb.blk_.to_str() << " (simple replacement)";
          cs = 1;
        } else if (ton::shard_is_parent(nb.shard(), shard_)) {
          // case 2. Immediate after-split.
          CHECK(found == 1);
          CHECK(after_split_);
          CHECK(sibling_out_msg_queue_);
          CHECK(sibling_processed_upto_);
          neighbors_.emplace_back(*descr_ref);
          auto& nb2 = neighbors_.at(i);
          nb2.set_queue_root(sibling_out_msg_queue_->get_root_cell());
          nb2.processed_upto = sibling_processed_upto_;
          nb2.blk_.id.shard = ton::shard_sibling(get_shard());
          LOG(DEBUG) << "adjusted neighbor #" << i << " : " << nb2.blk_.to_str()
                     << " with shard shrinking to our sibling (immediate after-split adjustment)";
          auto& nb1 = neighbors_.at(n);
          nb1.set_queue_root(out_msg_queue_->get_root_cell());
          nb1.processed_upto = processed_upto_;
          nb1.blk_.id.shard = get_shard();
          LOG(DEBUG) << "created neighbor #" << n << " : " << nb1.blk_.to_str()
                     << " with shard shrinking to our (immediate after-split adjustment)";
          cs = 2;
        } else {
          return fatal_error("impossible shard configuration in add_trivial_neighbor()");
        }
      } else if (ton::shard_is_parent(nb.shard(), shard_) && shard_ == prev_shard) {
        // case 3. Continued after-split
        CHECK(found == 1);
        CHECK(!after_split_);
        CHECK(!sibling_out_msg_queue_);
        CHECK(!sibling_processed_upto_);
        neighbors_.emplace_back(*descr_ref);
        auto& nb2 = neighbors_.at(i);
        auto sib_shard = ton::shard_sibling(shard_);
        // compute the part of virtual sibling's OutMsgQueue with destinations in our shard
        sibling_out_msg_queue_ =
            std::make_unique<vm::AugmentedDictionary>(nb2.outmsg_root, 352, block::tlb::aug_OutMsgQueue);
        td::BitArray<96> pfx;
        pfx.bits().store_int(workchain(), 32);
        (pfx.bits() + 32).store_uint(get_shard(), 64);
        int l = ton::shard_prefix_length(shard_);
        CHECK(sibling_out_msg_queue_->cut_prefix_subdict(pfx.bits(), 32 + l));
        int res2 = block::filter_out_msg_queue(*sibling_out_msg_queue_, nb2.shard(), sib_shard);
        if (res2 < 0) {
          return fatal_error("cannot filter virtual sibling's OutMsgQueue from that of the last common ancestor");
        }
        nb2.set_queue_root(sibling_out_msg_queue_->get_root_cell());
        if (!nb2.processed_upto->split(sib_shard)) {
          return fatal_error("error splitting ProcessedUpto for our virtual sibling");
        }
        nb2.blk_.id.shard = ton::shard_sibling(get_shard());
        LOG(DEBUG) << "adjusted neighbor #" << i << " : " << nb2.blk_.to_str()
                   << " with shard shrinking to our sibling (continued after-split adjustment)";
        auto& nb1 = neighbors_.at(n);
        nb1.set_queue_root(out_msg_queue_->get_root_cell());
        nb1.processed_upto = processed_upto_;
        LOG(DEBUG) << "created neighbor #" << n << " : " << nb1.blk_.to_str()
                   << " from our preceding state (continued after-split adjustment)";
        cs = 3;
      } else if (ton::shard_is_parent(shard_, nb.shard()) && shard_ == prev_shard) {
        // case 4. Continued after-merge.
        if (found == 1) {
          cs = 4;
        }
        CHECK(cs == 4);
        CHECK(found <= 2);
        if (found == 1) {
          nb = *descr_ref;
          nb.set_queue_root(out_msg_queue_->get_root_cell());
          nb.processed_upto = processed_upto_;
          LOG(DEBUG) << "adjusted neighbor #" << i << " : " << nb.blk_.to_str()
                     << " with shard expansion (continued after-merge adjustment)";
        } else {
          LOG(DEBUG) << "disabling neighbor #" << i << " : " << nb.blk_.to_str()
                     << " (continued after-merge adjustment)";
          nb.disable();
        }
      } else {
        return fatal_error("impossible shard configuration in add_trivial_neighbor()");
      }
    }
  }
  CHECK(found && cs);
  CHECK(found == (1 + (cs == 4)));
  return true;
}

/**
 * Checks the previous block against the block registered in the masterchain.
 *
 * @param listed The BlockIdExt of the top block of this shard registered in the masterchain.
 * @param prev The BlockIdExt of the previous block.
 * @param chk_chain_len Flag indicating whether to check the chain length.
 *
 * @returns True if the previous block is valid, false otherwise.
 */
bool Collator::check_prev_block(const BlockIdExt& listed, const BlockIdExt& prev, bool chk_chain_len) {
  if (listed.seqno() > prev.seqno()) {
    return fatal_error(PSTRING() << "cannot generate a shardchain block after previous block " << prev.to_str()
                                 << " because masterchain configuration already contains a newer block "
                                 << listed.to_str());
  }
  if (listed.seqno() == prev.seqno() && listed != prev) {
    return fatal_error(PSTRING() << "cannot generate a shardchain block after previous block " << prev.to_str()
                                 << " because masterchain configuration lists another block " << listed.to_str()
                                 << " of the same height");
  }
  if (chk_chain_len && prev.seqno() >= listed.seqno() + 8) {
    return fatal_error(PSTRING() << "cannot generate next block after " << prev.to_str()
                                 << " because this would lead to an unregistered chain of length > 8 (only "
                                 << listed.to_str() << " is registered in the masterchain)");
  }
  return true;
}

/**
 * Checks the previous block against the block registered in the masterchain.
 *
 * @param listed The BlockIdExt of the top block of this shard registered in the masterchain.
 * @param prev The BlockIdExt of the previous block.
 *
 * @returns True if the previous block is equal to the one registered in the masterchain, false otherwise.
 */
bool Collator::check_prev_block_exact(const BlockIdExt& listed, const BlockIdExt& prev) {
  if (listed != prev) {
    return fatal_error(PSTRING() << "cannot generate shardchain block for shard " << shard_.to_str()
                                 << " after previous block " << prev.to_str()
                                 << " because masterchain configuration expects another previous block "
                                 << listed.to_str() << " and we are immediately after a split/merge event");
  }
  return true;
}

/**
 * Checks the validity of the shard configuration of the current shard.
 *
 * @returns True if the shard configuration is valid, false otherwise.
 */
bool Collator::check_this_shard_mc_info() {
  wc_info_ = config_->get_workchain_info(workchain());
  if (wc_info_.is_null()) {
    return fatal_error(PSTRING() << "cannot create new block for workchain " << workchain()
                                 << " absent from workchain configuration");
  }
  if (!wc_info_->active) {
    return fatal_error(PSTRING() << "cannot create new block for disabled workchain " << workchain());
  }
  if (!wc_info_->basic) {
    return fatal_error(PSTRING() << "cannot create new block for non-basic workchain " << workchain());
  }
  if (wc_info_->enabled_since && wc_info_->enabled_since > config_->utime) {
    return fatal_error(PSTRING() << "cannot create new block for workchain " << workchain()
                                 << " which is not enabled yet");
  }
  if (wc_info_->min_addr_len != 0x100 || wc_info_->max_addr_len != 0x100) {
    return false;
  }
  accept_msgs_ = wc_info_->accept_msgs;
  if (!config_->has_workchain(workchain())) {
    // creating first block for a new workchain
    LOG(INFO) << "creating first block for workchain " << workchain();
    return fatal_error(PSTRING() << "cannot create first block for workchain " << workchain()
                                 << " after previous block "
                                 << (prev_blocks.size() ? prev_blocks[0].to_str() : "(null)")
                                 << " because no shard for this workchain is declared yet");
  }
  auto left = config_->get_shard_hash(shard_ - 1, false);
  if (left.is_null()) {
    return fatal_error(PSTRING() << "cannot create new block for shard " << shard_.to_str()
                                 << " because there is no similar shard in existing masterchain configuration");
  }
  if (left->shard() == shard_) {
    // no split/merge
    if (after_merge_ || after_split_) {
      return fatal_error(
          PSTRING() << "cannot generate new shardchain block for " << shard_.to_str()
                    << " after a supposed split or merge event because this event is not reflected in the masterchain");
    }
    if (!check_prev_block(left->blk_, prev_blocks[0])) {
      return false;
    }
    if (left->before_split_) {
      return fatal_error(PSTRING() << "cannot generate new unsplit shardchain block for " << shard_.to_str()
                                   << " after previous block " << left->blk_.to_str() << " with before_split set");
    }
    auto sib = config_->get_shard_hash(shard_sibling(shard_));
    if (left->before_merge_ && sib->before_merge_) {
      return fatal_error(PSTRING() << "cannot generate new unmerged shardchain block for " << shard_.to_str()
                                   << " after both " << left->blk_.to_str() << " and " << sib->blk_.to_str()
                                   << " set before_merge flags");
    }
    if (left->is_fsm_split()) {
      auto tmp_now = std::max<td::uint32>(config_->utime, (unsigned)std::time(nullptr));
      if (shard_splitting_enabled && tmp_now >= left->fsm_utime() && tmp_now + 13 < left->fsm_utime_end()) {
        now_upper_limit_ = left->fsm_utime_end() - 11;  // ultimate value of now_ must be at most now_upper_limit_
        before_split_ = true;
        LOG(INFO) << "BEFORE_SPLIT set for the new block of shard " << shard_.to_str();
      }
    }
  } else if (shard_is_parent(shard_, left->shard())) {
    // after merge
    if (!left->before_merge_) {
      return fatal_error(PSTRING() << "cannot create new merged block for shard " << shard_.to_str()
                                   << " because its left ancestor " << left->blk_.to_str()
                                   << " has no before_merge flag");
    }
    auto right = config_->get_shard_hash(shard_ + 1, false);
    if (right.is_null()) {
      return fatal_error(
          PSTRING()
          << "cannot create new block for shard " << shard_.to_str()
          << " after a preceding merge because there is no right ancestor shard in existing masterchain configuration");
    }
    if (!shard_is_parent(shard_, right->shard())) {
      return fatal_error(PSTRING() << "cannot create new block for shard " << shard_.to_str()
                                   << " after a preceding merge because its right ancestor appears to be "
                                   << right->blk_.to_str());
    }
    if (!right->before_merge_) {
      return fatal_error(PSTRING() << "cannot create new merged block for shard " << shard_.to_str()
                                   << " because its right ancestor " << right->blk_.to_str()
                                   << " has no before_merge flag");
    }
    if (after_split_) {
      return fatal_error(PSTRING() << "cannot create new block for shard " << shard_.to_str()
                                   << " after a purported split because existing shard configuration suggests a merge");
    } else if (after_merge_) {
      if (!(check_prev_block_exact(left->blk_, prev_blocks[0]) &&
            check_prev_block_exact(right->blk_, prev_blocks[1]))) {
        return false;
      }
    } else {
      auto cseqno = std::max(left->seqno(), right->seqno());
      if (prev_blocks[0].seqno() <= cseqno) {
        return fatal_error(PSTRING() << "cannot create new block for shard " << shard_.to_str()
                                     << " after previous block " << prev_blocks[0].to_str()
                                     << " because masterchain contains newer possible ancestors " << left->blk_.to_str()
                                     << " and " << right->blk_.to_str());
      }
      if (prev_blocks[0].seqno() >= cseqno + 8) {
        return fatal_error(
            PSTRING() << "cannot create new block for shard " << shard_.to_str() << " after previous block "
                      << prev_blocks[0].to_str()
                      << " because this would lead to an unregistered chain of length > 8 (masterchain contains only "
                      << left->blk_.to_str() << " and " << right->blk_.to_str() << ")");
      }
    }
  } else if (shard_is_parent(left->shard(), shard_)) {
    // after split
    if (!left->before_split_) {
      return fatal_error(PSTRING() << "cannot generate new split shardchain block for " << shard_.to_str()
                                   << " after previous block " << left->blk_.to_str() << " without before_split");
    }
    if (after_merge_) {
      return fatal_error(PSTRING() << "cannot create new block for shard " << shard_.to_str()
                                   << " after a purported merge because existing shard configuration suggests a split");
    } else if (after_split_) {
      if (!(check_prev_block_exact(left->blk_, prev_blocks[0]))) {
        return false;
      }
    } else {
      if (!(check_prev_block(left->blk_, prev_blocks[0]))) {
        return false;
      }
    }
  } else {
    return fatal_error(PSTRING() << "masterchain configuration contains only block " << left->blk_.to_str()
                                 << " which belongs to a different shard from ours " << shard_.to_str());
  }
  return true;
}

/**
 * Initializes the block limits for the collator.
 *
 * @returns True if the block limits were successfully initialized, false otherwise.
 */
bool Collator::init_block_limits() {
  CHECK(block_limits_);
  CHECK(state_usage_tree_);
  if (now_ > prev_now_ + 15 && block_limits_->lt_delta.hard() > 200) {
    block_limits_->lt_delta = {20, 180, 200};
  }
  block_limits_->usage_tree = state_usage_tree_.get();
  block_limit_status_ = std::make_unique<block::BlockLimitStatus>(*block_limits_);
  return true;
}

/**
 * Performs pre-initialization steps for the Collator.
 *
 * @returns True if pre-initialization is successful, false otherwise.
 */
bool Collator::do_preinit() {
  CHECK(prev_blocks.size() == 1U + after_merge_);
  last_block_seqno = prev_blocks[0].seqno();
  if (prev_block_data[0].not_null()) {
    CHECK(last_block_seqno);
    prev_block_root = prev_block_data[0]->root_cell();
  } else {
    CHECK(!last_block_seqno);
  }
  if (after_merge_ && prev_blocks[1].seqno() > last_block_seqno) {
    last_block_seqno = prev_blocks[1].seqno();
  }
  new_block_seqno = last_block_seqno + 1;
  new_id = ton::BlockId{shard_, new_block_seqno};
  CHECK(!config_);
  CHECK(mc_state_root.not_null());
  LOG(INFO) << "unpacking most recent masterchain state";
  if (!unpack_last_mc_state()) {
    return false;
  }
  CHECK(config_);
  if (config_->block_id.seqno() != prev_mc_block_seqno) {
    return fatal_error("loaded masterchain configuration has incorrect seqno");
  }
  if (!is_masterchain() && !check_this_shard_mc_info()) {
    return fatal_error("fatal error while checking masterchain configuration of the current shard");
  }
  if (!check_cur_validator_set()) {
    return fatal_error("this validator set is not entitled to create a block for this shardchain");
  }
  CHECK(!prev_mc_block_seqno || mc_block_root.not_null());
  if (!unpack_last_state()) {
    return fatal_error("cannot unpack previous state of current shardchain");
  }
  CHECK(account_dict);
  if (!init_utime()) {
    return fatal_error("cannot initialize unix time");
  }
  if (is_masterchain() && !adjust_shard_config()) {
    return fatal_error("cannot adjust shardchain configuration");
  }
  if (is_masterchain() && !import_new_shard_top_blocks()) {
    return fatal_error("cannot import new shard top block configuration");
  }
  if (!init_lt()) {
    return fatal_error("cannot initialize logical time");
  }
  if (!init_block_limits()) {
    return fatal_error("cannot initialize block limits");
  }
  if (!request_neighbor_msg_queues()) {
    return false;
  }
  if (!request_out_msg_queue_size()) {
    return false;
  }
  return true;
}

/**
 * Adjusts the shard configuration by adding new workchains to the shard configuration in the masterchain state.
 * Used in masterchain collator.
 *
 * @returns True if the shard configuration was successfully adjusted, false otherwise.
 */
bool Collator::adjust_shard_config() {
  CHECK(is_masterchain() && config_ && shard_conf_);
  const block::WorkchainSet& wset = config_->get_workchain_list();
  LOG(DEBUG) << "adjust_shard_config() started";
  fees_import_dict_ = std::make_unique<vm::AugmentedDictionary>(96, block::tlb::aug_ShardFees);
  int wc_act = 0;
  for (const auto& wpair : wset) {
    ton::WorkchainId wc = wpair.first;
    const block::WorkchainInfo* winfo = wpair.second.get();
    LOG(DEBUG) << "have workchain " << wc << " in configuration; active=" << winfo->active
               << ", enabled_since=" << winfo->enabled_since << ", now=" << now_;
    if (winfo->active && winfo->enabled_since <= now_) {
      if (!shard_conf_->has_workchain(wc)) {
        LOG(INFO) << "adding new workchain " << wc << " to shard configuration in masterchain state";
        ++wc_act;
        if (!shard_conf_->new_workchain(wc, new_block_seqno, winfo->zerostate_root_hash, winfo->zerostate_file_hash)) {
          return fatal_error(PSTRING() << "cannot add new workchain " << wc << " to shard configuration");
        }
        CHECK(store_shard_fees(ShardIdFull{wc}, block::CurrencyCollection{0}, block::CurrencyCollection{0}));
      }
    }
  }
  if (wc_act) {
    shard_conf_adjusted_ = true;
  }
  return true;
}

/**
 * Compares two ShardTopBlockDescription references based on their block IDs.
 *
 * @param a The first ShardTopBlockDescription reference.
 * @param b The second ShardTopBlockDescription reference.
 *
 * @returns True if a is considered less than b, false otherwise.
 */
static bool cmp_shard_block_descr_ref(const Ref<ShardTopBlockDescription>& a, const Ref<ShardTopBlockDescription>& b) {
  BlockId x = a->block_id().id, y = b->block_id().id;
  return x.workchain < y.workchain ||
         (x.workchain == y.workchain && (x.shard < y.shard || (x.shard == y.shard && x.seqno > y.seqno)));
}

/**
 * Stores the fees imported from a shard blocks to `fees_import_dict_`.
 * Used in masterchain collator.
 *
 * @param shard The shard identifier.
 * @param fees The fees imported from the block.
 * @param created The fee for creating shard blocks.
 *
 * @returns True if the fees were successfully stored, false otherwise.
 */
bool Collator::store_shard_fees(ShardIdFull shard, const block::CurrencyCollection& fees,
                                const block::CurrencyCollection& created) {
  if (shard.is_valid() && fees.is_valid()) {
    td::BitArray<96> key;
    key.bits().store_int(shard.workchain, 32);
    (key.bits() + 32).store_uint(shard.shard, 64);
    vm::CellBuilder cb;
    return fees.store(cb) &&
           created.store(cb)  // _ fees:CurrencyCollection create:CurrencyCollection = ShardFeeCreated;
           && fees_import_dict_->set(key, vm::load_cell_slice_ref(cb.finalize()), vm::Dictionary::SetMode::Add);
  } else {
    return false;
  }
}

/**
 * Stores the fees imported from a shard blocks to `fees_import_dict_`.
 * Used in masterchain collator.
 *
 * @param descr A reference to the McShardHash object containing the shard information.
 *
 * @returns True if the shard fees and funds created were successfully stored, false otherwise.
 */
bool Collator::store_shard_fees(Ref<block::McShardHash> descr) {
  CHECK(descr.not_null());
  CHECK(descr->fees_collected_.is_valid());
  CHECK(descr->funds_created_.is_valid());
  CHECK(store_shard_fees(descr->shard(), descr->fees_collected_, descr->funds_created_));
  return true;
}

/**
 * Imports new top shard blocks and updates the shard configuration.
 *
 * @returns True if the import was successful, false otherwise.
 */
bool Collator::import_new_shard_top_blocks() {
  if (shard_block_descr_.empty()) {
    return true;
  }
  if (skip_topmsgdescr_) {
    return true;
  }
  auto lt_limit = config_->lt + config_->get_max_lt_growth();
  std::sort(shard_block_descr_.begin(), shard_block_descr_.end(), cmp_shard_block_descr_ref);
  int tb_act = 0;
  Ref<ShardTopBlockDescrQ> prev_bd;
  Ref<block::McShardHash> prev_descr;
  ShardIdFull prev_shard{ton::workchainInvalid, ~0ULL};
  int prev_chain_len = 0;
  for (auto entry : shard_block_descr_) {
    auto sh_bd = Ref<ShardTopBlockDescrQ>(entry);
    CHECK(sh_bd.not_null());
    int res_flags = 0;
    auto chk_res = sh_bd->prevalidate(mc_block_id_, mc_state_,
                                      ShardTopBlockDescrQ::fail_new | ShardTopBlockDescrQ::fail_too_new, res_flags);
    if (chk_res.is_error()) {
      LOG(DEBUG) << "ShardTopBlockDescr for " << sh_bd->block_id().to_str() << " skipped: res_flags=" << res_flags
                 << " " << chk_res.move_as_error().to_string();
      continue;
    }
    int chain_len = chk_res.move_as_ok();
    if (chain_len <= 0 || chain_len > 8) {
      LOG(DEBUG) << "ShardTopBlockDescr for " << sh_bd->block_id().to_str() << " skipped: its chain length is "
                 << chain_len;
      continue;
    }
    if (sh_bd->generated_at() >= now_) {
      LOG(DEBUG) << "ShardTopBlockDescr for " << sh_bd->block_id().to_str() << " skipped: it claims to be generated at "
                 << sh_bd->generated_at() << " while it is still " << now_;
      continue;
    }
    Ref<block::McShardHash> descr = sh_bd->get_top_descr(chain_len);
    CHECK(descr.not_null());
    CHECK(descr->top_block_id() == sh_bd->block_id());
    ShardIdFull shard = ShardIdFull(descr->top_block_id());
    auto start_blks = sh_bd->get_prev_at(chain_len);
    auto res = shard_conf_->may_update_shard_block_info(descr, start_blks, lt_limit);
    if (res.is_error()) {
      LOG(DEBUG) << "cannot add new top shard block " << sh_bd->block_id().to_str()
                 << " to shard configuration: " << res.move_as_error().to_string();
      continue;
    }
    if (!res.move_as_ok()) {
      CHECK(start_blks.size() == 1);
      if (shard_is_sibling(prev_shard, shard)) {
        auto start_blks2 = prev_bd->get_prev_at(prev_chain_len);
        CHECK(start_blks.size() == 1);
        CHECK(start_blks2.size() == 1);
        CHECK(start_blks == start_blks2);
        prev_descr.write().set_reg_mc_seqno(new_block_seqno);
        descr.write().set_reg_mc_seqno(new_block_seqno);
        auto end_lt = std::max(prev_descr->end_lt_, descr->end_lt_);
        auto ures = shard_conf_->update_shard_block_info2(prev_descr, descr, std::move(start_blks2));
        if (ures.is_error()) {
          LOG(DEBUG) << "cannot add new split top shard blocks " << sh_bd->block_id().to_str() << " and "
                     << prev_bd->block_id().to_str() << " to shard configuration: " << ures.move_as_error().to_string();
          prev_descr.clear();
          descr.clear();
        } else {
          LOG(DEBUG) << "updated top shard block information with " << sh_bd->block_id().to_str() << " and "
                     << prev_bd->block_id().to_str();
          CHECK(ures.move_as_ok());
          store_shard_fees(std::move(prev_descr));
          store_shard_fees(std::move(descr));
          register_shard_block_creators(prev_bd->get_creator_list(prev_chain_len));
          register_shard_block_creators(sh_bd->get_creator_list(chain_len));
          used_shard_block_descr_.emplace_back(std::move(prev_bd));
          used_shard_block_descr_.emplace_back(sh_bd);
          tb_act += 2;
          prev_bd.clear();
          prev_descr.clear();
          prev_shard = ShardIdFull{};
          shards_max_end_lt_ = std::max(shards_max_end_lt_, end_lt);
        }
      } else if (shard == prev_shard) {
        LOG(DEBUG) << "skip postponing new top shard block " << sh_bd->block_id().to_str();
      } else {
        LOG(DEBUG) << "postpone adding new top shard block " << sh_bd->block_id().to_str();
        prev_bd = std::move(sh_bd);
        prev_descr = std::move(descr);
        prev_shard = shard;
        prev_chain_len = chain_len;
      }
      continue;
    }
    if (prev_bd.not_null()) {
      prev_bd.clear();
      prev_descr.clear();
      prev_shard = ShardIdFull{};
    }
    descr.write().set_reg_mc_seqno(new_block_seqno);
    auto end_lt = descr->end_lt_;
    auto ures = shard_conf_->update_shard_block_info(descr, std::move(start_blks));
    if (ures.is_error()) {
      LOG(DEBUG) << "cannot add new top shard block " << sh_bd->block_id().to_str()
                 << " to shard configuration: " << ures.move_as_error().to_string();
      descr.clear();
      continue;
    }
    store_shard_fees(std::move(descr));
    register_shard_block_creators(sh_bd->get_creator_list(chain_len));
    shards_max_end_lt_ = std::max(shards_max_end_lt_, end_lt);
    LOG(DEBUG) << "updated top shard block information with " << sh_bd->block_id().to_str();
    CHECK(ures.move_as_ok());
    ++tb_act;
    used_shard_block_descr_.emplace_back(sh_bd);
  }
  if (tb_act) {
    shard_conf_adjusted_ = true;
  }
  if (tb_act) {
    LOG(INFO) << "updated shard block configuration: " << tb_act << " new top shard blocks";
    if (verbosity >= 3) {
      LOG(INFO) << "updated shard block configuration to ";
      auto csr = shard_conf_->get_root_csr();
      block::gen::t_ShardHashes.print(std::cerr, csr.write());
    }
  }
  block::gen::ShardFeeCreated::Record fc;
  if (!(tlb::csr_unpack(fees_import_dict_->get_root_extra(),
                        fc)  // _ fees:CurrencyCollection create:CurrencyCollection = ShardFeeCreated;
        && value_flow_.fees_imported.validate_unpack(fc.fees) && import_created_.validate_unpack(fc.create))) {
    return fatal_error("cannot read the total imported fees from the augmentation of the root of ShardFees");
  }
  LOG(INFO) << "total fees_imported = " << value_flow_.fees_imported.to_str()
            << " ; out of them, total fees_created = " << import_created_.to_str();
  block::CurrencyCollection burned =
      config_->get_burning_config().calculate_burned_fees(value_flow_.fees_imported - import_created_);
  if (!burned.is_valid()) {
    return fatal_error("cannot calculate amount of burned imported fees");
  }
  value_flow_.burned += burned;
  value_flow_.fees_collected += value_flow_.fees_imported - burned;
  return true;
}

/**
 * Registers the shard block creators to block_create_count_
 *
 * @param creator_list A vector of Bits256 representing the shard block creators.
 *
 * @returns True if the registration was successful, False otherwise.
 */
bool Collator::register_shard_block_creators(std::vector<td::Bits256> creator_list) {
  for (const auto& x : creator_list) {
    LOG(DEBUG) << "registering block creator " << x.to_hex();
    if (!x.is_zero()) {
      auto res = block_create_count_.emplace(x, 1);
      if (!res.second) {
        (res.first->second)++;
      }
      block_create_total_++;
    }
  }
  return true;
}

/**
 * Performs pre-initialization and collates the new block.
 *
 * @returns True if collation is successful, false otherwise.
 */
bool Collator::try_collate() {
  work_timer_.resume();
  cpu_work_timer_.resume();
  SCOPE_EXIT {
    work_timer_.pause();
    cpu_work_timer_.pause();
  };
  if (!preinit_complete) {
    LOG(WARNING) << "running do_preinit()";
    if (!do_preinit()) {
      return fatal_error(-667, "error preinitializing data required by collator");
    }
    preinit_complete = true;
  }
  if (pending) {
    return true;
  }
  CHECK(config_);
  last_proc_int_msg_.first = 0;
  last_proc_int_msg_.second.set_zero();
  first_unproc_int_msg_.first = ~0ULL;
  first_unproc_int_msg_.second.set_ones();
  old_out_msg_queue_size_ = out_msg_queue_size_;
  if (is_masterchain()) {
    LOG(DEBUG) << "getting the list of special smart contracts";
    auto res = config_->get_special_smartcontracts();
    if (res.is_error()) {
      return fatal_error(res.move_as_error());
    }
    special_smcs = res.move_as_ok();
    LOG(DEBUG) << "have " << special_smcs.size() << " special smart contracts";
    for (auto addr : special_smcs) {
      LOG(DEBUG) << "special smart contract " << addr.to_hex();
    }
  }
  if (is_masterchain()) {
    LOG(DEBUG) << "getting the list of special tick-tock smart contracts";
    auto res = config_->get_special_ticktock_smartcontracts(3);
    if (res.is_error()) {
      return fatal_error(res.move_as_error());
    }
    ticktock_smcs = res.move_as_ok();
    LOG(DEBUG) << "have " << ticktock_smcs.size() << " tick-tock smart contracts";
    for (auto addr : ticktock_smcs) {
      LOG(DEBUG) << "special smart contract " << addr.first.to_hex() << " with ticktock=" << addr.second;
    }
  }
  if (is_masterchain() && prev_mc_block_seqno != last_block_seqno) {
    return fatal_error("Cannot generate new masterchain block unless most recent masterchain state is computed");
  }
  CHECK(processed_upto_);
  if (!fix_processed_upto(*processed_upto_)) {
    return fatal_error("Cannot adjust ProcessedUpto of our shard state");
  }
  if (sibling_processed_upto_ && !fix_processed_upto(*sibling_processed_upto_)) {
    return fatal_error("Cannot adjust ProcessedUpto of the shard state of our virtual sibling");
  }
  for (auto& descr : neighbors_) {
    CHECK(descr.processed_upto);
    if (!fix_processed_upto(*descr.processed_upto)) {
      return fatal_error(std::string{"Cannot adjust ProcessedUpto of neighbor "} + descr.blk_.to_str());
    }
  }
  return do_collate();
}

/**
 * Adjusts one entry from the processed up to information using the masterchain state that is referenced in the entry.
 *
 * @param proc The MsgProcessedUpto object.
 * @param owner The shard that the MsgProcessesUpto information is taken from.
 *
 * @returns True if the processed up to information was successfully adjusted, false otherwise.
 */
bool Collator::fix_one_processed_upto(block::MsgProcessedUpto& proc, const ton::ShardIdFull& owner) {
  if (proc.compute_shard_end_lt) {
    return true;
  }
  auto seqno = std::min(proc.mc_seqno, prev_mc_block_seqno);
  auto state = get_aux_mc_state(seqno);
  if (state.is_null()) {
    return fatal_error(
        -666, PSTRING() << "cannot obtain masterchain state with seqno " << seqno << " (originally required "
                        << proc.mc_seqno << ") in a MsgProcessedUpto record for "
                        << ton::ShardIdFull{owner.workchain, proc.shard}.to_str() << " owned by " << owner.to_str());
  }
  proc.compute_shard_end_lt = state->get_config()->get_compute_shard_end_lt_func();
  return (bool)proc.compute_shard_end_lt;
}

/**
 * Adjusts the processed up to collection using the using the auxilliary masterchain states.
 *
 * @param upto The MsgProcessedUptoCollection to be adjusted.
 *
 * @returns True if all entries were successfully adjusted, False otherwise.
 */
bool Collator::fix_processed_upto(block::MsgProcessedUptoCollection& upto) {
  for (auto& entry : upto.list) {
    if (!fix_one_processed_upto(entry, upto.owner)) {
      return false;
    }
  }
  return true;
}

/**
 * Initializes the unix time for the new block.
 *
 * Unix time is set based on the current time, and the timestamps of the previous blocks.
 * If the previous block has a timestamp too far in the past then skipping importing external messages and new shard blocks is allowed.
 *
 * @returns True if the initialization is successful, false otherwise.
 */
bool Collator::init_utime() {
  CHECK(config_);
  // consider unixtime and lt from previous block(s) of the same shardchain
  prev_now_ = prev_state_utime_;
  // Extend collator timeout if previous block is too old
  td::Timestamp new_timeout = td::Timestamp::in(std::min(30.0, (td::Clocks::system() - (double)prev_now_) / 2));
  if (timeout < new_timeout) {
    timeout = new_timeout;
    alarm_timestamp() = timeout;
  }

  auto prev = std::max<td::uint32>(config_->utime, prev_now_);
  now_ = std::max<td::uint32>(prev + 1, (unsigned)std::time(nullptr));
  if (now_ > now_upper_limit_) {
    return fatal_error(
        "error initializing unix time for the new block: failed to observe end of fsm_split time interval for this "
        "shard");
  }
  // check whether masterchain catchain rotation is overdue
  auto ccvc = config_->get_catchain_validators_config();
  unsigned lifetime = ccvc.mc_cc_lifetime;
  if (is_masterchain() && now_ / lifetime > prev_now_ / lifetime && now_ > (prev_now_ / lifetime + 1) * lifetime + 20) {
    auto overdue = now_ - (prev_now_ / lifetime + 1) * lifetime;
    // masterchain catchain rotation overdue, skip topsharddescr with some probability
    skip_topmsgdescr_ = (td::Random::fast(0, 1023) < 256);  // probability 1/4
    skip_extmsg_ = (td::Random::fast(0, 1023) < 256);       // skip ext msg probability 1/4
    if (skip_topmsgdescr_) {
      LOG(WARNING)
          << "randomly skipping import of new shard data because of overdue masterchain catchain rotation (overdue by "
          << overdue << " seconds)";
    }
    if (skip_extmsg_) {
      LOG(WARNING)
          << "randomly skipping external message import because of overdue masterchain catchain rotation (overdue by "
          << overdue << " seconds)";
    }
  } else if (is_masterchain() && now_ > prev_now_ + 60) {
    auto interval = now_ - prev_now_;
    skip_topmsgdescr_ = (td::Random::fast(0, 1023) < 128);  // probability 1/8
    skip_extmsg_ = (td::Random::fast(0, 1023) < 128);       // skip ext msg probability 1/8
    if (skip_topmsgdescr_) {
      LOG(WARNING) << "randomly skipping import of new shard data because of overdue masterchain block (last block was "
                   << interval << " seconds ago)";
    }
    if (skip_extmsg_) {
      LOG(WARNING) << "randomly skipping external message import because of overdue masterchain block (last block was "
                   << interval << " seconds ago)";
    }
  }
  return true;
}

/**
 * Initializes the logical time of the new block.
 */
bool Collator::init_lt() {
  CHECK(config_);
  start_lt = config_->lt;
  if (!is_masterchain()) {
    start_lt = std::max(start_lt, prev_state_lt_);
  } else {
    start_lt = std::max(start_lt, shards_max_end_lt_);
  }
  ton::LogicalTime align = config_->get_lt_align(), incr = align - start_lt % align;
  if (incr < align || !start_lt) {
    if (start_lt >= td::bits_negate64(incr)) {
      return fatal_error(
          td::Status::Error("cannot compute start logical time (uint64 overflow)"));  // cannot compute start lt
    }
    start_lt += incr;
  }
  LOG(INFO) << "start_lt set to " << start_lt;
  max_lt = start_lt + shard_conf_adjusted_;
  block_limits_->start_lt = start_lt;
  return true;
}

/**
 * Fetches and initializes the configuration parameters using the masterchain configuration.
 *
 * @returns True if the configuration parameters were successfully fetched and initialized, false otherwise.
 */
bool Collator::fetch_config_params() {
  auto res = block::FetchConfigParams::fetch_config_params(*config_,
                                      &old_mparams_, &storage_prices_, &storage_phase_cfg_,
                                      &rand_seed_, &compute_phase_cfg_, &action_phase_cfg_,
                                      &masterchain_create_fee_, &basechain_create_fee_,
                                      workchain(), now_
                                     );
  if (res.is_error()) {
    return fatal_error(res.move_as_error());
  }
  compute_phase_cfg_.libraries = std::make_unique<vm::Dictionary>(config_->get_libraries_root(), 256);
  defer_out_queue_size_limit_ = std::max<td::uint64>(collator_opts_->defer_out_queue_size_limit,
                                                     compute_phase_cfg_.size_limits.defer_out_queue_size_limit);
  // This one is checked in validate-query
  hard_defer_out_queue_size_limit_ = compute_phase_cfg_.size_limits.defer_out_queue_size_limit;
  return true;
}

/**
 * Computes the amount of extra currencies to be minted.
 *
 * @param to_mint A reference to the CurrencyCollection object to store the minted amount.
 *
 * @returns True if the computation is successful, false otherwise.
 */
bool Collator::compute_minted_amount(block::CurrencyCollection& to_mint) {
  if (!is_masterchain()) {
    return to_mint.set_zero();
  }
  to_mint.set_zero();
  auto cell = config_->get_config_param(7);
  if (cell.is_null()) {
    return true;
  }
  if (!block::tlb::t_ExtraCurrencyCollection.validate_ref(cell)) {
    LOG(WARNING) << "configuration parameter #7 does not contain a valid ExtraCurrencyCollection, minting disabled";
    return true;
  }
  vm::Dictionary dict{vm::load_cell_slice(cell).prefetch_ref(), 32}, dict2{old_global_balance_.extra, 32}, dict3{32};
  if (!dict.check_for_each([this, &dict2, &dict3](Ref<vm::CellSlice> value, td::ConstBitPtr key, int key_len) {
        CHECK(key_len == 32);
        int curr_id = (int)key.get_int(32);
        auto amount = block::tlb::t_VarUInteger_32.as_integer(value);
        if (amount.is_null() || !amount->is_valid()) {
          return fatal_error(PSTRING() << "cannot parse amount of currency #" << curr_id
                                       << " to be minted from configuration parameter #7");
        }
        auto value2 = dict2.lookup(key, 32);
        auto amount2 = value2.not_null() ? block::tlb::t_VarUInteger_32.as_integer(value2) : td::make_refint(0);
        if (amount2.is_null() || !amount2->is_valid()) {
          return fatal_error(PSTRING() << "cannot parse amount of currency #" << curr_id << " from old global balance");
        }
        auto delta = amount - amount2;
        int s = td::sgn(delta);
        if (s) {
          LOG(INFO) << "currency #" << curr_id << ": existing " << amount2 << ", required " << amount
                    << ", to be minted " << delta;
          if (s == 1 && curr_id) {
            vm::CellBuilder cb;
            return (block::tlb::t_VarUInteger_32.store_integer_ref(cb, delta) &&
                    dict3.set_builder(key, 32, cb, vm::Dictionary::SetMode::Add)) ||
                   fatal_error(PSTRING() << "cannot add " << delta << " of currency #" << curr_id << " to be minted");
          }
        }
        return true;
      })) {
    return fatal_error("error scanning extra currencies to be minted");
  }
  to_mint.extra = std::move(dict3).extract_root_cell();
  if (!to_mint.is_zero()) {
    LOG(INFO) << "new currencies to be minted: " << to_mint.to_str();
  }
  return true;
}

bool Collator::create_output_queue_merger() {
  std::vector<block::OutputQueueMerger::Neighbor> neighbor_queues;
  for (const auto& descr : neighbors_) {
    auto it = neighbor_msg_queues_limits_.find(descr.shard());
    td::int32 msg_limit = it == neighbor_msg_queues_limits_.end() ? -1 : it->second;
    neighbor_queues.emplace_back(descr.top_block_id(), descr.outmsg_root, descr.disabled_, msg_limit);
  }
  nb_out_msgs_ = std::make_unique<block::OutputQueueMerger>(shard_, neighbor_queues);
  return true;
}

/**
 * Initializes value_flow_ and computes fees for creating the new block.
 *
 * @returns True if the initialization is successful, false otherwise.
 */
bool Collator::init_value_create() {
  value_flow_.created.set_zero();
  value_flow_.minted.set_zero();
  value_flow_.recovered.set_zero();
  if (is_masterchain()) {
    value_flow_.created = block::CurrencyCollection{masterchain_create_fee_};
    value_flow_.recovered = value_flow_.created + value_flow_.fees_collected + total_validator_fees_;
    auto cell = config_->get_config_param(3, 1);
    if (cell.is_null() || vm::load_cell_slice(cell).size_ext() != 0x100) {
      LOG(INFO) << "fee recovery disabled (no collector smart contract defined in configuration)";
      value_flow_.recovered.set_zero();
    } else if (value_flow_.recovered.grams < 1 * 1000000000LL /* 1 Gram */) {
      LOG(INFO) << "fee recovery skipped (" << value_flow_.recovered.to_str() << ")";
      value_flow_.recovered.set_zero();
    }
    if (!compute_minted_amount(value_flow_.minted)) {
      return fatal_error("cannot compute the amount of extra currencies to be minted");
    }
    cell = config_->get_config_param(2, 0);
    if (!value_flow_.minted.is_zero() && (cell.is_null() || vm::load_cell_slice(cell).size_ext() != 0x100)) {
      LOG(WARNING) << "minting of " << value_flow_.minted.to_str() << " disabled: no minting smart contract defined";
      value_flow_.minted.set_zero();
    }
  } else if (workchain() == basechainId) {
    value_flow_.created = block::CurrencyCollection{basechain_create_fee_ >> ton::shard_prefix_length(shard_)};
  }
  value_flow_.fees_collected += value_flow_.created;
  return true;
}

/**
 * Performs the collation of the new block.
 */
bool Collator::do_collate() {
  // After do_collate started it will not be interrupted by timeout
  alarm_timestamp() = td::Timestamp::never();

  LOG(WARNING) << "do_collate() : start";
  if (!fetch_config_params()) {
    return fatal_error("cannot fetch required configuration parameters from masterchain state");
  }
  LOG(DEBUG) << "config parameters fetched, creating message dictionaries";
  in_msg_dict = std::make_unique<vm::AugmentedDictionary>(256, block::tlb::aug_InMsgDescr);
  out_msg_dict = std::make_unique<vm::AugmentedDictionary>(256, block::tlb::aug_OutMsgDescr);
  LOG(DEBUG) << "message dictionaries created";
  if (max_lt == start_lt) {
    ++max_lt;
  }
  allow_repeat_collation_ = true;
  // NB: interchanged 1.2 and 1.1 (is this always correct?)
  // 1.1. re-adjust neighbors' out_msg_queues (for oneself)
  if (!add_trivial_neighbor()) {
    return fatal_error("cannot add previous block as a trivial neighbor");
  }
  // 1.2. delete delivered messages from output queue
  if (!out_msg_queue_cleanup()) {
    return fatal_error("cannot scan OutMsgQueue and remove already delivered messages");
  }
  // 1.3. create OutputQueueMerger from adjusted neighbors
  CHECK(!nb_out_msgs_);
  LOG(DEBUG) << "creating OutputQueueMerger";
  if (!create_output_queue_merger()) {
    return fatal_error("cannot compute the value to be created / minted / recovered");
  }
  // 1.4. compute created / minted / recovered
  if (!init_value_create()) {
    return fatal_error("cannot compute the value to be created / minted / recovered");
  }
  // 2-. take messages from dispatch queue
  LOG(INFO) << "process dispatch queue";
  if (!process_dispatch_queue()) {
    return fatal_error("cannot process dispatch queue");
  }
  // 2. tick transactions
  LOG(INFO) << "create tick transactions";
  if (!create_ticktock_transactions(2)) {
    return fatal_error("cannot generate tick transactions");
  }
  if (is_masterchain() && !create_special_transactions()) {
    return fatal_error("cannot generate special transactions");
  }
  if (after_merge_) {
    // 3. merge prepare / merge install
    LOG(DEBUG) << "create merge prepare/install transactions (NOT IMPLEMENTED YET)";
    // TODO: implement merge prepare/install transactions for "large" smart contracts
    // ...
  }
  // 4. import inbound internal messages, process or transit
  LOG(INFO) << "process inbound internal messages";
  if (!process_inbound_internal_messages()) {
    return fatal_error("cannot process inbound internal messages");
  }
  // 5. import inbound external messages (if space&gas left)
  LOG(INFO) << "process inbound external messages";
  if (!process_inbound_external_messages()) {
    return fatal_error("cannot process inbound external messages");
  }
  // 6. process newly-generated messages (if space&gas left)
  //    (if we were unable to process all inbound messages, all new messages must be queued)
  LOG(INFO) << "process newly-generated messages";
  if (!process_new_messages(!inbound_queues_empty_)) {
    return fatal_error("cannot process newly-generated outbound messages");
  }
  if (before_split_) {
    // 7. split prepare / split install
    LOG(DEBUG) << "create split prepare/install transactions (NOT IMPLEMENTED YET)";
    // TODO: implement split prepare/install transactions for "large" smart contracts
    // ...
  }
  // 8. tock transactions
  LOG(INFO) << "create tock transactions";
  if (!create_ticktock_transactions(1)) {
    return fatal_error("cannot generate tock transactions");
  }
  // 9. process newly-generated messages (only by including them into output queue)
  LOG(INFO) << "enqueue newly-generated messages";
  if (!process_new_messages(true)) {
    return fatal_error("cannot process newly-generated outbound messages");
  }
  // 10. check block overload/underload
  LOG(DEBUG) << "check block overload/underload";
  if (!check_block_overload()) {
    return fatal_error("cannot check block overload/underload");
  }
  // 11. update public libraries
  if (is_masterchain()) {
    LOG(DEBUG) << "update public libraries";
    if (!update_public_libraries()) {
      return fatal_error("cannot update public libraries");
    }
  }
  // serialize everything
  // A. serialize ShardAccountBlocks and new ShardAccounts
  LOG(DEBUG) << "serialize account states and blocks";
  if (!combine_account_transactions()) {
    return fatal_error("cannot combine separate Account transactions into a new ShardAccountBlocks");
  }
  // B. serialize McStateExtra
  LOG(DEBUG) << "serialize McStateExtra";
  if (!create_mc_state_extra()) {
    return fatal_error("cannot create new McStateExtra");
  }
  // C. serialize ShardState
  LOG(DEBUG) << "serialize ShardState";
  if (!create_shard_state()) {
    return fatal_error("cannot create new ShardState");
  }
  // D. serialize Block
  LOG(DEBUG) << "serialize Block";
  if (!create_block()) {
    return fatal_error("cannot create new Block");
  }
  // E. create collated data
  if (!create_collated_data()) {
    return fatal_error("cannot create collated data for new Block candidate");
  }
  // F. create a block candidate
  LOG(DEBUG) << "create a Block candidate";
  if (!create_block_candidate()) {
    return fatal_error("cannot serialize a new Block candidate");
  }
  return true;
}

/**
 * Dequeues an outbound message from the message queue of this shard.
 *
 * @param msg_envelope The message envelope to dequeue.
 * @param delivered_lt The logical time at which the message was delivered.
 *
 * @returns True if the message was successfully dequeued, false otherwise.
 */
bool Collator::dequeue_message(Ref<vm::Cell> msg_envelope, ton::LogicalTime delivered_lt) {
  LOG(DEBUG) << "dequeueing outbound message";
  vm::CellBuilder cb;
  if (short_dequeue_records_) {
    td::BitArray<352> out_queue_key;
    return block::compute_out_msg_queue_key(msg_envelope, out_queue_key)  // (compute key)
           && cb.store_long_bool(13, 4)                                   // msg_export_deq_short$1101
           && cb.store_bits_bool(msg_envelope->get_hash().as_bitslice())  // msg_env_hash:bits256
           && cb.store_bits_bool(out_queue_key.bits(), 96)                // next_workchain:int32 next_addr_pfx:uint64
           && cb.store_long_bool(delivered_lt, 64)                        // import_block_lt:uint64
           && insert_out_msg(cb.finalize(), out_queue_key.bits() + 96);
  } else {
    return cb.store_long_bool(12, 4)                // msg_export_deq$1100
           && cb.store_ref_bool(msg_envelope)       // out_msg:^MsgEnvelope
           && cb.store_long_bool(delivered_lt, 63)  // import_block_lt:uint63
           && insert_out_msg(cb.finalize());
  }
}

/**
 * Cleans up the outbound message queue by removing messages that have already been imported by neighbors.
 *
 * Cleanup may be interrupted early if it takes too long.
 *
 * @returns True if the cleanup operation was successful, false otherwise.
 */
bool Collator::out_msg_queue_cleanup() {
  LOG(INFO) << "cleaning outbound queue from messages already imported by neighbors";
  if (verbosity >= 2) {
    auto rt = out_msg_queue_->get_root();
    std::cerr << "old out_msg_queue is ";
    block::gen::t_OutMsgQueue.print(std::cerr, *rt);
    rt->print_rec(std::cerr);
  }

  if (after_merge_) {
    // We need to clean the whole queue after merge
    // Queue is not too big, see const MERGE_MAX_QUEUE_SIZE
    for (const auto& nb : neighbors_) {
      if (!nb.is_disabled() && (!nb.processed_upto || !nb.processed_upto->can_check_processed())) {
        return fatal_error(-667, PSTRING() << "internal error: no info for checking processed messages from neighbor "
                                           << nb.blk_.to_str());
      }
    }
    auto queue_root = out_msg_queue_->get_root_cell();
    if (queue_root.is_null()) {
      LOG(DEBUG) << "out_msg_queue is empty";
      return true;
    }
    // Unwrap UsageCell: don't build proof for visiting output queue (unless something is deleted)
    auto r_cell = queue_root->load_cell();
    if (r_cell.is_error()) {
      return fatal_error(r_cell.move_as_error());
    }
    auto pure_out_msg_queue =
        std::make_unique<vm::AugmentedDictionary>(r_cell.move_as_ok().data_cell, 352, block::tlb::aug_OutMsgQueue);
    td::uint32 deleted = 0;
    bool fail = false;
    pure_out_msg_queue->check_for_each([&](Ref<vm::CellSlice> value, td::ConstBitPtr key, int n) -> bool {
      vm::CellSlice& cs = value.write();
      assert(n == 352);
      block::EnqueuedMsgDescr enq_msg_descr;
      unsigned long long created_lt;
      if (!(cs.fetch_ulong_bool(64, created_lt)  // augmentation
            && enq_msg_descr.unpack(cs)          // unpack EnqueuedMsg
            && enq_msg_descr.check_key(key)      // check key
            && enq_msg_descr.lt_ == created_lt)) {
        LOG(ERROR) << "cannot unpack EnqueuedMsg with key " << key.to_hex(n);
        fail = true;
        return false;
      }
      LOG(DEBUG) << "scanning outbound message with (lt,hash)=(" << enq_msg_descr.lt_ << ","
                 << enq_msg_descr.hash_.to_hex() << ") enqueued_lt=" << enq_msg_descr.enqueued_lt_;
      bool delivered = false;
      ton::LogicalTime deliver_lt = 0;
      for (const auto& neighbor : neighbors_) {
        // could look up neighbor with shard containing enq_msg_descr.next_prefix more efficiently
        // (instead of checking all neighbors)
        if (!neighbor.is_disabled() && neighbor.processed_upto->already_processed(enq_msg_descr)) {
          delivered = true;
          deliver_lt = neighbor.end_lt();
          break;
        }
      }
      if (delivered) {
        ++deleted;
        CHECK(out_msg_queue_size_ > 0);
        --out_msg_queue_size_;
        LOG(DEBUG) << "outbound message with (lt,hash)=(" << enq_msg_descr.lt_ << "," << enq_msg_descr.hash_.to_hex()
                   << ") enqueued_lt=" << enq_msg_descr.enqueued_lt_ << " has been already delivered, dequeueing";
        // Get value from out_msg_queue_ instead of pure_out_msg_queue (for proof)
        auto value2 = out_msg_queue_->lookup_delete_with_extra(key, n);
        CHECK(value2.not_null());
        vm::CellSlice& cs2 = value2.write();
        CHECK(cs2.fetch_ulong_bool(64, created_lt)  // augmentation
              && enq_msg_descr.unpack(cs2)          // unpack EnqueuedMsg
              && enq_msg_descr.check_key(key)       // check key
              && enq_msg_descr.lt_ == created_lt);

        if (!dequeue_message(std::move(enq_msg_descr.msg_env_), deliver_lt)) {
          fatal_error(PSTRING() << "cannot dequeue outbound message with (lt,hash)=(" << enq_msg_descr.lt_ << ","
                                << enq_msg_descr.hash_.to_hex() << ") by inserting a msg_export_deq record");
          fail = true;
          return false;
        }
        register_out_msg_queue_op();
        if (!block_limit_status_->fits(block::ParamLimits::cl_normal)) {
          block_full_ = true;
          block_limit_class_ = std::max(block_limit_class_, block_limit_status_->classify());
        }
      }
      return !delivered;
    });
    LOG(WARNING) << "deleted " << deleted << " messages from out_msg_queue after merge, remaining queue size is "
                 << out_msg_queue_size_;
    if (fail) {
      return fatal_error("error scanning/updating OutMsgQueue");
    }
  } else {
    std::vector<std::pair<block::OutputQueueMerger, const block::McShardDescr*>> queue_parts;

    block::OutputQueueMerger::Neighbor this_queue{BlockIdExt{new_id} /* block id is only used for logs */,
                                                  out_msg_queue_->get_root_cell()};
    for (const auto& nb : neighbors_) {
      if (nb.is_disabled()) {
        continue;
      }
      if (!nb.processed_upto || !nb.processed_upto->can_check_processed()) {
        return fatal_error(-667, PSTRING() << "internal error: no info for checking processed messages from neighbor "
                                           << nb.blk_.to_str());
      }
      queue_parts.emplace_back(block::OutputQueueMerger{nb.shard(), {this_queue}}, &nb);
    }

    size_t i = 0;
    td::uint32 deleted = 0;
    while (!queue_parts.empty()) {
      if (block_full_) {
        LOG(WARNING) << "BLOCK FULL while cleaning up outbound queue, cleanup completed only partially";
        break;
      }
      if (queue_cleanup_timeout_.is_in_past(td::Timestamp::now())) {
        LOG(WARNING) << "cleaning up outbound queue takes too long, ending";
        break;
      }
      if (!check_cancelled()) {
        return false;
      }
      if (i == queue_parts.size()) {
        i = 0;
      }
      auto& queue = queue_parts.at(i).first;
      auto nb = queue_parts.at(i).second;
      auto kv = queue.extract_cur();
      if (kv) {
        block::EnqueuedMsgDescr enq_msg_descr;
        if (!(enq_msg_descr.unpack(kv->msg.write())        // unpack EnqueuedMsg
              && enq_msg_descr.check_key(kv->key.cbits())  // check key
              )) {
          return fatal_error(PSTRING() << "error scanning/updating OutMsgQueue: cannot unpack EnqueuedMsg with key "
                                       << kv->key.to_hex());
        }
        if (nb->processed_upto->already_processed(enq_msg_descr)) {
          LOG(DEBUG) << "scanning outbound message with (lt,hash)=(" << enq_msg_descr.lt_ << ","
                     << enq_msg_descr.hash_.to_hex() << ") enqueued_lt=" << enq_msg_descr.enqueued_lt_
                     << ": message has been already delivered, dequeueing";
          ++deleted;
          CHECK(out_msg_queue_size_ > 0);
          --out_msg_queue_size_;
          out_msg_queue_->lookup_delete_with_extra(kv->key.cbits(), kv->key_len);
          if (!dequeue_message(std::move(enq_msg_descr.msg_env_), nb->end_lt())) {
            return fatal_error(PSTRING() << "cannot dequeue outbound message with (lt,hash)=(" << enq_msg_descr.lt_
                                         << "," << enq_msg_descr.hash_.to_hex()
                                         << ") by inserting a msg_export_deq record");
          }
          register_out_msg_queue_op();
          if (!block_limit_status_->fits(block::ParamLimits::cl_normal)) {
            block_full_ = true;
            block_limit_class_ = std::max(block_limit_class_, block_limit_status_->classify());
          }
          queue.next();
          ++i;
          continue;
        } else {
          LOG(DEBUG) << "scanning outbound message with (lt,hash)=(" << enq_msg_descr.lt_ << ","
                     << enq_msg_descr.hash_.to_hex() << ") enqueued_lt=" << enq_msg_descr.enqueued_lt_
                     << ": message has not been delivered";
        }
      }
      LOG(DEBUG) << "no more unprocessed messages to shard " << nb->shard().to_str();
      std::swap(queue_parts[i], queue_parts.back());
      queue_parts.pop_back();
    }
    LOG(WARNING) << "deleted " << deleted << " messages from out_msg_queue, remaining queue size is "
                 << out_msg_queue_size_;
  }
  if (verbosity >= 2) {
    auto rt = out_msg_queue_->get_root();
    std::cerr << "new out_msg_queue is ";
    block::gen::t_OutMsgQueue.print(std::cerr, *rt);
    rt->print_rec(std::cerr);
  }
  return register_out_msg_queue_op(true);
}

/**
 * Creates a new Account object from the given address and serialized account data.
 *
 * @param addr A pointer to the 256-bit address of the account.
 * @param account A cell slice with an account serialized using ShardAccount TLB-scheme.
 * @param force_create A flag indicating whether to force the creation of a new account if `account` is null.
 *
 * @returns A unique pointer to the created Account object, or nullptr if the creation failed.
 */
std::unique_ptr<block::Account> Collator::make_account_from(td::ConstBitPtr addr, Ref<vm::CellSlice> account,
                                                            bool force_create) {
  if (account.is_null() && !force_create) {
    return nullptr;
  }
  auto ptr = std::make_unique<block::Account>(workchain(), addr);
  if (account.is_null()) {
    if (!ptr->init_new(now_)) {
      return nullptr;
    }
  } else if (!ptr->unpack(std::move(account), now_, is_masterchain() && config_->is_special_smartcontract(addr))) {
    return nullptr;
  }
  ptr->block_lt = start_lt;
  return ptr;
}

/**
 * Looks up an account in the Collator's account map.
 *
 * @param addr A pointer to the 256-bit address of the account to be looked up.
 *
 * @returns A pointer to the Account object if found, otherwise returns nullptr.
 */
block::Account* Collator::lookup_account(td::ConstBitPtr addr) const {
  auto found = accounts.find(addr);
  return found != accounts.end() ? found->second.get() : nullptr;
}

/**
 * Retreives an Account object from the data in the shard state.
 * Accounts are cached in the Collator's map.
 *
 * @param addr The 256-bit address of the account.
 * @param force_create Flag indicating whether to create a new account if it does not exist.
 *
 * @returns A Result object containing a pointer to the account if found or created successfully, or an error status.
 *          Returns nullptr if account does not exist and not force_create.
 */
td::Result<block::Account*> Collator::make_account(td::ConstBitPtr addr, bool force_create) {
  auto found = lookup_account(addr);
  if (found) {
    return found;
  }
  auto dict_entry = account_dict->lookup_extra(addr, 256);
  if (dict_entry.first.is_null()) {
    if (!force_create) {
      return nullptr;
    }
  }
  auto new_acc = make_account_from(addr, std::move(dict_entry.first), force_create);
  if (!new_acc) {
    return td::Status::Error(PSTRING() << "cannot load account " << addr.to_hex(256) << " from previous state");
  }
  if (!new_acc->belongs_to_shard(shard_)) {
    return td::Status::Error(PSTRING() << "account " << addr.to_hex(256) << " does not really belong to current shard "
                                       << shard_.to_str());
  }
  auto ins = accounts.emplace(addr, std::move(new_acc));
  if (!ins.second) {
    return td::Status::Error(PSTRING() << "cannot insert newly-extracted account " << addr.to_hex(256)
                                       << "into account collection");
  }
  return ins.first->second.get();
}

/**
 * Combines account transactions and updates the ShardAccountBlocks and ShardAccounts.
 *
 * @returns True if the operation is successful, false otherwise.
 */
bool Collator::combine_account_transactions() {
  vm::AugmentedDictionary dict{256, block::tlb::aug_ShardAccountBlocks};
  for (auto& z : accounts) {
    block::Account& acc = *(z.second);
    CHECK(acc.addr == z.first);
    if (!acc.transactions.empty()) {
      // have transactions for this account
      vm::CellBuilder cb;
      if (!acc.create_account_block(cb)) {
        return fatal_error("cannot create AccountBlock for account "s + z.first.to_hex());
      }
      auto cell = cb.finalize();
      auto csr = vm::load_cell_slice_ref(cell);
      if (verbosity > 2) {
        std::cerr << "new AccountBlock for " << z.first.to_hex() << ": ";
        block::gen::t_AccountBlock.print_ref(std::cerr, cell);
        csr->print_rec(std::cerr);
      }
      if (!block::gen::t_AccountBlock.validate_ref(100000, cell)) {
        block::gen::t_AccountBlock.print_ref(std::cerr, cell);
        csr->print_rec(std::cerr);
        return fatal_error(std::string{"new AccountBlock for "} + z.first.to_hex() +
                           " failed to pass automatic validation tests");
      }
      if (!block::tlb::t_AccountBlock.validate_ref(100000, cell)) {
        block::gen::t_AccountBlock.print_ref(std::cerr, cell);
        csr->print_rec(std::cerr);
        return fatal_error(std::string{"new AccountBlock for "} + z.first.to_hex() +
                           " failed to pass handwritten validation tests");
      }
      if (!dict.set(z.first, csr, vm::Dictionary::SetMode::Add)) {
        return fatal_error(std::string{"new AccountBlock for "} + z.first.to_hex() +
                           " could not be added to ShardAccountBlocks");
      }
      // update account_dict
      if (acc.total_state->get_hash() != acc.orig_total_state->get_hash()) {
        // account changed
        if (acc.orig_status == block::Account::acc_nonexist) {
          // account created
          CHECK(acc.status != block::Account::acc_nonexist);
          vm::CellBuilder cb;
          if (!(cb.store_ref_bool(acc.total_state)             // account_descr$_ account:^Account
                && cb.store_bits_bool(acc.last_trans_hash_)    // last_trans_hash:bits256
                && cb.store_long_bool(acc.last_trans_lt_, 64)  // last_trans_lt:uint64
                && account_dict->set_builder(acc.addr, cb, vm::Dictionary::SetMode::Add))) {
            return fatal_error(std::string{"cannot add newly-created account "} + acc.addr.to_hex() +
                               " into ShardAccounts");
          }
        } else if (acc.status == block::Account::acc_nonexist) {
          // account deleted
          if (verbosity > 2) {
            std::cerr << "deleting account " << acc.addr.to_hex() << " with empty new value ";
            block::gen::t_Account.print_ref(std::cerr, acc.total_state);
          }
          if (account_dict->lookup_delete(acc.addr).is_null()) {
            return fatal_error(std::string{"cannot delete account "} + acc.addr.to_hex() + " from ShardAccounts");
          }
        } else {
          // existing account modified
          if (verbosity > 4) {
            std::cerr << "modifying account " << acc.addr.to_hex() << " to ";
            block::gen::t_Account.print_ref(std::cerr, acc.total_state);
          }
          if (!(cb.store_ref_bool(acc.total_state)             // account_descr$_ account:^Account
                && cb.store_bits_bool(acc.last_trans_hash_)    // last_trans_hash:bits256
                && cb.store_long_bool(acc.last_trans_lt_, 64)  // last_trans_lt:uint64
                && account_dict->set_builder(acc.addr, cb, vm::Dictionary::SetMode::Replace))) {
            return fatal_error(std::string{"cannot modify existing account "} + acc.addr.to_hex() +
                               " in ShardAccounts");
          }
        }
      }
    } else {
      if (acc.total_state->get_hash() != acc.orig_total_state->get_hash()) {
        return fatal_error(std::string{"total state of account "} + z.first.to_hex() +
                           " miraculously changed without transactions");
      }
    }
  }
  vm::CellBuilder cb;
  if (!(cb.append_cellslice_bool(std::move(dict).extract_root()) && cb.finalize_to(shard_account_blocks_))) {
    return fatal_error("cannot serialize ShardAccountBlocks");
  }
  if (verbosity > 2) {
    std::cerr << "new ShardAccountBlocks: ";
    block::gen::t_ShardAccountBlocks.print_ref(std::cerr, shard_account_blocks_);
    vm::load_cell_slice(shard_account_blocks_).print_rec(std::cerr);
  }
  if (!block::gen::t_ShardAccountBlocks.validate_ref(100000, shard_account_blocks_)) {
    return fatal_error("new ShardAccountBlocks failed to pass automatic validity tests");
  }
  if (!block::tlb::t_ShardAccountBlocks.validate_ref(100000, shard_account_blocks_)) {
    return fatal_error("new ShardAccountBlocks failed to pass handwritten validity tests");
  }
  auto shard_accounts = account_dict->get_root();
  if (verbosity > 2) {
    std::cerr << "new ShardAccounts: ";
    block::gen::t_ShardAccounts.print(std::cerr, *shard_accounts);
    shard_accounts->print_rec(std::cerr);
  }
  if (verify >= 2) {
    LOG(INFO) << "verifying new ShardAccounts";
    if (!block::gen::t_ShardAccounts.validate_upto(100000, *shard_accounts)) {
      return fatal_error("new ShardAccounts failed to pass automatic validity tests");
    }
    if (!block::tlb::t_ShardAccounts.validate_upto(100000, *shard_accounts)) {
      return fatal_error("new ShardAccounts failed to pass handwritten validity tests");
    }
  }
  return true;
}

/**
 * Creates a special transaction to recover a specified amount of currency to a destination address.
 *
 * @param amount The amount of currency to recover.
 * @param dest_addr_cell The cell containing the destination address.
 * @param in_msg The reference to the input message.
 *
 * @returns True if the special transaction was created successfully, false otherwise.
 */
bool Collator::create_special_transaction(block::CurrencyCollection amount, Ref<vm::Cell> dest_addr_cell,
                                          Ref<vm::Cell>& in_msg) {
  if (amount.is_zero()) {
    return true;
  }
  CHECK(dest_addr_cell.not_null());
  ton::StdSmcAddress addr;
  CHECK(vm::load_cell_slice(dest_addr_cell).prefetch_bits_to(addr));
  LOG(INFO) << "creating special transaction to recover " << amount.to_str() << " to account " << addr.to_hex();
  CHECK(in_msg.is_null());
  ton::LogicalTime lt = start_lt;
  vm::CellBuilder cb;
  Ref<vm::Cell> msg;
  if (!(cb.store_long_bool(6, 4)          // int_msg_info$0 ihr_disabled:Bool bounce:Bool bounced:Bool
        && cb.store_long_bool(0x4ff, 11)  // addr_std$10 anycast:(Maybe Anycast) workchain_id:int8
        && cb.store_zeroes_bool(256)      //   address:bits256 => src:MsgAddressInt
        && cb.store_long_bool(0x4ff, 11)  // addr_std$10 anycast:(Maybe Anycast) workchain_id:int8
        && cb.store_bits_bool(addr)       //   address:bits256 => dest:MsgAddressInt
        && amount.store(cb)               // value:CurrencyCollection
        && cb.store_zeroes_bool(4 + 4)    // ihr_fee:Grams fwd_fee:Grams
        && cb.store_long_bool(lt, 64)     // created_lt:uint64
        && cb.store_long_bool(now_, 32)   // created_at:uint32
        && cb.store_zeroes_bool(2)        // init:(Maybe ...) body:(Either X ^X) = Message X
        && cb.finalize_to(msg))) {        // -> msg
    return fatal_error("cannot generate special internal message for recovering "s + amount.to_str() + " to account " +
                       addr.to_hex());
  }
  if (verbosity >= 4) {
    block::gen::t_Message_Any.print_ref(std::cerr, msg);
  }
  CHECK(block::gen::t_Message_Any.validate_ref(msg));
  CHECK(block::tlb::t_Message.validate_ref(msg));
  if (process_one_new_message(block::NewOutMsg{lt, msg, Ref<vm::Cell>{}, 0}, false, &in_msg) != 1) {
    return fatal_error("cannot generate special transaction for recovering "s + amount.to_str() + " to account " +
                       addr.to_hex());
  }
  CHECK(in_msg.not_null());
  return true;
}

/**
 * Creates special transactions for retreiving fees and minted currencies.
 * Used in masterchain collator.
 *
 * @returns True if both special transactions were
 */
bool Collator::create_special_transactions() {
  CHECK(is_masterchain());
  return create_special_transaction(value_flow_.recovered, config_->get_config_param(3, 1), recover_create_msg_) &&
         create_special_transaction(value_flow_.minted, config_->get_config_param(2, 0), mint_msg_);
}

/**
 * Creates a tick-tock transaction for a given smart contract.
 *
 * @param smc_addr The address of the smart contract.
 * @param req_start_lt The requested start logical time for the transaction.
 * @param mask The value indicating whether the thansaction is tick (mask == 2) or tock (mask == 1).
 *
 * @returns True if the transaction was created successfully, false otherwise.
 */
bool Collator::create_ticktock_transaction(const ton::StdSmcAddress& smc_addr, ton::LogicalTime req_start_lt,
                                           int mask) {
  auto acc_res = make_account(smc_addr.cbits(), false);
  if (acc_res.is_error()) {
    return fatal_error(acc_res.move_as_error());
  }
  block::Account* acc = acc_res.move_as_ok();
  assert(acc);
  if (acc->status != block::Account::acc_active) {
    // account not active, skip tick-tock transaction
    return true;
  }
  req_start_lt = std::max(req_start_lt, start_lt + 1);
  auto it = last_dispatch_queue_emitted_lt_.find(acc->addr);
  if (it != last_dispatch_queue_emitted_lt_.end()) {
    req_start_lt = std::max(req_start_lt, it->second + 1);
  }
  if (acc->last_trans_end_lt_ >= start_lt && acc->transactions.empty()) {
    return fatal_error(td::Status::Error(-666, PSTRING()
                                                   << "last transaction time in the state of account " << workchain()
                                                   << ":" << smc_addr.to_hex() << " is too large"));
  }
  std::unique_ptr<block::transaction::Transaction> trans = std::make_unique<block::transaction::Transaction>(
      *acc, mask == 2 ? block::transaction::Transaction::tr_tick : block::transaction::Transaction::tr_tock,
      req_start_lt, now_);
  if (!trans->prepare_storage_phase(storage_phase_cfg_, true)) {
    return fatal_error(td::Status::Error(
        -666, std::string{"cannot create storage phase of a new transaction for smart contract "} + smc_addr.to_hex()));
  }
  if (!trans->prepare_compute_phase(compute_phase_cfg_)) {
    return fatal_error(td::Status::Error(
        -666, std::string{"cannot create compute phase of a new transaction for smart contract "} + smc_addr.to_hex()));
  }
  if (!trans->compute_phase->accepted && trans->compute_phase->skip_reason == block::ComputePhase::sk_none) {
    return fatal_error(td::Status::Error(-666, std::string{"new tick-tock transaction for smart contract "} +
                                                   smc_addr.to_hex() +
                                                   " has not been accepted by the smart contract (?)"));
  }
  if (trans->compute_phase->success && !trans->prepare_action_phase(action_phase_cfg_)) {
    return fatal_error(td::Status::Error(
        -666, std::string{"cannot create action phase of a new transaction for smart contract "} + smc_addr.to_hex()));
  }
  if (!trans->serialize()) {
    return fatal_error(td::Status::Error(
        -666, std::string{"cannot serialize new transaction for smart contract "} + smc_addr.to_hex()));
  }
  if (!trans->update_limits(*block_limit_status_, /* with_gas = */ false)) {
    return fatal_error(-666, "cannot update block limit status to include the new transaction");
  }
  if (trans->commit(*acc).is_null()) {
    return fatal_error(
        td::Status::Error(-666, std::string{"cannot commit new transaction for smart contract "} + smc_addr.to_hex()));
  }
  if (!update_account_dict_estimation(*trans)) {
    return fatal_error(-666, "cannot update account dict size estimation");
  }
  update_max_lt(acc->last_trans_end_lt_);
  block::MsgMetadata new_msg_metadata{0, acc->workchain, acc->addr, trans->start_lt};
  register_new_msgs(*trans, std::move(new_msg_metadata));
  return true;
}

/**
 * Creates an ordinary transaction using a given message.
 *
 * @param msg_root The root of the message to be processed serialized using Message TLB-scheme.
 * @param msg_metadata Metadata of the inbound message.
 * @param after_lt Transaction lt will be grater than after_lt. Used for deferred messages.
 * @param is_special_tx True if creating a special transaction (mint/recover), false otherwise.
 *
 * @returns The root of the serialized transaction, or an empty reference if the transaction creation fails.
 */
Ref<vm::Cell> Collator::create_ordinary_transaction(Ref<vm::Cell> msg_root,
                                                    td::optional<block::MsgMetadata> msg_metadata, LogicalTime after_lt,
                                                    bool is_special_tx) {
  ton::StdSmcAddress addr;
  auto cs = vm::load_cell_slice(msg_root);
  bool external;
  Ref<vm::CellSlice> src, dest;
  switch (block::gen::t_CommonMsgInfo.get_tag(cs)) {
    case block::gen::CommonMsgInfo::ext_in_msg_info: {
      block::gen::CommonMsgInfo::Record_ext_in_msg_info info;
      if (!tlb::unpack(cs, info)) {
        LOG(DEBUG) << "cannot unpack inbound external message";
        return {};
      }
      dest = std::move(info.dest);
      external = true;
      break;
    }
    case block::gen::CommonMsgInfo::int_msg_info: {
      block::gen::CommonMsgInfo::Record_int_msg_info info;
      if (!tlb::unpack(cs, info)) {
        fatal_error("cannot unpack internal message to be processed by an ordinary transaction");
        return {};
      }
      src = std::move(info.src);
      dest = std::move(info.dest);
      external = false;
      break;
    }
    default:
      fatal_error("cannot unpack message to be processed by an ordinary transaction");
      return {};
  }
  ton::WorkchainId wc;
  if (!block::tlb::t_MsgAddressInt.extract_std_address(dest, wc, addr) || wc != workchain()) {
    return {};
  }
  LOG(DEBUG) << "inbound message to our smart contract " << addr.to_hex();
  auto acc_res = make_account(addr.cbits(), true);
  if (acc_res.is_error()) {
    fatal_error(acc_res.move_as_error());
    return {};
  }
  block::Account* acc = acc_res.move_as_ok();
  assert(acc);

  if (external) {
    after_lt = std::max(after_lt, last_proc_int_msg_.first);
  }
  auto it = last_dispatch_queue_emitted_lt_.find(acc->addr);
  if (it != last_dispatch_queue_emitted_lt_.end()) {
    after_lt = std::max(after_lt, it->second);
  }
  auto res = impl_create_ordinary_transaction(msg_root, acc, now_, start_lt, &storage_phase_cfg_, &compute_phase_cfg_,
                                              &action_phase_cfg_, external, after_lt);
  if (res.is_error()) {
    auto error = res.move_as_error();
    if (error.code() == -701) {
      // ignorable errors
      LOG(DEBUG) << error.message();
      return {};
    }
    fatal_error(std::move(error));
    return {};
  }
  std::unique_ptr<block::transaction::Transaction> trans = res.move_as_ok();

  if (!trans->update_limits(*block_limit_status_,
                            /* with_gas = */ !(is_special_tx && compute_phase_cfg_.special_gas_full))) {
    fatal_error("cannot update block limit status to include the new transaction");
    return {};
  }
  auto trans_root = trans->commit(*acc);
  if (trans_root.is_null()) {
    fatal_error("cannot commit new transaction for smart contract "s + addr.to_hex());
    return {};
  }
  if (!update_account_dict_estimation(*trans)) {
    fatal_error("cannot update account dict size estimation");
    return {};
  }

  td::optional<block::MsgMetadata> new_msg_metadata;
  if (external || is_special_tx) {
    new_msg_metadata = block::MsgMetadata{0, acc->workchain, acc->addr, trans->start_lt};
  } else if (msg_metadata) {
    new_msg_metadata = std::move(msg_metadata);
    ++new_msg_metadata.value().depth;
  }
  register_new_msgs(*trans, std::move(new_msg_metadata));
  update_max_lt(acc->last_trans_end_lt_);
  value_flow_.burned += trans->blackhole_burned;
  return trans_root;
}

/**
 * Creates an ordinary transaction using given parameters.
 *
 * @param msg_root The root of the message to be processed serialized using Message TLB-scheme.
 * @param acc The account for which the transaction is being created.
 * @param utime The Unix time of the transaction.
 * @param lt The minimal logical time of the transaction.
 * @param storage_phase_cfg The configuration for the storage phase of the transaction.
 * @param compute_phase_cfg The configuration for the compute phase of the transaction.
 * @param action_phase_cfg The configuration for the action phase of the transaction.
 * @param external Flag indicating if the message is external.
 * @param after_lt The logical time after which the transaction should occur. Used only for external messages.
 *
 * @returns A Result object containing the created transaction.
 *          Returns error_code == 669 if the error is fatal and the block can not be produced.
 *          Returns error_code == 701 if the transaction can not be included into block, but it's ok (external or too early internal).
 */
td::Result<std::unique_ptr<block::transaction::Transaction>> Collator::impl_create_ordinary_transaction(Ref<vm::Cell> msg_root,
                                                         block::Account* acc,
                                                         UnixTime utime, LogicalTime lt,
                                                         block::StoragePhaseConfig* storage_phase_cfg,
                                                         block::ComputePhaseConfig* compute_phase_cfg,
                                                         block::ActionPhaseConfig* action_phase_cfg,
                                                         bool external, LogicalTime after_lt) {
  if (acc->last_trans_end_lt_ >= lt && acc->transactions.empty()) {
    return td::Status::Error(-669, PSTRING() << "last transaction time in the state of account " << acc->workchain
                                             << ":" << acc->addr.to_hex() << " is too large");
  }
  auto trans_min_lt = lt;
  // transactions processing external messages must have lt larger than all processed internal messages
  // if account has deferred message processed in this block, the next transaction should have lt > emitted_lt
  trans_min_lt = std::max(trans_min_lt, after_lt);

  std::unique_ptr<block::transaction::Transaction> trans = std::make_unique<block::transaction::Transaction>(
      *acc, block::transaction::Transaction::tr_ord, trans_min_lt + 1, utime, msg_root);
  bool ihr_delivered = false;  // FIXME
  if (!trans->unpack_input_msg(ihr_delivered, action_phase_cfg)) {
    if (external) {
      // inbound external message was not accepted
      return td::Status::Error(-701, "inbound external message rejected by account "s + acc->addr.to_hex() +
                                         " before smart-contract execution");
    }
    return td::Status::Error(-669, "cannot unpack input message for a new transaction");
  }
  if (trans->bounce_enabled) {
    if (!trans->prepare_storage_phase(*storage_phase_cfg, true)) {
      return td::Status::Error(
          -669, "cannot create storage phase of a new transaction for smart contract "s + acc->addr.to_hex());
    }
    if (!external && !trans->prepare_credit_phase()) {
      return td::Status::Error(
          -669, "cannot create credit phase of a new transaction for smart contract "s + acc->addr.to_hex());
    }
  } else {
    if (!external && !trans->prepare_credit_phase()) {
      return td::Status::Error(
          -669, "cannot create credit phase of a new transaction for smart contract "s + acc->addr.to_hex());
    }
    if (!trans->prepare_storage_phase(*storage_phase_cfg, true, true)) {
      return td::Status::Error(
          -669, "cannot create storage phase of a new transaction for smart contract "s + acc->addr.to_hex());
    }
  }
  if (!trans->prepare_compute_phase(*compute_phase_cfg)) {
    return td::Status::Error(
        -669, "cannot create compute phase of a new transaction for smart contract "s + acc->addr.to_hex());
  }
  if (!trans->compute_phase->accepted) {
    if (external) {
      // inbound external message was not accepted
      auto const& cp = *trans->compute_phase;
      return td::Status::Error(
          -701, PSLICE() << "inbound external message rejected by transaction " << acc->addr.to_hex() << ":\n"
                         << "exitcode=" << cp.exit_code << ", steps=" << cp.vm_steps << ", gas_used=" << cp.gas_used
                         << (cp.vm_log.empty() ? "" : "\nVM Log (truncated):\n..." + cp.vm_log));
    } else if (trans->compute_phase->skip_reason == block::ComputePhase::sk_none) {
      return td::Status::Error(-669, "new ordinary transaction for smart contract "s + acc->addr.to_hex() +
                                         " has not been accepted by the smart contract (?)");
    }
  }
  if (trans->compute_phase->success && !trans->prepare_action_phase(*action_phase_cfg)) {
    return td::Status::Error(
        -669, "cannot create action phase of a new transaction for smart contract "s + acc->addr.to_hex());
  }
  if (trans->bounce_enabled &&
      (!trans->compute_phase->success || trans->action_phase->state_exceeds_limits || trans->action_phase->bounce) &&
      !trans->prepare_bounce_phase(*action_phase_cfg)) {
    return td::Status::Error(
        -669, "cannot create bounce phase of a new transaction for smart contract "s + acc->addr.to_hex());
  }
  if (!trans->serialize()) {
    return td::Status::Error(-669, "cannot serialize new transaction for smart contract "s + acc->addr.to_hex());
  }
  return std::move(trans);
}

/**
 * Updates the maximum logical time if the given logical time is greater than the current maximum logical time.
 *
 * @param lt The logical time to be compared.
 */
void Collator::update_max_lt(ton::LogicalTime lt) {
  CHECK(lt >= start_lt);
  if (lt > max_lt) {
    max_lt = lt;
  }
}

/**
 * Updates information on the last processed internal message with a new logical time and hash.
 *
 * @param new_lt_hash The new logical time and hash pair.
 *
 * @returns True if the last processed internal message was successfully updated, false otherwise.
 */
bool Collator::update_last_proc_int_msg(const std::pair<ton::LogicalTime, ton::Bits256>& new_lt_hash) {
  if (last_proc_int_msg_ < new_lt_hash) {
    last_proc_int_msg_ = new_lt_hash;
    CHECK(new_lt_hash.first > 0);
    LOG(DEBUG) << "last_proc_int_msg updated to (" << new_lt_hash.first << ", " << new_lt_hash.second.to_hex() << ")";
    return true;
  } else {
    LOG(ERROR) << "processed message (" << new_lt_hash.first << ", " << new_lt_hash.second.to_hex()
               << ") AFTER message (" << last_proc_int_msg_.first << ", " << last_proc_int_msg_.second.to_hex() << ")";
    last_proc_int_msg_.first = std::numeric_limits<td::uint64>::max();
    return fatal_error("internal message processing order violated!");
  }
}

/**
 * Creates ticktock transactions for special accounts.
 * Used in masterchain collator.
 *
 * @param mask The value indicating whether the thansactions are tick (mask == 2) or tock (mask == 1).
 *
 * @returns True if all ticktock transactions were successfully created, false otherwise.
 */
bool Collator::create_ticktock_transactions(int mask) {
  ton::LogicalTime req_lt = max_lt;
  for (auto smc_addr : special_smcs) {
    auto found = lookup_account(smc_addr.cbits());
    int ticktock = (found ? found->tick * 2 + found->tock : config_->get_smc_tick_tock(smc_addr.cbits()));
    if (ticktock >= 0 && (ticktock & mask)) {
      if (!create_ticktock_transaction(smc_addr, req_lt, mask)) {
        return false;
      }
    }
  }
  return true;
}

/**
 * Checks if the given address belongs to the current shard.
 *
 * @param addr_ref A reference to a vm::CellSlice object representing the address.
 *
 * @returns True if the address belongs to the current shard, False otherwise.
 */
bool Collator::is_our_address(Ref<vm::CellSlice> addr_ref) const {
  return is_our_address(block::tlb::t_MsgAddressInt.get_prefix(std::move(addr_ref)));
}

/**
 * Checks if the given account ID prefix belongs to the current shard.
 *
 * @param addr_pfx The account ID prefix to check.
 *
 * @returns True if the account ID prefix belongs to the current shard, False otherwise.
 */
bool Collator::is_our_address(ton::AccountIdPrefixFull addr_pfx) const {
  return ton::shard_contains(shard_, addr_pfx);
}

/**
 * Checks if the given address belongs to the current shard.
 *
 * @param addr The address to check.
 *
 * @returns True if the address belongs to the current shard, False otherwise.
 */
bool Collator::is_our_address(const ton::StdSmcAddress& addr) const {
  return ton::shard_contains(get_shard(), addr);
}

/**
 * Processes a message generated in this block or a message from DispatchQueue.
 *
 * @param msg The new message to be processed.
 * @param enqueue_only Flag indicating whether the message should only be enqueued.
 * @param is_special New message if creating a special transaction, nullptr otherwise.
 *
 * @returns Returns:
 *          0 - message was enqueued.
 *          1 - message was processed.
 *          3 - message was processed, all future messages must be enqueued.
 *          -1 - error occured.
 */
int Collator::process_one_new_message(block::NewOutMsg msg, bool enqueue_only, Ref<vm::Cell>* is_special) {
  bool from_dispatch_queue = msg.msg_env_from_dispatch_queue.not_null();
  Ref<vm::CellSlice> src, dest;
  bool enqueue, external;
  auto cs = load_cell_slice(msg.msg);
  td::RefInt256 fwd_fees;
  int tag = block::gen::t_CommonMsgInfo.get_tag(cs);
  switch (tag) {
    case block::gen::CommonMsgInfo::ext_out_msg_info: {
      block::gen::CommonMsgInfo::Record_ext_out_msg_info info;
      if (!tlb::unpack(cs, info)) {
        return -1;
      }
      CHECK(info.created_lt == msg.lt && info.created_at == now_ && !from_dispatch_queue);
      src = std::move(info.src);
      enqueue = external = true;
      break;
    }
    case block::gen::CommonMsgInfo::int_msg_info: {
      block::gen::CommonMsgInfo::Record_int_msg_info info;
      if (!tlb::unpack(cs, info)) {
        return -1;
      }
      CHECK(from_dispatch_queue || (info.created_lt == msg.lt && info.created_at == now_));
      src = std::move(info.src);
      dest = std::move(info.dest);
      fwd_fees = block::tlb::t_Grams.as_integer(info.fwd_fee);
      CHECK(fwd_fees.not_null());
      external = false;
      enqueue = (enqueue_only || !is_our_address(dest));
      break;
    }
    default:
      return -1;
  }
  CHECK(is_our_address(src));
  if (external) {
    // 1. construct a msg_export_ext OutMsg
    vm::CellBuilder cb;
    CHECK(cb.store_long_bool(0, 3)           // msg_export_ext$000
          && cb.store_ref_bool(msg.msg)      // msg:^(Message Any)
          && cb.store_ref_bool(msg.trans));  // transaction:^Transaction
    // 2. insert OutMsg into OutMsgDescr
    CHECK(insert_out_msg(cb.finalize()));  // OutMsg -> OutMsgDescr
    // (if ever a structure in the block for listing all external outbound messages appears, insert this message there as well)
    return 0;
  }

  WorkchainId src_wc;
  StdSmcAddress src_addr;
  CHECK(block::tlb::t_MsgAddressInt.extract_std_address(src, src_wc, src_addr));
  CHECK(src_wc == workchain());
  bool is_special_account = is_masterchain() && config_->is_special_smartcontract(src_addr);
  bool defer = false;
  if (!from_dispatch_queue) {
    if (deferring_messages_enabled_ && collator_opts_->deferring_enabled && !is_special && !is_special_account &&
        !collator_opts_->whitelist.count({src_wc, src_addr}) && msg.msg_idx != 0) {
      if (++sender_generated_messages_count_[src_addr] >= collator_opts_->defer_messages_after ||
          out_msg_queue_size_ > defer_out_queue_size_limit_) {
        defer = true;
      }
    }
    if (dispatch_queue_->lookup(src_addr).not_null() || unprocessed_deferred_messages_.count(src_addr)) {
      defer = true;
    }
  } else {
    auto &x = unprocessed_deferred_messages_[src_addr];
    CHECK(x > 0);
    if (--x == 0) {
      unprocessed_deferred_messages_.erase(src_addr);
    }
  }

  if (enqueue || defer) {
    bool ok;
    if (from_dispatch_queue) {
      auto msg_env = msg.msg_env_from_dispatch_queue;
      block::tlb::MsgEnvelope::Record_std env;
      CHECK(block::tlb::unpack_cell(msg_env, env));
      auto src_prefix = block::tlb::MsgAddressInt::get_prefix(src);
      auto dest_prefix = block::tlb::MsgAddressInt::get_prefix(dest);
      CHECK(env.emitted_lt && env.emitted_lt.value() == msg.lt);
      ok = enqueue_transit_message(std::move(msg.msg), std::move(msg_env), src_prefix, src_prefix, dest_prefix,
                                   std::move(env.fwd_fee_remaining), std::move(env.metadata), msg.lt);
    } else {
      ok = enqueue_message(std::move(msg), std::move(fwd_fees), src_addr, defer);
    }
    return ok ? 0 : -1;
  }
  // process message by a transaction in this block:
  // 0. update last_proc_int_msg
  if (!is_special &&
      !update_last_proc_int_msg(std::pair<ton::LogicalTime, ton::Bits256>(msg.lt, msg.msg->get_hash().bits()))) {
    fatal_error("processing a message AFTER a newer message has been processed");
    return -1;
  }
  // 1. create a Transaction processing this Message
  auto trans_root = create_ordinary_transaction(msg.msg, msg.metadata, msg.lt, is_special != nullptr);
  if (trans_root.is_null()) {
    fatal_error("cannot create transaction for re-processing output message");
    return -1;
  }
  // 2. create a MsgEnvelope enveloping this Message
  block::tlb::MsgEnvelope::Record_std msg_env_rec{0x60, 0x60, fwd_fees, msg.msg, {}, msg.metadata};
  Ref<vm::Cell> msg_env;
  CHECK(block::tlb::pack_cell(msg_env, msg_env_rec));
  if (verbosity > 2) {
    std::cerr << "new (processed outbound) message envelope: ";
    block::gen::t_MsgEnvelope.print_ref(std::cerr, msg_env);
  }
  // 3. create InMsg, referring to this MsgEnvelope and this Transaction
  vm::CellBuilder cb;
  if (from_dispatch_queue) {
    auto msg_env = msg.msg_env_from_dispatch_queue;
    block::tlb::MsgEnvelope::Record_std env;
    CHECK(block::tlb::unpack_cell(msg_env, env));
    CHECK(env.emitted_lt && env.emitted_lt.value() == msg.lt);
    CHECK(cb.store_long_bool(0b00100, 5)                                         // msg_import_deferred_fin$00100
          && cb.store_ref_bool(msg_env)                                          // in_msg:^MsgEnvelope
          && cb.store_ref_bool(trans_root)                                       // transaction:^Transaction
          && block::tlb::t_Grams.store_integer_ref(cb, env.fwd_fee_remaining));  // fwd_fee:Grams
  } else {
    CHECK(cb.store_long_bool(3, 3)                                  // msg_import_imm$011
          && cb.store_ref_bool(msg_env)                             // in_msg:^MsgEnvelope
          && cb.store_ref_bool(trans_root)                          // transaction:^Transaction
          && block::tlb::t_Grams.store_integer_ref(cb, fwd_fees));  // fwd_fee:Grams
  }
  // 4. insert InMsg into InMsgDescr
  Ref<vm::Cell> in_msg = cb.finalize();
  if (!insert_in_msg(in_msg)) {
    return -1;
  }
  // 4.1. for special messages, return here
  if (is_special) {
    *is_special = in_msg;
    return 1;
  }
  if (!from_dispatch_queue) {
    // 5. create OutMsg, referring to this MsgEnvelope and InMsg
    CHECK(cb.store_long_bool(2, 3)         // msg_export_imm$010
          && cb.store_ref_bool(msg_env)    // out_msg:^MsgEnvelope
          && cb.store_ref_bool(msg.trans)  // transaction:^Transaction
          && cb.store_ref_bool(in_msg));   // reimport:^InMsg
    // 6. insert OutMsg into OutMsgDescr
    if (!insert_out_msg(cb.finalize())) {
      return -1;
    }
  }
  // 7. check whether the block is full now
  if (!block_limit_status_->fits(block::ParamLimits::cl_normal)) {
    block_full_ = true;
    block_limit_class_ = std::max(block_limit_class_, block_limit_status_->classify());
    return 3;
  }
  if (soft_timeout_.is_in_past(td::Timestamp::now())) {
    LOG(WARNING) << "soft timeout reached, stop processing new messages";
    block_full_ = true;
    return 3;
  }
  return 1;
}

/**
 * Enqueues a transit message.
 * Very similar to enqueue_message(), but for transit messages.
 *
 * @param msg The message to be enqueued.
 * @param old_msg_env The previous message envelope.
 * @param prev_prefix The account ID prefix for this shard.
 * @param cur_prefix The account ID prefix for the next hop.
 * @param dest_prefix The prefix of the destination account ID.
 * @param fwd_fee_remaining The remaining forward fee.
 * @param msg_metadata Metadata of the message.
 * @param emitted_lt If present - the message was taken from DispatchQueue, and msg_env will have this emitted_lt.
 *
 * @returns True if the transit message is successfully enqueued, false otherwise.
 */
bool Collator::enqueue_transit_message(Ref<vm::Cell> msg, Ref<vm::Cell> old_msg_env,
                                       ton::AccountIdPrefixFull prev_prefix, ton::AccountIdPrefixFull cur_prefix,
                                       ton::AccountIdPrefixFull dest_prefix, td::RefInt256 fwd_fee_remaining,
                                       td::optional<block::MsgMetadata> msg_metadata,
                                       td::optional<LogicalTime> emitted_lt) {
  bool from_dispatch_queue = (bool)emitted_lt;
  if (from_dispatch_queue) {
    LOG(DEBUG) << "enqueueing message from dispatch queue " << msg->get_hash().bits().to_hex(256)
               << ", emitted_lt=" << emitted_lt.value();
  } else {
    LOG(DEBUG) << "enqueueing transit message " << msg->get_hash().bits().to_hex(256);
  }
  bool requeue = !from_dispatch_queue && is_our_address(prev_prefix) && !from_dispatch_queue;
  // 1. perform hypercube routing
  auto route_info = block::perform_hypercube_routing(cur_prefix, dest_prefix, shard_);
  if ((unsigned)route_info.first > 96 || (unsigned)route_info.second > 96) {
    return fatal_error("cannot perform hypercube routing for a transit message");
  }
  // 2. compute our part of transit fees
  td::RefInt256 transit_fee =
      from_dispatch_queue ? td::zero_refint() : action_phase_cfg_.fwd_std.get_next_part(fwd_fee_remaining);
  fwd_fee_remaining -= transit_fee;
  CHECK(td::sgn(transit_fee) >= 0 && td::sgn(fwd_fee_remaining) >= 0);
  // 3. create a new MsgEnvelope
  block::tlb::MsgEnvelope::Record_std msg_env_rec{route_info.first, route_info.second,      fwd_fee_remaining, msg,
                                                  emitted_lt,       std::move(msg_metadata)};
  Ref<vm::Cell> msg_env;
  CHECK(block::tlb::t_MsgEnvelope.pack_cell(msg_env, msg_env_rec));
  // 4. create InMsg
  vm::CellBuilder cb;
  if (from_dispatch_queue) {
    CHECK(cb.store_long_bool(0b00101, 5)     // msg_import_deferred_tr$00101
          && cb.store_ref_bool(old_msg_env)  // in_msg:^MsgEnvelope
          && cb.store_ref_bool(msg_env));    // out_msg:^MsgEnvelope
  } else {
    CHECK(cb.store_long_bool(5, 3)                                     // msg_import_tr$101
          && cb.store_ref_bool(old_msg_env)                            // in_msg:^MsgEnvelope
          && cb.store_ref_bool(msg_env)                                // out_msg:^MsgEnvelope
          && block::tlb::t_Grams.store_integer_ref(cb, transit_fee));  // transit_fee:Grams
  }
  Ref<vm::Cell> in_msg = cb.finalize();
  // 5. create a new OutMsg
  // msg_export_tr$011 / msg_export_tr_req$111 / msg_export_deferred_tr$10101
  if (from_dispatch_queue) {
    CHECK(cb.store_long_bool(0b10101, 5));
  } else {
    CHECK(cb.store_long_bool(requeue ? 7 : 3, 3));
  }
  CHECK(cb.store_ref_bool(msg_env)      // out_msg:^MsgEnvelope
        && cb.store_ref_bool(in_msg));  // imported:^InMsg
  Ref<vm::Cell> out_msg = cb.finalize();
  // 4.1. insert OutMsg into OutMsgDescr
  if (verbosity > 2) {
    std::cerr << "OutMsg for a transit message: ";
    block::gen::t_OutMsg.print_ref(std::cerr, out_msg);
  }
  if (!insert_out_msg(out_msg)) {
    return fatal_error("cannot insert a new OutMsg into OutMsgDescr");
  }
  // 4.2. insert InMsg into InMsgDescr
  if (verbosity > 2) {
    std::cerr << "InMsg for a transit message: ";
    block::gen::t_InMsg.print_ref(std::cerr, in_msg);
  }
  if (!insert_in_msg(in_msg)) {
    return fatal_error("cannot insert a new InMsg into InMsgDescr");
  }
  // 5. create EnqueuedMsg
  CHECK(cb.store_long_bool(from_dispatch_queue ? emitted_lt.value() : start_lt)  // _ enqueued_lt:uint64
        && cb.store_ref_bool(msg_env));                                          // out_msg:^MsgEnvelope = EnqueuedMsg;
  // 6. insert EnqueuedMsg into OutMsgQueue
  // NB: we use here cur_prefix instead of src_prefix; should we check that route_info.first >= next_addr.use_dest_bits of the old envelope?
  auto next_hop = block::interpolate_addr(cur_prefix, dest_prefix, route_info.second);
  td::BitArray<32 + 64 + 256> key;
  key.bits().store_int(next_hop.workchain, 32);
  (key.bits() + 32).store_int(next_hop.account_id_prefix, 64);
  (key.bits() + 96).copy_from(msg->get_hash().bits(), 256);
  bool ok;
  try {
    LOG(DEBUG) << "inserting into outbound queue message with (lt,key)=(" << start_lt << "," << key.to_hex() << ")";
    ok = out_msg_queue_->set_builder(key.bits(), 352, cb, vm::Dictionary::SetMode::Add);
    ++out_msg_queue_size_;
  } catch (vm::VmError) {
    ok = false;
  }
  if (!ok) {
    LOG(ERROR) << "cannot add an OutMsg into OutMsgQueue dictionary!";
    return false;
  }
  return register_out_msg_queue_op();
}

/**
 * Deletes a message from the outbound message queue.
 *
 * @param key The key of the message to be deleted.
 *
 * @returns True if the message was successfully deleted, false otherwise.
 */
bool Collator::delete_out_msg_queue_msg(td::ConstBitPtr key) {
  Ref<vm::CellSlice> queue_rec;
  try {
    LOG(DEBUG) << "deleting from outbound queue message with key=" << key.to_hex(352);
    queue_rec = out_msg_queue_->lookup_delete(key, 352);
    CHECK(out_msg_queue_size_ > 0);
    --out_msg_queue_size_;
  } catch (vm::VmError err) {
    LOG(ERROR) << "error deleting from out_msg_queue dictionary: " << err.get_msg();
  }
  if (queue_rec.is_null()) {
    return fatal_error(std::string{"cannot dequeue re-processed old message from OutMsgQueue using key "} +
                       key.to_hex(352));
  }
  return register_out_msg_queue_op();
}

bool Collator::precheck_inbound_message(Ref<vm::CellSlice> enq_msg, ton::LogicalTime lt) {
  ton::LogicalTime enqueued_lt = 0;
  if (enq_msg.is_null() || enq_msg->size_ext() != 0x10040 ||
      (enqueued_lt = enq_msg->prefetch_ulong(64)) < /* 0 */ 1 * lt) {  // DEBUG
    if (enq_msg.not_null()) {
      block::gen::t_EnqueuedMsg.print(std::cerr, *enq_msg);
    }
    LOG(ERROR) << "inbound internal message is not a valid EnqueuedMsg (created lt " << lt << ", enqueued "
               << enqueued_lt << ")";
    return false;
  }
  auto msg_env = enq_msg->prefetch_ref();
  CHECK(msg_env.not_null());
  // 0. check MsgEnvelope
  if (msg_env->get_level() != 0) {
    LOG(ERROR) << "cannot import a message with non-zero level!";
    return false;
  }
  if (!block::gen::t_MsgEnvelope.validate_ref(msg_env)) {
    LOG(ERROR) << "inbound internal MsgEnvelope is invalid according to automated checks";
    return false;
  }
  if (!block::tlb::t_MsgEnvelope.validate_ref(msg_env)) {
    LOG(ERROR) << "inbound internal MsgEnvelope is invalid according to hand-written checks";
    return false;
  }
  return true;
}

/**
 * Processes an inbound message from a neighbor's outbound queue.
 * The message may create a transaction or be enqueued.
 *
 * @param enq_msg The inbound message serialized using EnqueuedMsg TLB-scheme.
 * @param lt The logical time of the message.
 * @param key The 32+64+256-bit key of the message.
 * @param src_nb The description of the source neighbor shard.
 *
 * @returns True if the message was processed successfully, false otherwise.
 */
bool Collator::process_inbound_message(Ref<vm::CellSlice> enq_msg, ton::LogicalTime lt, td::ConstBitPtr key,
                                       const block::McShardDescr& src_nb) {
  ton::LogicalTime enqueued_lt = enq_msg->prefetch_ulong(64);
  auto msg_env = enq_msg->prefetch_ref();
  // 1. unpack MsgEnvelope
  block::tlb::MsgEnvelope::Record_std env;
  if (!tlb::unpack_cell(msg_env, env)) {
    LOG(ERROR) << "cannot unpack MsgEnvelope of an inbound internal message";
    return false;
  }
  // 2. unpack CommonMsgInfo of the message
  vm::CellSlice cs{vm::NoVmOrd{}, env.msg};
  if (block::gen::t_CommonMsgInfo.get_tag(cs) != block::gen::CommonMsgInfo::int_msg_info) {
    LOG(ERROR) << "inbound internal message is not in fact internal!";
    return false;
  }
  block::gen::CommonMsgInfo::Record_int_msg_info info;
  if (!tlb::unpack(cs, info)) {
    LOG(ERROR) << "cannot unpack CommonMsgInfo of an inbound internal message";
    return false;
  }
  if (!env.emitted_lt && info.created_lt != lt) {
    LOG(ERROR) << "inbound internal message has an augmentation value in source OutMsgQueue distinct from the one in "
                  "its contents (CommonMsgInfo)";
    return false;
  }
  if (env.emitted_lt && env.emitted_lt.value() != lt) {
    LOG(ERROR) << "inbound internal message has an augmentation value in source OutMsgQueue distinct from the one in "
                  "its contents (deferred_it in MsgEnvelope)";
    return false;
  }
  if (!block::tlb::validate_message_libs(env.msg)) {
    LOG(ERROR) << "inbound internal message has invalid StateInit";
    return false;
  }
  // 2.0. update last_proc_int_msg
  if (!update_last_proc_int_msg(std::pair<ton::LogicalTime, ton::Bits256>(lt, env.msg->get_hash().bits()))) {
    return fatal_error("processing a message AFTER a newer message has been processed");
  }
  // 2.1. check fwd_fee and fwd_fee_remaining
  td::RefInt256 orig_fwd_fee = block::tlb::t_Grams.as_integer(info.fwd_fee);
  if (env.fwd_fee_remaining > orig_fwd_fee) {
    LOG(ERROR) << "inbound internal message has fwd_fee_remaining=" << td::dec_string(env.fwd_fee_remaining)
               << " larger than original fwd_fee=" << td::dec_string(orig_fwd_fee);
    return false;
  }
  // 3. extract source and destination shards
  auto src_prefix = block::tlb::t_MsgAddressInt.get_prefix(info.src);
  auto dest_prefix = block::tlb::t_MsgAddressInt.get_prefix(info.dest);
  if (!(src_prefix.is_valid() && dest_prefix.is_valid())) {
    LOG(ERROR) << "inbound internal message has invalid source or destination address";
    return false;
  }
  // 4. extrapolate current and next hop shards
  auto cur_prefix = block::interpolate_addr(src_prefix, dest_prefix, env.cur_addr);
  auto next_prefix = block::interpolate_addr(src_prefix, dest_prefix, env.next_addr);
  if (!(cur_prefix.is_valid() && next_prefix.is_valid())) {
    LOG(ERROR) << "inbound internal message has invalid source or destination address";
    return false;
  }
  // 5.1. cur_prefix must belong to the originating neighbor
  if (!ton::shard_contains(src_nb.shard(), cur_prefix)) {
    LOG(ERROR) << "inbound internal message does not have current address in the originating neighbor shard";
    return false;
  }
  // 5.2. next_prefix must belong to our shard
  if (!ton::shard_contains(shard_, next_prefix)) {
    LOG(ERROR) << "inbound internal message does not have next hop address in our shard";
    return false;
  }
  // 5.3. check the key -- it must consist of next_prefix + hash(msg)
  if (key.get_int(32) != next_prefix.workchain || (key + 32).get_uint(64) != next_prefix.account_id_prefix) {
    LOG(ERROR)
        << "inbound internal message has invalid key in OutMsgQueue : its first 96 bits differ from next_hop_addr";
    return false;
  }
  if (td::bitstring::bits_memcmp(key + 96, env.msg->get_hash().bits(), 256)) {
    LOG(ERROR)
        << "inbound internal message has invalid key in OutMsgQueue : its last 256 bits differ from the message hash";
    return false;
  }
  // 5.4. next_addr must be nearer to the destination than cur_addr
  if (env.cur_addr >= env.next_addr && env.next_addr < 96) {
    LOG(ERROR) << "inbound internal message has next hop address further from destination that current address";
    return false;
  }
  // 6. check whether we have already processed this message before using ProcessedUpTo (processed_upto)
  //    (then silently ignore this message; NB: it can be ours after merge)
  bool our = ton::shard_contains(shard_, cur_prefix);
  bool to_us = ton::shard_contains(shard_, dest_prefix);

  block::EnqueuedMsgDescr enq_msg_descr{cur_prefix, next_prefix,
                                        env.emitted_lt ? env.emitted_lt.value() : info.created_lt, enqueued_lt,
                                        env.msg->get_hash().bits()};
  if (processed_upto_->already_processed(enq_msg_descr)) {
    LOG(DEBUG) << "inbound internal message with lt=" << enq_msg_descr.lt_ << " hash=" << enq_msg_descr.hash_.to_hex()
               << " enqueued_lt=" << enq_msg_descr.enqueued_lt_ << " has been already processed by us before, skipping";
    // should we dequeue the message if it is ours (after a merge?)
    // (it should have been dequeued by out_msg_queue_cleanup() before)
    return true;
  }
  // 6.1. check whether we have already processed this message by IHR
  //      (then create a msg_discard_fin InMsg and remove record from IhrPendingInfo)
  // .. TODO ..
  // 7. decide what to do with the message
  if (!to_us) {
    // destination is outside our shard, relay transit message
    // (very similar to enqueue_message())
    if (!enqueue_transit_message(std::move(env.msg), std::move(msg_env), cur_prefix, next_prefix, dest_prefix,
                                 std::move(env.fwd_fee_remaining), std::move(env.metadata))) {
      return fatal_error("cannot enqueue transit internal message with key "s + key.to_hex(352));
    }
    return !our || delete_out_msg_queue_msg(key);
  }
  // destination is in our shard
  // process the message by an ordinary transaction similarly to process_one_new_message()
  //
  // 8. create a Transaction processing this Message
  auto trans_root = create_ordinary_transaction(env.msg, env.metadata, 0);
  if (trans_root.is_null()) {
    return fatal_error("cannot create transaction for processing inbound message");
  }
  // 9. create InMsg, referring to this MsgEnvelope and this Transaction
  vm::CellBuilder cb;
  CHECK(cb.store_long_bool(4, 3)                                               // msg_import_fin$100
        && cb.store_ref_bool(msg_env)                                          // in_msg:^MsgEnvelope
        && cb.store_ref_bool(trans_root)                                       // transaction:^Transaction
        && block::tlb::t_Grams.store_integer_ref(cb, env.fwd_fee_remaining));  // fwd_fee:Grams
  Ref<vm::Cell> in_msg = cb.finalize();
  if (our) {
    // if the message originates from the output queue of current shard, create a msg_export_deq_imm record
    // 10. create OutMsg with msg_export_deq_imm for dequeueing this message
    CHECK(cb.store_long_bool(4, 3)        // msg_export_deq_imm$100
          && cb.store_ref_bool(msg_env)   // out_msg:^MsgEnvelope
          && cb.store_ref_bool(in_msg));  // reimport:^InMsg
    // 11. insert OutMsg into OutMsgDescr
    if (!insert_out_msg(cb.finalize())) {
      return fatal_error("cannot insert a dequeueing OutMsg with msg_export_deq_imm constructor into OutMsgDescr");
    }
    // 12. delete message from OutMsgQueue
    if (!delete_out_msg_queue_msg(key)) {
      return fatal_error("cannot delete message from our own outbound queue after re-import");
    }
  }
  // 13. insert InMsg into InMsgDescr
  if (!insert_in_msg(std::move(in_msg))) {
    return fatal_error("cannot insert InMsg into InMsgDescr");
  }
  return true;
}

/**
 * Creates a string that explains which limit is exceeded. Used for collator stats.
 *
 * @param block_limit_status Status of block limits.
 * @param cls Which limit class is exceeded.
 *
 * @returns String for collator stats.
 */
static std::string block_full_comment(const block::BlockLimitStatus& block_limit_status, unsigned cls) {
  auto bytes = block_limit_status.estimate_block_size();
  if (!block_limit_status.limits.bytes.fits(cls, bytes)) {
    return PSTRING() << "block_full bytes " << bytes;
  }
  if (!block_limit_status.limits.gas.fits(cls, block_limit_status.gas_used)) {
    return PSTRING() << "block_full gas " << block_limit_status.gas_used;
  }
  auto lt_delta = block_limit_status.cur_lt - block_limit_status.limits.start_lt;
  if (!block_limit_status.limits.lt_delta.fits(cls, lt_delta)) {
    return PSTRING() << "block_full lt_delta " << lt_delta;
  }
  return "";
}

/**
 * Processes inbound internal messages from message queues of the neighbors.
 * Messages are processed until the normal limit is reached, soft timeout is reached or there are no more messages.
 *
 * @returns True if the processing was successful, false otherwise.
 */
bool Collator::process_inbound_internal_messages() {
  while (!nb_out_msgs_->is_eof()) {
    block_full_ = !block_limit_status_->fits(block::ParamLimits::cl_normal);
    auto kv = nb_out_msgs_->extract_cur();
    CHECK(kv && kv->msg.not_null());
    if (kv->limit_exceeded) {
      LOG(INFO) << "limit for imported messages is reached, stop processing inbound internal messages";
      block::EnqueuedMsgDescr enq;
      enq.unpack(kv->msg.write());  // Visit cells to include it in proof
      break;
    }
    if (!precheck_inbound_message(kv->msg, kv->lt)) {
      if (verbosity > 1) {
        std::cerr << "invalid inbound message: lt=" << kv->lt << " from=" << kv->source << " key=" << kv->key.to_hex()
                  << " msg=";
        block::gen::t_EnqueuedMsg.print(std::cerr, *(kv->msg));
      }
      return fatal_error("error processing inbound internal message");
    }
    if (have_unprocessed_account_dispatch_queue_) {
      LOG(INFO) << "have unprocessed account dispatch queue, stop processing inbound internal messages";
      return true;
    }
    if (block_full_) {
      LOG(INFO) << "BLOCK FULL, stop processing inbound internal messages";
      block_limit_class_ = std::max(block_limit_class_, block_limit_status_->classify());
      stats_.limits_log += PSTRING() << "INBOUND_INT_MESSAGES: "
                                     << block_full_comment(*block_limit_status_, block::ParamLimits::cl_normal) << "\n";
      break;
    }
    if (soft_timeout_.is_in_past(td::Timestamp::now())) {
      block_full_ = true;
      LOG(WARNING) << "soft timeout reached, stop processing inbound internal messages";
      stats_.limits_log += PSTRING() << "INBOUND_INT_MESSAGES: timeout\n";
      break;
    }
    if (!check_cancelled()) {
      return false;
    }
    LOG(DEBUG) << "processing inbound message with (lt,hash)=(" << kv->lt << "," << kv->key.to_hex()
               << ") from neighbor #" << kv->source;
    if (verbosity > 2) {
      std::cerr << "inbound message: lt=" << kv->lt << " from=" << kv->source << " key=" << kv->key.to_hex() << " msg=";
      block::gen::t_EnqueuedMsg.print(std::cerr, *(kv->msg));
    }
    if (!process_inbound_message(kv->msg, kv->lt, kv->key.cbits(), neighbors_.at(kv->source))) {
      if (verbosity > 1) {
        std::cerr << "invalid inbound message: lt=" << kv->lt << " from=" << kv->source << " key=" << kv->key.to_hex()
                  << " msg=";
        block::gen::t_EnqueuedMsg.print(std::cerr, *(kv->msg));
      }
      return fatal_error("error processing inbound internal message");
    }
    nb_out_msgs_->next();
  }
  inbound_queues_empty_ = nb_out_msgs_->is_eof();
  return true;
}

/**
 * Processes inbound external messages.
 * Messages are processed until the soft limit is reached, medium timeout is reached or there are no more messages.
 *
 * @returns True if the processing was successful, false otherwise.
 */
bool Collator::process_inbound_external_messages() {
  if (skip_extmsg_) {
    LOG(INFO) << "skipping processing of inbound external messages";
    return true;
  }
  if (attempt_idx_ >= 2) {
    LOG(INFO) << "Attempt #" << attempt_idx_ << ": skip external messages";
    return true;
  }
  if (out_msg_queue_size_ > SKIP_EXTERNALS_QUEUE_SIZE) {
    LOG(INFO) << "skipping processing of inbound external messages (except for high-priority) because out_msg_queue is "
                 "too big ("
              << out_msg_queue_size_ << " > " << SKIP_EXTERNALS_QUEUE_SIZE << ")";
  }
  bool full = !block_limit_status_->fits(block::ParamLimits::cl_soft);
  for (auto& ext_msg_struct : ext_msg_list_) {
    if (out_msg_queue_size_ > SKIP_EXTERNALS_QUEUE_SIZE && ext_msg_struct.priority < HIGH_PRIORITY_EXTERNAL) {
      continue;
    }
    if (full) {
      LOG(INFO) << "BLOCK FULL, stop processing external messages";
      stats_.limits_log += PSTRING() << "INBOUND_EXT_MESSAGES: "
                                     << block_full_comment(*block_limit_status_, block::ParamLimits::cl_soft) << "\n";
      break;
    }
    if (medium_timeout_.is_in_past(td::Timestamp::now())) {
      LOG(WARNING) << "medium timeout reached, stop processing inbound external messages";
      stats_.limits_log += PSTRING() << "INBOUND_EXT_MESSAGES: timeout\n";
      break;
    }
    if (!check_cancelled()) {
      return false;
    }
    auto ext_msg = ext_msg_struct.cell;
    ton::Bits256 hash{ext_msg->get_hash().bits()};
    int r = process_external_message(std::move(ext_msg));
    if (r > 0) {
      ++stats_.ext_msgs_accepted;
    } else {
      ++stats_.ext_msgs_rejected;
    }
    if (r < 0) {
      bad_ext_msgs_.emplace_back(ext_msg_struct.hash);
      return false;
    }
    if (!r) {
      delay_ext_msgs_.emplace_back(ext_msg_struct.hash);
    }
    if (r > 0) {
      full = !block_limit_status_->fits(block::ParamLimits::cl_soft);
      block_limit_class_ = std::max(block_limit_class_, block_limit_status_->classify());
    }
    auto it = ext_msg_map.find(hash);
    CHECK(it != ext_msg_map.end());
    it->second = (r >= 1 ? 3 : -2);  // processed or skipped
    if (r >= 3) {
      break;
    }
  }
  return true;
}

/**
 * Processes an external message.
 *
 * @param msg The message to be processed serialized as Message TLB-scheme.
 *
 * @returns The result of processing the message:
 *          -1 if a fatal error occurred.
 *           0 if the message is rejected.
 *           1 if the message was processed.
 *           3 if the message was processed and all future messages must be skipped (block overflown).
 */
int Collator::process_external_message(Ref<vm::Cell> msg) {
  auto cs = load_cell_slice(msg);
  td::RefInt256 fwd_fees;
  block::gen::CommonMsgInfo::Record_ext_in_msg_info info;
  if (!tlb::unpack(cs, info)) {
    return -1;
  }
  if (!is_our_address(info.dest)) {
    return 0;
  }
  // process message by a transaction in this block:
  // 1. create a Transaction processing this Message
  auto trans_root = create_ordinary_transaction(msg, /* metadata = */ {}, 0);
  if (trans_root.is_null()) {
    if (busy_) {
      // transaction rejected by account
      LOG(DEBUG) << "external message rejected by account, skipping";
      return 0;
    } else {
      fatal_error("cannot create transaction for processing inbound external message");
      return -1;
    }
  }
  // 2. create InMsg, referring to this Message and this Transaction
  vm::CellBuilder cb;
  CHECK(cb.store_long_bool(0, 3)            // msg_import_ext$000
        && cb.store_ref_bool(msg)           // in_msg:^(Message Any)
        && cb.store_ref_bool(trans_root));  // transaction:^Transaction
  Ref<vm::Cell> in_msg = cb.finalize();
  // 3. insert InMsg into InMsgDescr
  if (!insert_in_msg(std::move(in_msg))) {
    return -1;
  }
  return 1;
}

/**
 * Processes messages from dispatch queue
 *
 * Messages from dispatch queue are taken in three steps:
 * 1. Take one message from each account (in the order of lt)
 * 2. Take up to 10 per account (including from p.1), up to 20 per initiator, up to 150 in total
 * 3. Take up to X messages per initiator, up to 150 in total. X depends on out msg queue size
 *
 * @returns True if the processing was successful, false otherwise.
 */
bool Collator::process_dispatch_queue() {
  if (out_msg_queue_size_ > defer_out_queue_size_limit_ && old_out_msg_queue_size_ > hard_defer_out_queue_size_limit_) {
    return true;
  }
  have_unprocessed_account_dispatch_queue_ = true;
  size_t max_total_count[3] = {1 << 30, collator_opts_->dispatch_phase_2_max_total,
                               collator_opts_->dispatch_phase_3_max_total};
  size_t max_per_initiator[3] = {1 << 30, collator_opts_->dispatch_phase_2_max_per_initiator, 0};
  if (collator_opts_->dispatch_phase_3_max_per_initiator) {
    max_per_initiator[2] = collator_opts_->dispatch_phase_3_max_per_initiator.value();
  } else if (out_msg_queue_size_ <= 256) {
    max_per_initiator[2] = 10;
  } else if (out_msg_queue_size_ <= 512) {
    max_per_initiator[2] = 2;
  } else if (out_msg_queue_size_ <= 1500) {
    max_per_initiator[2] = 1;
  }
  for (int iter = 0; iter < 3; ++iter) {
    if (max_per_initiator[iter] == 0 || max_total_count[iter] == 0) {
      continue;
    }
    if (iter > 0 && attempt_idx_ >= 1) {
      LOG(INFO) << "Attempt #" << attempt_idx_ << ": skip process_dispatch_queue";
      break;
    }
    vm::AugmentedDictionary cur_dispatch_queue{dispatch_queue_->get_root(), 256, block::tlb::aug_DispatchQueue};
    std::map<std::tuple<WorkchainId, StdSmcAddress, LogicalTime>, size_t> count_per_initiator;
    size_t total_count = 0;
    auto prioritylist = collator_opts_->prioritylist;
    auto prioritylist_iter = prioritylist.begin();
    while (!cur_dispatch_queue.is_empty()) {
      block_full_ = !block_limit_status_->fits(block::ParamLimits::cl_normal);
      if (block_full_) {
        LOG(INFO) << "BLOCK FULL, stop processing dispatch queue";
        block_limit_class_ = std::max(block_limit_class_, block_limit_status_->classify());
        stats_.limits_log += PSTRING() << "DISPATCH_QUEUE_STAGE_" << iter << ": "
                                       << block_full_comment(*block_limit_status_, block::ParamLimits::cl_normal)
                                       << "\n";
        return register_dispatch_queue_op(true);
      }
      if (soft_timeout_.is_in_past(td::Timestamp::now())) {
        block_full_ = true;
        LOG(WARNING) << "soft timeout reached, stop processing dispatch queue";
        stats_.limits_log += PSTRING() << "DISPATCH_QUEUE_STAGE_" << iter << ": timeout\n";
        return register_dispatch_queue_op(true);
      }
      StdSmcAddress src_addr;
      td::Ref<vm::CellSlice> account_dispatch_queue;
      while (!prioritylist.empty()) {
        if (prioritylist_iter == prioritylist.end()) {
          prioritylist_iter = prioritylist.begin();
        }
        auto priority_addr = *prioritylist_iter;
        if (priority_addr.first != workchain() || !is_our_address(priority_addr.second)) {
          prioritylist_iter = prioritylist.erase(prioritylist_iter);
          continue;
        }
        src_addr = priority_addr.second;
        account_dispatch_queue = cur_dispatch_queue.lookup(src_addr);
        if (account_dispatch_queue.is_null()) {
          prioritylist_iter = prioritylist.erase(prioritylist_iter);
        } else {
          ++prioritylist_iter;
          break;
        }
      }
      if (account_dispatch_queue.is_null()) {
        account_dispatch_queue = block::get_dispatch_queue_min_lt_account(cur_dispatch_queue, src_addr);
        if (account_dispatch_queue.is_null()) {
          return fatal_error("invalid dispatch queue in shard state");
        }
      }
      vm::Dictionary dict{64};
      td::uint64 dict_size;
      if (!block::unpack_account_dispatch_queue(account_dispatch_queue, dict, dict_size)) {
        return fatal_error(PSTRING() << "invalid account dispatch queue for account " << src_addr.to_hex());
      }
      td::BitArray<64> key;
      Ref<vm::CellSlice> enqueued_msg = dict.extract_minmax_key(key.bits(), 64, false, false);
      LogicalTime lt = key.to_ulong();

      td::optional<block::MsgMetadata> msg_metadata;
      if (!process_deferred_message(std::move(enqueued_msg), src_addr, lt, msg_metadata)) {
        return fatal_error(PSTRING() << "error processing internal message from dispatch queue: account="
                                     << src_addr.to_hex() << ", lt=" << lt);
      }

      // Remove message from DispatchQueue
      bool ok;
      if (iter == 0 ||
          (iter == 1 && sender_generated_messages_count_[src_addr] >= collator_opts_->defer_messages_after &&
           !collator_opts_->whitelist.count({workchain(), src_addr}))) {
        ok = cur_dispatch_queue.lookup_delete(src_addr).not_null();
      } else {
        dict.lookup_delete(key);
        --dict_size;
        account_dispatch_queue = block::pack_account_dispatch_queue(dict, dict_size);
        ok = account_dispatch_queue.not_null() ? cur_dispatch_queue.set(src_addr, account_dispatch_queue)
                                               : cur_dispatch_queue.lookup_delete(src_addr).not_null();
      }
      if (!ok) {
        return fatal_error(PSTRING() << "error processing internal message from dispatch queue: account="
                                     << src_addr.to_hex() << ", lt=" << lt);
      }
      if (msg_metadata) {
        auto initiator = std::make_tuple(msg_metadata.value().initiator_wc, msg_metadata.value().initiator_addr,
                                         msg_metadata.value().initiator_lt);
        size_t initiator_count = ++count_per_initiator[initiator];
        if (initiator_count >= max_per_initiator[iter]) {
          cur_dispatch_queue.lookup_delete(src_addr);
        }
      }
      ++total_count;
      if (total_count >= max_total_count[iter]) {
        dispatch_queue_total_limit_reached_ = true;
        stats_.limits_log += PSTRING() << "DISPATCH_QUEUE_STAGE_" << iter << ": total limit reached\n";
        break;
      }
    }
    if (iter == 0) {
      have_unprocessed_account_dispatch_queue_ = false;
    }
    register_dispatch_queue_op(true);
  }
  return true;
}

/**
 * Processes an internal message from DispatchQueue.
 * The message may create a transaction or be enqueued.
 *
 * Similar to Collator::process_inbound_message.
 *
 * @param enq_msg The internal message serialized using EnqueuedMsg TLB-scheme.
 * @param src_addr 256-bit address of the sender.
 * @param lt The logical time of the message.
 * @param msg_metadata Reference to store msg_metadata
 *
 * @returns True if the message was processed successfully, false otherwise.
 */
bool Collator::process_deferred_message(Ref<vm::CellSlice> enq_msg, StdSmcAddress src_addr, LogicalTime lt,
                                        td::optional<block::MsgMetadata>& msg_metadata) {
  if (!block::remove_dispatch_queue_entry(*dispatch_queue_, src_addr, lt)) {
    return fatal_error(PSTRING() << "failed to delete message from DispatchQueue: address=" << src_addr.to_hex()
                                 << ", lt=" << lt);
  }
  register_dispatch_queue_op();
  ++sender_generated_messages_count_[src_addr];

  LogicalTime enqueued_lt = 0;
  if (enq_msg.is_null() || enq_msg->size_ext() != 0x10040 || (enqueued_lt = enq_msg->prefetch_ulong(64)) != lt) {
    if (enq_msg.not_null()) {
      block::gen::t_EnqueuedMsg.print(std::cerr, *enq_msg);
    }
    LOG(ERROR) << "internal message in DispatchQueue is not a valid EnqueuedMsg (created lt " << lt << ", enqueued "
               << enqueued_lt << ")";
    return false;
  }
  auto msg_env = enq_msg->prefetch_ref();
  CHECK(msg_env.not_null());
  // 0. check MsgEnvelope
  if (msg_env->get_level() != 0) {
    LOG(ERROR) << "cannot import a message with non-zero level!";
    return false;
  }
  if (!block::gen::t_MsgEnvelope.validate_ref(msg_env)) {
    LOG(ERROR) << "MsgEnvelope from DispatchQueue is invalid according to automated checks";
    return false;
  }
  if (!block::tlb::t_MsgEnvelope.validate_ref(msg_env)) {
    LOG(ERROR) << "MsgEnvelope from DispatchQueue is invalid according to hand-written checks";
    return false;
  }
  // 1. unpack MsgEnvelope
  block::tlb::MsgEnvelope::Record_std env;
  if (!tlb::unpack_cell(msg_env, env)) {
    LOG(ERROR) << "cannot unpack MsgEnvelope from DispatchQueue";
    return false;
  }
  // 2. unpack CommonMsgInfo of the message
  vm::CellSlice cs{vm::NoVmOrd{}, env.msg};
  if (block::gen::t_CommonMsgInfo.get_tag(cs) != block::gen::CommonMsgInfo::int_msg_info) {
    LOG(ERROR) << "internal message from DispatchQueue is not in fact internal!";
    return false;
  }
  block::gen::CommonMsgInfo::Record_int_msg_info info;
  if (!tlb::unpack(cs, info)) {
    LOG(ERROR) << "cannot unpack CommonMsgInfo of an internal message from DispatchQueue";
    return false;
  }
  if (info.created_lt != lt) {
    LOG(ERROR) << "internal message has lt in DispatchQueue distinct from the one in "
                  "its contents";
    return false;
  }
  if (!block::tlb::validate_message_libs(env.msg)) {
    LOG(ERROR) << "internal message in DispatchQueue has invalid StateInit";
    return false;
  }
  // 2.1. check fwd_fee and fwd_fee_remaining
  td::RefInt256 orig_fwd_fee = block::tlb::t_Grams.as_integer(info.fwd_fee);
  if (env.fwd_fee_remaining > orig_fwd_fee) {
    LOG(ERROR) << "internal message if DispatchQueue has fwd_fee_remaining=" << td::dec_string(env.fwd_fee_remaining)
               << " larger than original fwd_fee=" << td::dec_string(orig_fwd_fee);
    return false;
  }
  // 3. extract source and destination shards
  auto src_prefix = block::tlb::t_MsgAddressInt.get_prefix(info.src);
  auto dest_prefix = block::tlb::t_MsgAddressInt.get_prefix(info.dest);
  if (!(src_prefix.is_valid() && dest_prefix.is_valid())) {
    LOG(ERROR) << "internal message in DispatchQueue has invalid source or destination address";
    return false;
  }
  // 4. chech current and next hop shards
  if (env.cur_addr != 0 || env.next_addr != 0) {
    LOG(ERROR) << "internal message in DispatchQueue is expected to have zero cur_addr and next_addr";
    return false;
  }
  // 5. calculate emitted_lt
  LogicalTime emitted_lt = std::max(start_lt, last_dispatch_queue_emitted_lt_[src_addr]) + 1;
  auto it = accounts.find(src_addr);
  if (it != accounts.end()) {
    emitted_lt = std::max(emitted_lt, it->second->last_trans_end_lt_ + 1);
  }
  last_dispatch_queue_emitted_lt_[src_addr] = emitted_lt;
  update_max_lt(emitted_lt + 1);

  env.emitted_lt = emitted_lt;
  if (!block::tlb::pack_cell(msg_env, env)) {
    return fatal_error("cannot pack msg envelope");
  }

  // 6. create NewOutMsg
  block::NewOutMsg new_msg{emitted_lt, env.msg, {}, 0};
  new_msg.metadata = env.metadata;
  new_msg.msg_env_from_dispatch_queue = msg_env;
  ++unprocessed_deferred_messages_[src_addr];
  LOG(INFO) << "delivering deferred message from account " << src_addr.to_hex() << ", lt=" << lt
            << ", emitted_lt=" << emitted_lt;
  block_limit_status_->add_cell(msg_env);
  register_new_msg(std::move(new_msg));
  msg_metadata = std::move(env.metadata);
  return true;
}

/**
 * Inserts an InMsg into the block's InMsgDescr.
 *
 * @param in_msg The input message to be inserted.
 *
 * @returns True if the insertion is successful, false otherwise.
 */
bool Collator::insert_in_msg(Ref<vm::Cell> in_msg) {
  if (verbosity > 2) {
    std::cerr << "InMsg being inserted into InMsgDescr: ";
    block::gen::t_InMsg.print_ref(std::cerr, in_msg);
  }
  auto cs = load_cell_slice(in_msg);
  if (!cs.size_refs()) {
    return false;
  }
  Ref<vm::Cell> msg = cs.prefetch_ref();
  int tag = block::gen::t_InMsg.get_tag(cs);
  // msg_import_ext$000 or msg_import_ihr$010 contain (Message Any) directly
  if (!(tag == block::gen::InMsg::msg_import_ext || tag == block::gen::InMsg::msg_import_ihr)) {
    // extract Message Any from MsgEnvelope to compute correct key
    auto cs2 = load_cell_slice(std::move(msg));
    if (!cs2.size_refs()) {
      return false;
    }
    msg = cs2.prefetch_ref();  // use hash of (Message Any)
  }
  bool ok;
  try {
    ok = in_msg_dict->set(msg->get_hash().bits(), 256, cs, vm::Dictionary::SetMode::Add);
  } catch (vm::VmError) {
    LOG(ERROR) << "cannot add an InMsg into InMsgDescr dictionary!";
    ok = false;
  }
  if (!ok) {
    return fatal_error("cannot add an InMsg into InMsgDescr dictionary");
  }
  ++in_descr_cnt_;
  return block_limit_status_->add_cell(std::move(in_msg)) &&
         ((in_descr_cnt_ & 63) || block_limit_status_->add_cell(in_msg_dict->get_root_cell()));
}

/**
 * Inserts an OutMsg into the block's OutMsgDescr.
 *
 * @param out_msg The outgoing message to be inserted.
 *
 * @returns True if the insertion was successful, false otherwise.
 */
bool Collator::insert_out_msg(Ref<vm::Cell> out_msg) {
  if (verbosity > 2) {
    std::cerr << "OutMsg being inserted into OutMsgDescr: ";
    block::gen::t_OutMsg.print_ref(std::cerr, out_msg);
  }
  auto cs = load_cell_slice(out_msg);
  if (!cs.size_refs()) {
    return false;
  }
  Ref<vm::Cell> msg = cs.prefetch_ref();
  int tag = (int)cs.prefetch_ulong(3);
  if (!(tag == 0)) {  // msg_export_ext$000 contains (Message Any) directly
    // extract Message Any from MsgEnvelope to compute correct key
    auto cs2 = load_cell_slice(std::move(msg));
    if (!cs2.size_refs()) {
      return false;
    }
    msg = cs2.prefetch_ref();  // use hash of (Message Any)
  }
  return insert_out_msg(std::move(out_msg), msg->get_hash().bits());
}

/**
 * Inserts an outgoing message into the block's OutMsgDescr dictionary.
 *
 * @param out_msg The outgoing message to be inserted.
 * @param msg_hash The 256-bit hash of the outgoing message.
 *
 * @returns True if the insertion was successful, false otherwise.
 */
bool Collator::insert_out_msg(Ref<vm::Cell> out_msg, td::ConstBitPtr msg_hash) {
  bool ok;
  try {
    ok = out_msg_dict->set(msg_hash, 256, load_cell_slice(std::move(out_msg)), vm::Dictionary::SetMode::Add);
  } catch (vm::VmError&) {
    ok = false;
  }
  if (!ok) {
    LOG(ERROR) << "cannot add an OutMsg into OutMsgDescr dictionary!";
    return false;
  }
  ++out_descr_cnt_;
  return block_limit_status_->add_cell(std::move(out_msg)) &&
         ((out_descr_cnt_ & 63) || block_limit_status_->add_cell(out_msg_dict->get_root_cell()));
}

/**
 * Enqueues a new message into the block's outbound message queue and OutMsgDescr.
 *
 * @param msg The new outbound message to enqueue.
 * @param fwd_fees_remaining The remaining forward fees for the message.
 * @param src_addr 256-bit address of the sender
 * @param defer Put the message to DispatchQueue
 *
 * @returns True if the message was successfully enqueued, false otherwise.
 */
bool Collator::enqueue_message(block::NewOutMsg msg, td::RefInt256 fwd_fees_remaining, StdSmcAddress src_addr,
                               bool defer) {
  LogicalTime enqueued_lt = msg.lt;
  CHECK(msg.msg_env_from_dispatch_queue.is_null());
  // 0. unpack src_addr and dest_addr
  block::gen::CommonMsgInfo::Record_int_msg_info info;
  if (!tlb::unpack_cell_inexact(msg.msg, info)) {
    return fatal_error("cannot enqueue a new message because it cannot be unpacked");
  }
  auto src_prefix = block::tlb::t_MsgAddressInt.get_prefix(std::move(info.src));
  auto dest_prefix = block::tlb::t_MsgAddressInt.get_prefix(std::move(info.dest));
  if (!is_our_address(src_prefix)) {
    return fatal_error("cannot enqueue a new message because its source address does not belong to this shard");
  }
  if (!dest_prefix.is_valid()) {
    return fatal_error("cannot enqueue a new message because its destination shard is invalid");
  }
  // 1. perform hypercube routing
  auto route_info = block::perform_hypercube_routing(src_prefix, dest_prefix, shard_);
  if ((unsigned)route_info.first > 96 || (unsigned)route_info.second > 96) {
    return fatal_error("cannot perform hypercube routing for a new outbound message");
  }
  // 2. create a new MsgEnvelope
  block::tlb::MsgEnvelope::Record_std msg_env_rec{
      defer ? 0 : route_info.first, defer ? 0 : route_info.second, fwd_fees_remaining, msg.msg, {}, msg.metadata};
  Ref<vm::Cell> msg_env;
  CHECK(block::tlb::pack_cell(msg_env, msg_env_rec));
  // 3. create a new OutMsg
  vm::CellBuilder cb;
  Ref<vm::Cell> out_msg;
  if (defer) {
    CHECK(cb.store_long_bool(0b10100, 5)     // msg_export_new_defer$10100
          && cb.store_ref_bool(msg_env)      // out_msg:^MsgEnvelope
          && cb.store_ref_bool(msg.trans));  // transaction:^Transaction
    out_msg = cb.finalize();
  } else {
    CHECK(cb.store_long_bool(1, 3)           // msg_export_new$001
          && cb.store_ref_bool(msg_env)      // out_msg:^MsgEnvelope
          && cb.store_ref_bool(msg.trans));  // transaction:^Transaction
    out_msg = cb.finalize();
  }
  // 4. insert OutMsg into OutMsgDescr
  if (verbosity > 2) {
    std::cerr << "OutMsg for a newly-generated message: ";
    block::gen::t_OutMsg.print_ref(std::cerr, out_msg);
  }
  if (!insert_out_msg(out_msg)) {
    return fatal_error("cannot insert a new OutMsg into OutMsgDescr");
  }
  // 5. create EnqueuedMsg
  CHECK(cb.store_long_bool(enqueued_lt)  // _ enqueued_lt:uint64
        && cb.store_ref_bool(msg_env));  // out_msg:^MsgEnvelope = EnqueuedMsg;

  // 6. insert EnqueuedMsg into OutMsgQueue (or DispatchQueue)
  if (defer) {
    LOG(INFO) << "deferring new message from account " << workchain() << ":" << src_addr.to_hex() << ", lt=" << msg.lt;
    vm::Dictionary dispatch_dict{64};
    td::uint64 dispatch_dict_size;
    if (!block::unpack_account_dispatch_queue(dispatch_queue_->lookup(src_addr), dispatch_dict, dispatch_dict_size)) {
      return fatal_error(PSTRING() << "cannot unpack AccountDispatchQueue for account " << src_addr.to_hex());
    }
    td::BitArray<64> key;
    key.store_ulong(msg.lt);
    if (!dispatch_dict.set_builder(key, cb, vm::Dictionary::SetMode::Add)) {
      return fatal_error(PSTRING() << "cannot add message to AccountDispatchQueue for account " << src_addr.to_hex()
                                   << ", lt=" << msg.lt);
    }
    ++dispatch_dict_size;
    dispatch_queue_->set(src_addr, block::pack_account_dispatch_queue(dispatch_dict, dispatch_dict_size));
    return register_dispatch_queue_op();
  }

  auto next_hop = block::interpolate_addr(src_prefix, dest_prefix, route_info.second);
  td::BitArray<32 + 64 + 256> key;
  key.bits().store_int(next_hop.workchain, 32);
  (key.bits() + 32).store_int(next_hop.account_id_prefix, 64);
  (key.bits() + 96).copy_from(msg.msg->get_hash().bits(), 256);
  bool ok;
  try {
    LOG(DEBUG) << "inserting into outbound queue a new message with (lt,key)=(" << start_lt << "," << key.to_hex()
               << ")";
    ok = out_msg_queue_->set_builder(key.bits(), 352, cb, vm::Dictionary::SetMode::Add);
    ++out_msg_queue_size_;
  } catch (vm::VmError) {
    ok = false;
  }
  if (!ok) {
    LOG(ERROR) << "cannot add an OutMsg into OutMsgQueue dictionary!";
    return false;
  }
  return register_out_msg_queue_op();
}

/**
 * Processes new messages that were generated in this block.
 *
 * @param enqueue_only If true, only enqueue the new messages without creating transactions.
 *
 * @returns True if all new messages were processed successfully, false otherwise.
 */
bool Collator::process_new_messages(bool enqueue_only) {
  while (!new_msgs.empty()) {
    block::NewOutMsg msg = new_msgs.top();
    new_msgs.pop();
    block_limit_status_->extra_out_msgs--;
    if ((block_full_ || have_unprocessed_account_dispatch_queue_) && !enqueue_only) {
      LOG(INFO) << "BLOCK FULL, enqueue all remaining new messages";
      enqueue_only = true;
      stats_.limits_log += PSTRING() << "NEW_MESSAGES: "
                                     << block_full_comment(*block_limit_status_, block::ParamLimits::cl_normal) << "\n";
    }
    if (!check_cancelled()) {
      return false;
    }
    LOG(DEBUG) << "have message with lt=" << msg.lt;
    int res = process_one_new_message(std::move(msg), enqueue_only);
    if (res < 0) {
      return fatal_error("error processing newly-generated outbound messages");
    } else if (res == 3) {
      LOG(INFO) << "All remaining new messages must be enqueued (BLOCK FULL)";
      enqueue_only = true;
      stats_.limits_log += PSTRING() << "NEW_MESSAGES: "
                                     << block_full_comment(*block_limit_status_, block::ParamLimits::cl_normal) << "\n";
    }
  }
  return true;
}

/**
 * Registers a new output message.
 *
 * @param new_msg The new output message to be registered.
 */
void Collator::register_new_msg(block::NewOutMsg new_msg) {
  if (new_msg.lt < min_new_msg_lt) {
    min_new_msg_lt = new_msg.lt;
  }
  new_msgs.push(std::move(new_msg));
  block_limit_status_->extra_out_msgs++;
}

/**
 * Registers new messages that were created in the transaction.
 *
 * @param trans The transaction containing the messages.
 * @param msg_metadata Metadata of the new messages.
 */
void Collator::register_new_msgs(block::transaction::Transaction& trans,
                                 td::optional<block::MsgMetadata> msg_metadata) {
  CHECK(trans.root.not_null());
  for (unsigned i = 0; i < trans.out_msgs.size(); i++) {
    block::NewOutMsg msg = trans.extract_out_msg_ext(i);
    if (msg_metadata_enabled_) {
      msg.metadata = msg_metadata;
    }
    register_new_msg(std::move(msg));
  }
}

/*
 *
 *  Generate (parts of) new state and block
 *
 */

/**
 * Stores an external block reference to a CellBuilder object.
 *
 * @param cb The CellBuilder object to store the reference in.
 * @param id_ext The block ID.
 * @param end_lt The end logical time of the block.
 *
 * @returns True if the reference was successfully stored, false otherwise.
 */
bool store_ext_blk_ref_to(vm::CellBuilder& cb, const ton::BlockIdExt& id_ext, ton::LogicalTime end_lt) {
  return cb.store_long_bool(end_lt, 64)             // end_lt:uint64
         && cb.store_long_bool(id_ext.seqno(), 32)  // seq_no:uint32
         && cb.store_bits_bool(id_ext.root_hash)    // root_hash:bits256
         && cb.store_bits_bool(id_ext.file_hash);   // file_hash:bits256
}

/**
 * Stores an external block reference to a CellBuilder.
 *
 * @param cb The CellBuilder to store the reference in.
 * @param id_ext The block ID.
 * @param blk_root The root of the block.
 *
 * @returns True if the reference was successfully stored, false otherwise.
 */
bool store_ext_blk_ref_to(vm::CellBuilder& cb, const ton::BlockIdExt& id_ext, Ref<vm::Cell> blk_root) {
  block::gen::Block::Record rec;
  block::gen::BlockInfo::Record info;
  block::ShardId shard_id;
  return blk_root.not_null() &&
         !td::bitstring::bits_memcmp(id_ext.root_hash.bits(), blk_root->get_hash().bits(), 256) &&
         tlb::unpack_cell(blk_root, rec)                    // -> Block
         && tlb::unpack_cell(rec.info, info)                // -> info:BlockInfo
         && shard_id.deserialize(info.shard.write())        // -> shard:ShardId
         && (unsigned)info.seq_no == id_ext.seqno()         // seqno must match
         && shard_id == block::ShardId{id_ext.id}           // workchain and shard must match
         && store_ext_blk_ref_to(cb, id_ext, info.end_lt);  // store
}

/**
 * Updates one shard description in the masterchain shard configuration.
 * Used in masterchain collator.
 *
 * @param info The shard information to be updated.
 * @param sibling The sibling shard information.
 * @param wc_info The workchain information.
 * @param now The current Unix time.
 * @param ccvc The Catchain validators configuration.
 * @param update_cc Flag indicating whether to update the Catchain seqno.
 *
 * @returns A boolean value indicating whether the shard description has changed.
 */
static int update_one_shard(block::McShardHash& info, const block::McShardHash* sibling,
                            const block::WorkchainInfo* wc_info, ton::UnixTime now,
                            const block::CatchainValidatorsConfig& ccvc, bool update_cc) {
  bool changed = false;
  bool old_before_merge = info.before_merge_;
  info.before_merge_ = false;
  if (!info.is_fsm_none() && (now >= info.fsm_utime_end() || info.before_split_)) {
    info.clear_fsm();
    changed = true;
  } else if (info.is_fsm_merge() && (!sibling || sibling->before_split_)) {
    info.clear_fsm();
    changed = true;
  }
  if (wc_info && !info.before_split_) {
    // workchain present in configuration?
    unsigned depth = ton::shard_prefix_length(info.shard());
    if (info.is_fsm_none() && (info.want_split_ || depth < wc_info->min_split) && depth < wc_info->max_split &&
        depth < 60) {
      // prepare split
      info.set_fsm_split(now + wc_info->split_merge_delay, wc_info->split_merge_interval);
      changed = true;
      LOG(INFO) << "preparing to split shard " << info.shard().to_str() << " during " << info.fsm_utime() << " .. "
                << info.fsm_utime_end();
    } else if (info.is_fsm_none() && depth > wc_info->min_split && (info.want_merge_ || depth > wc_info->max_split) &&
               sibling && !sibling->before_split_ && sibling->is_fsm_none() &&
               (sibling->want_merge_ || depth > wc_info->max_split)) {
      // prepare merge
      info.set_fsm_merge(now + wc_info->split_merge_delay, wc_info->split_merge_interval);
      changed = true;
      LOG(INFO) << "preparing to merge shard " << info.shard().to_str() << " with " << sibling->shard().to_str()
                << " during " << info.fsm_utime() << " .. " << info.fsm_utime_end();
    } else if (info.is_fsm_merge() && depth > wc_info->min_split && sibling && !sibling->before_split_ &&
               sibling->is_fsm_merge() && now >= info.fsm_utime() && now >= sibling->fsm_utime() &&
               (depth > wc_info->max_split || (info.want_merge_ && sibling->want_merge_))) {
      // force merge
      info.before_merge_ = true;
      changed = true;
      LOG(INFO) << "force immediate merging of shard " << info.shard().to_str() << " with "
                << sibling->shard().to_str();
    }
  }
  if (info.before_merge_ != old_before_merge) {
    update_cc |= old_before_merge;
    changed = true;
  }
  if (update_cc) {
    info.next_catchain_seqno_++;
    changed = true;
  }
  return changed;
}

/**
 * Updates the shard configuration in the masterchain.
 * Used in masterchain collator.
 *
 * @param wc_set The set of workchains.
 * @param ccvc The Catchain validators configuration.
 * @param update_cc A boolean indicating whether to update the Catchain seqno.
 *
 * @returns True if the shard configuration was successfully updated, false otherwise.
 */
bool Collator::update_shard_config(const block::WorkchainSet& wc_set, const block::CatchainValidatorsConfig& ccvc,
                                   bool update_cc) {
  LOG(DEBUG) << "updating shard configuration (update_cc=" << update_cc << ")";
  WorkchainId wc_id{ton::workchainInvalid};
  Ref<block::WorkchainInfo> wc_info;
  ton::BlockSeqno& min_seqno = min_ref_mc_seqno_;
  return shard_conf_->process_sibling_shard_hashes(
      [&wc_set, &wc_id, &wc_info, &ccvc, &min_seqno, now = now_, update_cc](block::McShardHash& cur,
                                                                            const block::McShardHash* sibling) {
        if (!cur.is_valid()) {
          return -2;
        }
        if (wc_id != cur.workchain()) {
          wc_id = cur.workchain();
          auto it = wc_set.find(wc_id);
          if (it == wc_set.end()) {
            wc_info.clear();
          } else {
            wc_info = it->second;
          }
        }
        min_seqno = std::min(min_seqno, cur.min_ref_mc_seqno_);
        return update_one_shard(cur, sibling, wc_info.get(), now, ccvc, update_cc);
      });
}

/**
 * Creates McStateExtra.
 * Used in masterchain collator.
 *
 * @returns True if the creation is successful, false otherwise.
 */
bool Collator::create_mc_state_extra() {
  if (!is_masterchain()) {
    CHECK(mc_state_extra_.is_null());
    return true;
  }
  // should update mc_state_extra with a new McStateExtra
  block::gen::McStateExtra::Record state_extra;
  if (!tlb::unpack_cell(mc_state_extra_, state_extra)) {
    return fatal_error("cannot unpack previous McStateExtra");
  }
  // 1. update config:ConfigParams
  ton::StdSmcAddress config_addr;
  if (state_extra.config->size_ext() != 0x10100 || !state_extra.config->prefetch_bits_to(config_addr)) {
    return fatal_error("previous McStateExtra has invalid ConfigParams");
  }
  auto cfg_res = block::get_config_data_from_smc(account_dict->lookup(config_addr));
  if (cfg_res.is_error()) {
    return fatal_error("cannot obtain configuration from current configuration smart contract"s + config_addr.to_hex() +
                       " : " + cfg_res.move_as_error().to_string());
  }
  auto cfg_smc_config = cfg_res.move_as_ok();
  CHECK(cfg_smc_config.not_null());
  vm::Dictionary cfg_dict{cfg_smc_config, 32};
  bool ignore_cfg_changes = false;
  Ref<vm::Cell> cfg0;
  if (!block::valid_config_data(cfg_smc_config, config_addr, true, true, old_mparams_)) {
    block::gen::t_Hashmap_32_Ref_Cell.print_ref(std::cerr, cfg_smc_config);
    LOG(ERROR) << "configuration smart contract "s + config_addr.to_hex() +
                      " contains an invalid configuration in its data, IGNORING CHANGES";
    ignore_cfg_changes = true;
  } else {
    cfg0 = cfg_dict.lookup_ref(td::BitArray<32>{(long long)0});
  }
  bool changed_cfg = false;
  if (cfg0.not_null()) {
    ton::StdSmcAddress new_config_addr;
    Ref<vm::Cell> new_cfg_smc_config;
    if (vm::load_cell_slice(cfg0).prefetch_bits_to(new_config_addr) && new_config_addr != config_addr &&
        try_fetch_new_config(new_config_addr, new_cfg_smc_config)) {
      LOG(WARNING) << "installing new configuration smart contract " << new_config_addr.to_hex();
      config_addr = new_config_addr;
      cfg_smc_config = new_cfg_smc_config;
      changed_cfg = true;
    }
  }
  if (ignore_cfg_changes) {
    LOG(ERROR) << "configuration changes ignored";
    return fatal_error("attempting to install invalid new configuration");
  } else if (block::important_config_parameters_changed(cfg_smc_config, state_extra.config->prefetch_ref()) ||
             changed_cfg) {
    LOG(WARNING) << "global configuration changed, updating";
    vm::CellBuilder cb;
    CHECK(cb.store_bits_bool(config_addr) && cb.store_ref_bool(cfg_smc_config));
    state_extra.config = vm::load_cell_slice_ref(cb.finalize());
    LOG(WARNING) << "marking new block as a key block";
    is_key_block_ = true;
  }
  new_config_params_ = state_extra.config;
  vm::Dictionary cfg_dict_new{new_config_params_->prefetch_ref(), 32};
  // 2. update shard_hashes and shard_fees
  auto ccvc = block::Config::unpack_catchain_validators_config(cfg_dict_new.lookup_ref(td::BitArray<32>{28}));
  auto wset_res = block::Config::unpack_workchain_list(cfg_dict_new.lookup_ref(td::BitArray<32>{12}));
  if (wset_res.is_error()) {
    return fatal_error(wset_res.move_as_error());
  }
  bool update_shard_cc = is_key_block_ || (now_ / ccvc.shard_cc_lifetime > prev_now_ / ccvc.shard_cc_lifetime);
  // temp debug
  if (verbosity >= 3 * 1) {
    auto csr = shard_conf_->get_root_csr();
    LOG(INFO) << "new shard configuration before post-processing is";
    std::ostringstream os;
    csr->print_rec(os);
    block::gen::t_ShardHashes.print(os, csr.write());
    LOG(INFO) << os.str();
  }
  // end (temp debug)
  if (!update_shard_config(wset_res.move_as_ok(), ccvc, update_shard_cc)) {
    auto csr = shard_conf_->get_root_csr();
    if (csr.is_null()) {
      LOG(WARNING) << "new shard configuration is null (!)";
    } else {
      LOG(WARNING) << "invalid new shard configuration is";
      std::ostringstream os;
      csr->print_rec(os);
      block::gen::t_ShardHashes.print(os, csr.write());
      LOG(WARNING) << os.str();
    }
    return fatal_error("cannot post-process shard configuration");
  }
  // 3. save new shard_hashes
  state_extra.shard_hashes = shard_conf_->get_root_csr();
  if (verbosity >= 3) {
    std::cerr << "updated shard configuration to ";
    block::gen::t_ShardHashes.print(std::cerr, *state_extra.shard_hashes);
  }
  if (!block::gen::t_ShardHashes.validate_upto(10000, *state_extra.shard_hashes)) {
    return fatal_error("new ShardHashes is invalid");
  }
  // 4. check extension flags
  if (state_extra.r1.flags & ~1) {
    return fatal_error(PSTRING() << "previous McStateExtra has unknown extension flags set (" << state_extra.r1.flags
                                 << "), cannot handle these extensions");
  }
  // 5. update validator_info
  // (this algorithm should match one in MasterchainStateQ::get_next_validator_set()
  block::gen::ValidatorInfo::Record val_info;
  if (!tlb::csr_unpack(state_extra.r1.validator_info, val_info)) {
    return fatal_error("cannot unpack ValidatorInfo from previous state");
  }
  auto cur_vset_cell = cfg_dict_new.lookup_ref(td::BitArray<32>{35});
  if (cur_vset_cell.is_null()) {
    cur_vset_cell = cfg_dict_new.lookup_ref(td::BitArray<32>{34});
  }
  auto res = block::Config::unpack_validator_set(std::move(cur_vset_cell));
  if (res.is_error()) {
    auto err = res.move_as_error();
    LOG(ERROR) << "cannot unpack current validator set: " << err.to_string();
    return fatal_error(std::move(err));
  }
  auto cur_validators = res.move_as_ok();
  LOG_CHECK(cur_validators) << "unpacked current validator set is empty";

  unsigned lifetime = ccvc.mc_cc_lifetime;
  bool cc_updated = false;
  if (is_key_block_ || now_ / lifetime > prev_now_ / lifetime) {
    val_info.catchain_seqno++;
    cc_updated = true;
    LOG(INFO) << "increased masterchain catchain seqno to " << val_info.catchain_seqno;
  }
  auto nodes = block::Config::do_compute_validator_set(ccvc, shard_, *cur_validators, val_info.catchain_seqno);
  LOG_CHECK(!nodes.empty()) << "validator node list in unpacked validator set is empty";

  auto vlist_hash = block::compute_validator_set_hash(/* val_info.catchain_seqno */ 0, shard_, std::move(nodes));
  LOG(INFO) << "masterchain validator set hash changed from " << val_info.validator_list_hash_short << " to "
            << vlist_hash;
  val_info.nx_cc_updated = cc_updated & update_shard_cc;
  // cc_updated |= (val_info.validator_list_hash_short != vlist_hash);
  val_info.validator_list_hash_short = vlist_hash;

  if (!tlb::csr_pack(state_extra.r1.validator_info, val_info)) {
    LOG(ERROR) << "cannot pack new ValidatorInfo";
    return false;
  }
  // ...
  // 6. update prev_blocks
  CHECK(new_block_seqno > 0 && new_block_seqno == last_block_seqno + 1);
  vm::AugmentedDictionary dict{state_extra.r1.prev_blocks, 32, block::tlb::aug_OldMcBlocksInfo};
  vm::CellBuilder cb;
  LOG(DEBUG) << "previous state is a key state: " << config_->is_key_state();
  CHECK(cb.store_bool_bool(config_->is_key_state()) && store_prev_blk_ref(cb, false) &&
        dict.set_builder(td::BitArray<32>(last_block_seqno), cb, vm::Dictionary::SetMode::Add));
  state_extra.r1.prev_blocks = std::move(dict).extract_root();
  cb.reset();
  // 7. update after_key_block:Bool and last_key_block:(Maybe ExtBlkRef)
  state_extra.r1.after_key_block = is_key_block_;
  if (prev_key_block_exists_) {
    // have non-trivial previous key block
    LOG(DEBUG) << "previous key block is " << prev_key_block_.to_str() << " lt " << prev_key_block_lt_;
    CHECK(cb.store_bool_bool(true) && store_ext_blk_ref_to(cb, prev_key_block_, prev_key_block_lt_));
  } else if (config_->is_key_state()) {
    LOG(DEBUG) << "setting previous key block to the previous block " << prev_blocks.at(0).to_str() << " lt "
               << config_->lt;
    CHECK(cb.store_bool_bool(true) && store_ext_blk_ref_to(cb, prev_blocks.at(0), config_->lt));
  } else {
    LOG(DEBUG) << "have no previous key block";
    CHECK(cb.store_bool_bool(false));
    if (state_extra.r1.last_key_block->size() > 1) {
      return fatal_error("cannot have no last key block after a state with last key block");
    }
  }
  state_extra.r1.last_key_block = vm::load_cell_slice_ref(cb.finalize());
  // 8. update global balance
  global_balance_ = old_global_balance_;
  global_balance_ += value_flow_.created;
  global_balance_ += value_flow_.minted;
  global_balance_ += import_created_;
  LOG(INFO) << "Global balance is " << global_balance_.to_str();
  if (!global_balance_.pack_to(state_extra.global_balance)) {
    return fatal_error("cannot store global_balance");
  }
  // 9. update block creator stats
  if (!update_block_creator_stats()) {
    return fatal_error("cannot update BlockCreateStats in new masterchain state");
  }
  state_extra.r1.flags = (state_extra.r1.flags & ~1) | create_stats_enabled_;
  if (state_extra.r1.flags & 1) {
    vm::CellBuilder cb;
    // block_create_stats#17 counters:(HashmapE 256 CreatorStats) = BlockCreateStats;
    CHECK(cb.store_long_bool(0x17, 8) && cb.append_cellslice_bool(block_create_stats_->get_root()));
    auto cs = vm::load_cell_slice_ref(cb.finalize());
    state_extra.r1.block_create_stats = cs;
    if (verify >= 2) {
      LOG(INFO) << "verifying new BlockCreateStats";
      if (!block::gen::t_BlockCreateStats.validate_csr(100000, cs)) {
        cs->print_rec(std::cerr);
        block::gen::t_BlockCreateStats.print(std::cerr, *cs);
        return fatal_error("BlockCreateStats in the new masterchain state failed to pass automated validity checks");
      }
    }
    if (verbosity >= 4 * 1) {
      block::gen::t_BlockCreateStats.print(std::cerr, *cs);
    }
  } else {
    state_extra.r1.block_create_stats.clear();
  }
  // 10. pack new McStateExtra
  if (!tlb::pack(cb, state_extra) || !cb.finalize_to(mc_state_extra_)) {
    return fatal_error("cannot pack new McStateExtra");
  }
  if (verify >= 2) {
    LOG(INFO) << "verifying new McStateExtra";
    CHECK(block::gen::t_McStateExtra.validate_ref(1000000, mc_state_extra_));
    CHECK(block::tlb::t_McStateExtra.validate_ref(1000000, mc_state_extra_));
  }
  LOG(INFO) << "McStateExtra created";
  return true;
}

/**
 * Updates the `block_creator_stats_` for a given key.
 * Used in masterchain collator.
 *
 * @param key The 256-bit key of the creator.
 * @param shard_incr The increment value for the shardchain block counter.
 * @param mc_incr The increment value for the masterchain block counter.
 *
 * @returns True if the block creator count was successfully updated, false otherwise.
 */
bool Collator::update_block_creator_count(td::ConstBitPtr key, unsigned shard_incr, unsigned mc_incr) {
  LOG(DEBUG) << "increasing CreatorStats for " << key.to_hex(256) << " by (" << mc_incr << ", " << shard_incr << ")";
  block::DiscountedCounter mc_cnt, shard_cnt;
  auto cs = block_create_stats_->lookup(key, 256);
  if (!block::unpack_CreatorStats(std::move(cs), mc_cnt, shard_cnt)) {
    return fatal_error("cannot unpack CreatorStats for "s + key.to_hex(256) + " from previous masterchain state");
  }
  // std::cerr << mc_cnt.to_str() << " " << shard_cnt.to_str() << std::endl;
  if (mc_incr && !mc_cnt.increase_by(mc_incr, now_)) {
    return fatal_error(PSTRING() << "cannot increase masterchain block counter in CreatorStats for " << key.to_hex(256)
                                 << " by " << mc_incr << " (old value is " << mc_cnt.to_str() << ")");
  }
  if (shard_incr && !shard_cnt.increase_by(shard_incr, now_)) {
    return fatal_error(PSTRING() << "cannot increase shardchain block counter in CreatorStats for " << key.to_hex(256)
                                 << " by " << shard_incr << " (old value is " << shard_cnt.to_str() << ")");
  }
  vm::CellBuilder cb;
  if (!block::store_CreatorStats(cb, mc_cnt, shard_cnt)) {
    return fatal_error("cannot serialize new CreatorStats for "s + key.to_hex(256));
  }
  if (!block_create_stats_->set_builder(key, 256, cb)) {
    return fatal_error("cannot store new CreatorStats for "s + key.to_hex(256) + " into dictionary");
  }
  return true;
}

/**
 * Determines if the creator count is outdated for a given key.
 * Used in masterchain collator.
 *
 * @param key The key of the creator.
 * @param cs The CellSlice containing the CreatorStats.
 *
 * @returns -1 if there was a fatal error.
 *           0 if the CreatorStats should be removed as they are stale,
 *           1 if the CreatorStats are still valid.
 */
int Collator::creator_count_outdated(td::ConstBitPtr key, vm::CellSlice& cs) {
  block::DiscountedCounter mc_cnt, shard_cnt;
  if (!(block::fetch_CreatorStats(cs, mc_cnt, shard_cnt) && cs.empty_ext())) {
    fatal_error("cannot unpack CreatorStats for "s + key.to_hex(256) + " from previous masterchain state");
    return -1;
  }
  if (!(mc_cnt.increase_by(0, now_) && shard_cnt.increase_by(0, now_))) {
    fatal_error("cannot amortize counters in CreatorStats for "s + key.to_hex(256));
    return -1;
  }
  if (!(mc_cnt.cnt65536 | shard_cnt.cnt65536)) {
    LOG(DEBUG) << "removing stale CreatorStats for " << key.to_hex(256);
    return 0;
  } else {
    return 1;
  }
}

/**
 * Updates `block_create_stats_` using information about creators of all new blocks.
 *
 * @returns True if the update was successful, false otherwise.
 */
bool Collator::update_block_creator_stats() {
  if (!create_stats_enabled_) {
    return true;
  }
  LOG(INFO) << "updating block creator statistics";
  CHECK(block_create_stats_);
  for (const auto& p : block_create_count_) {
    if (!update_block_creator_count(p.first.bits(), p.second, 0)) {
      return fatal_error("cannot update CreatorStats for "s + p.first.to_hex());
    }
  }
  auto has_creator = !created_by_.is_zero();
  if (has_creator && !update_block_creator_count(created_by_.as_bits256().bits(), 0, 1)) {
    return fatal_error("cannot update CreatorStats for "s + created_by_.as_bits256().to_hex());
  }
  if ((has_creator || block_create_total_) &&
      !update_block_creator_count(td::Bits256::zero().bits(), block_create_total_, has_creator)) {
    return fatal_error("cannot update CreatorStats with zero index (representing the sum of other CreatorStats)");
  }
  // -> DEBUG
  LOG(INFO) << "scanning for outdated CreatorStats entries";
  /*
  int cnt = block_create_stats_->filter([this](vm::CellSlice& cs, td::ConstBitPtr key, int key_len) {
    CHECK(key_len == 256);
    return creator_count_outdated(key, cs);
  });
  */
  // alternative version with partial scan
  td::Bits256 key;
  prng::rand_gen().rand_bytes(key.data(), 32);
  int scanned, cnt = 0;
  for (scanned = 0; scanned < 100; scanned++) {
    auto cs = block_create_stats_->lookup_nearest_key(key.bits(), 256, true);
    if (cs.is_null()) {
      break;
    }
    auto res = creator_count_outdated(key.bits(), cs.write());
    if (!res) {
      LOG(DEBUG) << "prunning CreatorStats for " << key.to_hex();
      block_create_stats_->lookup_delete(key);
      ++cnt;
    } else if (res < 0) {
      return fatal_error("error scanning stale CreatorStats entries");
    }
  }
  // -> DEBUG
  LOG(INFO) << "removed " << cnt << " stale CreatorStats entries out of " << scanned << " scanned";
  return cnt >= 0;
}

/**
 * Retrieves the global masterchain config from the config contract.
 *
 * @param cfg_addr The address of the configuration smart contract.
 *
 * @returns A Result object containing a reference to the configuration data.
 */
td::Result<Ref<vm::Cell>> Collator::get_config_data_from_smc(const ton::StdSmcAddress& cfg_addr) {
  return block::get_config_data_from_smc(account_dict->lookup_ref(cfg_addr));
}

/**
 * Fetches and validates a new configuration from the configuration smart contract.
 *
 * @param cfg_addr The address of the configuration smart contract.
 * @param new_config A reference to a vm::Cell object to store the new configuration.
 *
 * @returns True if the new configuration was successfully fetched, false otherwise.
 */
bool Collator::try_fetch_new_config(const ton::StdSmcAddress& cfg_addr, Ref<vm::Cell>& new_config) {
  auto cfg_res = get_config_data_from_smc(cfg_addr);
  if (cfg_res.is_error()) {
    LOG(ERROR) << "cannot extract new configuration from configuration smart contract " << cfg_addr.to_hex() << " : "
               << cfg_res.move_as_error().to_string();
    return false;
  }
  auto cfg = cfg_res.move_as_ok();
  if (!block::valid_config_data(cfg, cfg_addr, true, false, old_mparams_)) {
    LOG(ERROR) << "new configuration smart contract " << cfg_addr.to_hex()
               << " contains a new configuration which is invalid, ignoring";
    return false;
  }
  new_config = cfg;
  return true;
}

/**
 * Computes the weight of a given history of underloaded or overloaded blocks.
 *
 * @param history The history value.
 *
 * @returns The weight of the history.
 */
static int history_weight(td::uint64 history) {
  return td::count_bits64(history & 0xffff) * 3 + td::count_bits64(history & 0xffff0000) * 2 +
         td::count_bits64(history & 0xffff00000000) - (3 + 2 + 1) * 16 * 2 / 3;
}

/**
 * Checks if the current block is overloaded or underloaded based on the block load statistics.
 * Updates the overload and underload history, and sets the want_split or want_merge flags accordingly.
 *
 * @returns True if the check is successful.
 */
bool Collator::check_block_overload() {
  LOG(INFO) << "final out_msg_queue size is " << out_msg_queue_size_;
  overload_history_ <<= 1;
  underload_history_ <<= 1;
  block_size_estimate_ = block_limit_status_->estimate_block_size();
  LOG(INFO) << "block load statistics: gas=" << block_limit_status_->gas_used
            << " lt_delta=" << block_limit_status_->cur_lt - block_limit_status_->limits.start_lt
<<<<<<< HEAD
            << " size_estimate=" << block_size_estimate_
            << " collated_size_estimate=" << block_limit_status_->collated_data_stat.estimate_proof_size();
  auto cl = block_limit_status_->classify();
  if (cl >= block::ParamLimits::cl_soft || dispatch_queue_total_limit_reached_) {
=======
            << " size_estimate=" << block_size_estimate_;
  block_limit_class_ = std::max(block_limit_class_, block_limit_status_->classify());
  if (block_limit_class_ >= block::ParamLimits::cl_soft || dispatch_queue_total_limit_reached_) {
>>>>>>> 52b010ff
    std::string message = "block is overloaded ";
    if (block_limit_class_ >= block::ParamLimits::cl_soft) {
      message += PSTRING() << "(category " << block_limit_class_ << ")";
    } else {
      message += "(long dispatch queue processing)";
    }
    if (out_msg_queue_size_ > SPLIT_MAX_QUEUE_SIZE) {
      LOG(INFO) << message << ", but don't set overload history because out_msg_queue size is too big to split ("
                << out_msg_queue_size_ << " > " << SPLIT_MAX_QUEUE_SIZE << ")";
    } else {
      overload_history_ |= 1;
      LOG(INFO) << message;
    }
  } else if (block_limit_class_ <= block::ParamLimits::cl_underload) {
    if (out_msg_queue_size_ > MERGE_MAX_QUEUE_SIZE) {
      LOG(INFO)
          << "block is underloaded, but don't set underload history because out_msg_queue size is too big to merge ("
          << out_msg_queue_size_ << " > " << MERGE_MAX_QUEUE_SIZE << ")";
    } else {
      underload_history_ |= 1;
      LOG(INFO) << "block is underloaded";
    }
  } else {
    LOG(INFO) << "block is loaded normally";
  }
  if (!(overload_history_ & 1) && out_msg_queue_size_ >= FORCE_SPLIT_QUEUE_SIZE &&
      out_msg_queue_size_ <= SPLIT_MAX_QUEUE_SIZE) {
    overload_history_ |= 1;
    LOG(INFO) << "setting overload history because out_msg_queue reached force split limit (" << out_msg_queue_size_
              << " >= " << FORCE_SPLIT_QUEUE_SIZE << ")";
  }
  if (collator_settings & 1) {
    LOG(INFO) << "want_split manually set";
    want_split_ = true;
    return true;
  } else if (collator_settings & 2) {
    LOG(INFO) << "want_merge manually set";
    want_merge_ = true;
    return true;
  }
  char buffer[17];
  if (history_weight(overload_history_) >= 0) {
    snprintf(buffer, sizeof(buffer), "%016llx", (unsigned long long)overload_history_);
    LOG(INFO) << "want_split set because of overload history " << buffer;
    want_split_ = true;
  } else if (history_weight(underload_history_) >= 0) {
    snprintf(buffer, sizeof(buffer), "%016llx", (unsigned long long)underload_history_);
    LOG(INFO) << "want_merge set because of underload history " << buffer;
    want_merge_ = true;
  }
  return true;
}

/**
 * Processes removing a library from the collection of public libraries of an account.
 * Updates the global collection of public libraries.
 * Used in masterchain collator.
 *
 * @param key The 256-bit key of the public library to remove.
 * @param addr The 256-bit address of the account where the library is removed.
 *
 * @returns True if the public library was successfully removed, false otherwise.
 */
bool Collator::remove_public_library(td::ConstBitPtr key, td::ConstBitPtr addr) {
  LOG(INFO) << "Removing public library " << key.to_hex(256) << " of account " << addr.to_hex(256);
  auto val = shard_libraries_->lookup(key, 256);
  if (val.is_null()) {
    return fatal_error("cannot remove public library "s + key.to_hex(256) + " of account " + addr.to_hex(256) +
                       " because this public library did not exist");
  }
  block::gen::LibDescr::Record rec;
  if (!tlb::csr_unpack(std::move(val), rec)) {
    return fatal_error("cannot remove public library "s + key.to_hex(256) + " of account " + addr.to_hex(256) +
                       " because this public library LibDescr record is invalid");
  }
  if (rec.lib->get_hash().bits().compare(key, 256)) {
    return fatal_error(
        "cannot remove public library "s + key.to_hex(256) + " of account " + addr.to_hex(256) +
        " because this public library LibDescr record does not contain a library root cell with required hash");
  }
  vm::Dictionary publishers{vm::DictNonEmpty(), std::move(rec.publishers), 256};
  auto found = publishers.lookup_delete(addr, 256);
  if (found.is_null() || found->size_ext()) {
    return fatal_error("cannot remove public library "s + key.to_hex(256) + " of account " + addr.to_hex(256) +
                       " because this public library LibDescr record does not list this account as one of publishers");
  }
  if (publishers.is_empty()) {
    LOG(INFO) << "library " << key.to_hex(256) << " has no publishers left, removing altogether";
    auto val2 = shard_libraries_->lookup_delete(key, 256);
    CHECK(val2.not_null());
    return true;
  }
  rec.publishers = vm::load_cell_slice_ref(std::move(publishers).extract_root_cell());
  vm::CellBuilder cb;
  if (!tlb::pack(cb, rec)) {
    return fatal_error("cannot remove public library "s + key.to_hex(256) + " of account " + addr.to_hex(256) +
                       " because the new LibDescr cannot be serialized");
  }
  if (!shard_libraries_->set_builder(key, 256, cb, vm::Dictionary::SetMode::Replace)) {
    return fatal_error("cannot remove public library "s + key.to_hex(256) + " of account " + addr.to_hex(256) +
                       " because the LibDescr cannot be modified inside the shard library dictionary");
  }
  libraries_changed_ = true;
  return true;
}

/**
 * Processes adding a library to the collection of public libraries of an account.
 * Updates the global collection of public libraries.
 * Used in masterchain collator.
 *
 * @param key The key of the public library.
 * @param addr The address of the account where the library is added.
 * @param library The root cell of the library.
 *
 * @returns True if the public library was successfully added, false otherwise.
 */
bool Collator::add_public_library(td::ConstBitPtr key, td::ConstBitPtr addr, Ref<vm::Cell> library) {
  LOG(INFO) << "Adding public library " << key.to_hex(256) << " of account " << addr.to_hex(256);
  CHECK(library.not_null() && !library->get_hash().bits().compare(key, 256));
  block::gen::LibDescr::Record rec;
  std::unique_ptr<vm::Dictionary> publishers;
  auto val = shard_libraries_->lookup(key, 256);
  if (val.is_null()) {
    rec.lib = std::move(library);
    publishers = std::make_unique<vm::Dictionary>(256);
  } else if (!tlb::csr_unpack(std::move(val), rec)) {
    return fatal_error("cannot add public library "s + key.to_hex(256) + " of account " + addr.to_hex(256) +
                       " because this public library LibDescr record is invalid");
  } else if (rec.lib->get_hash().bits().compare(key, 256)) {
    return fatal_error(
        "cannot add public library "s + key.to_hex(256) + " of account " + addr.to_hex(256) +
        " because existing LibDescr record for this library does not contain a library root cell with required hash");
  } else {
    publishers = std::make_unique<vm::Dictionary>(vm::DictNonEmpty(), std::move(rec.publishers), 256);
  }
  vm::CellBuilder cb;
  if (!publishers->set_builder(addr, 256, cb, vm::Dictionary::SetMode::Add)) {
    return fatal_error("cannot add public library "s + key.to_hex(256) + " of account " + addr.to_hex(256) +
                       " because this public library LibDescr record already lists this account as a publisher");
  }
  rec.publishers = vm::load_cell_slice_ref(std::move(*publishers).extract_root_cell());
  cb.reset();
  if (!tlb::pack(cb, rec)) {
    return fatal_error("cannot add public library "s + key.to_hex(256) + " of account " + addr.to_hex(256) +
                       " because the new LibDescr cannot be serialized");
  }
  if (!shard_libraries_->set_builder(key, 256, cb, vm::Dictionary::SetMode::Set)) {
    return fatal_error("cannot remove public library "s + key.to_hex(256) + " of account " + addr.to_hex(256) +
                       " because the LibDescr cannot be added to the shard library dictionary");
  }
  libraries_changed_ = true;
  return true;
}

/**
 * Processes changes in libraries of an account.
 * Updates the global collection of public libraries.
 * Used in masterchain collator.
 *
 * @param orig_libs The original libraries of the account.
 * @param final_libs The final libraries of the account.
 * @param addr The address associated with the account.
 *
 * @returns True if the update was successful, false otherwise.
 */
bool Collator::update_account_public_libraries(Ref<vm::Cell> orig_libs, Ref<vm::Cell> final_libs,
                                               const td::Bits256& addr) {
  vm::Dictionary dict1{std::move(orig_libs), 256}, dict2{std::move(final_libs), 256};
  return dict1.scan_diff(
      dict2, [this, &addr](td::ConstBitPtr key, int n, Ref<vm::CellSlice> val1, Ref<vm::CellSlice> val2) -> bool {
        CHECK(n == 256);
        bool f = block::is_public_library(key, std::move(val1));
        bool g = block::is_public_library(key, val2);
        if (f && !g) {
          return remove_public_library(key, addr.bits());
        } else if (!f && g) {
          return add_public_library(key, addr.bits(), val2->prefetch_ref());
        }
        return true;
      });
}

/**
 * Processes changes in libraries of all accounts.
 * Updates the global collection of public libraries.
 * Used in masterchain collator.
 *
 * @returns True if the update was successful, false otherwise.
 */
bool Collator::update_public_libraries() {
  CHECK(is_masterchain());
  for (auto& z : accounts) {
    block::Account& acc = *(z.second);
    CHECK(acc.addr == z.first);
    if (acc.libraries_changed()) {
      LOG(DEBUG) << "libraries of " << acc.addr.to_hex() << " changed, rescanning";
      CHECK(!acc.transactions.empty());
      if (!update_account_public_libraries(acc.orig_library, acc.library, acc.addr)) {
        return fatal_error("error scanning public libraries of account "s + acc.addr.to_hex());
      }
    }
  }
  if (libraries_changed_ && verbosity >= 2) {
    std::cerr << "New public libraries: ";
    block::gen::t_HashmapE_256_LibDescr.print(std::cerr, shard_libraries_->get_root());
    shard_libraries_->get_root()->print_rec(std::cerr);
  }
  return true;
}

/**
 * Updates the minimum reference masterchain seqno.
 *
 * @param some_mc_seqno The masterchain seqno to compare with the current minimum.
 *
 * @returns True if the minimum reference masterchain sequence number was updated successfully, false otherwise.
 */
bool Collator::update_min_mc_seqno(ton::BlockSeqno some_mc_seqno) {
  min_ref_mc_seqno_ = std::min(min_ref_mc_seqno_, some_mc_seqno);
  return true;
}

/**
 * Registers an output message queue operation.
 * Adds the proof to the block limit status every 64 operations.
 *
 * @param force If true, the proof will always be added to the block limit status.
 *
 * @returns True if the operation was successfully registered, false otherwise.
 */
bool Collator::register_out_msg_queue_op(bool force) {
  ++out_msg_queue_ops_;
  if (force || !(out_msg_queue_ops_ & 63)) {
    return block_limit_status_->add_proof(out_msg_queue_->get_root_cell());
  } else {
    return true;
  }
}

/**
 * Registers a dispatch queue message queue operation.
 * Adds the proof to the block limit status every 64 operations.
 *
 * @param force If true, the proof will always be added to the block limit status.
 *
 * @returns True if the operation was successfully registered, false otherwise.
 */
bool Collator::register_dispatch_queue_op(bool force) {
  ++dispatch_queue_ops_;
  if (force || !(dispatch_queue_ops_ & 63)) {
    return block_limit_status_->add_proof(dispatch_queue_->get_root_cell());
  } else {
    return true;
  }
}

/**
 * Update size estimation for the account dictionary.
 * This is required to count the depth of the ShardAccounts dictionary in the block size estimation.
 * account_dict_estimator_ is used for block limits only.
 *
 * @param trans Newly-created transaction.
 *
 * @returns True on success, false otherwise.
 */
bool Collator::update_account_dict_estimation(const block::transaction::Transaction& trans) {
  const block::Account& acc = trans.account;
  if (acc.orig_total_state->get_hash() != acc.total_state->get_hash() &&
      account_dict_estimator_added_accounts_.insert(acc.addr).second) {
    // see combine_account_transactions
    if (acc.status == block::Account::acc_nonexist) {
      account_dict_estimator_->lookup_delete(acc.addr);
    } else {
      vm::CellBuilder cb;
      if (!(cb.store_ref_bool(acc.total_state)             // account_descr$_ account:^Account
            && cb.store_bits_bool(acc.last_trans_hash_)    // last_trans_hash:bits256
            && cb.store_long_bool(acc.last_trans_lt_, 64)  // last_trans_lt:uint64
            && account_dict_estimator_->set_builder(acc.addr, cb))) {
        return false;
      }
    }
  }
  ++account_dict_ops_;
  if (!(account_dict_ops_ & 15)) {
    return block_limit_status_->add_proof(account_dict_estimator_->get_root_cell());
  }
  return true;
}

/**
 * Creates a new shard state and the Merkle update.
 *
 * @returns True if the shard state and Merkle update were successfully created, false otherwise.
 */
bool Collator::create_shard_state() {
  Ref<vm::Cell> msg_q_info;
  vm::CellBuilder cb, cb2;
  if (!(cb.store_long_bool(0x9023afe2, 32)          // shard_state#9023afe2
        && cb.store_long_bool(global_id_, 32)       // global_id:int32
        && global_id_                               // { global_id != 0 }
        && block::ShardId{shard_}.serialize(cb)     // shard_id:ShardIdent
        && cb.store_long_bool(new_block_seqno, 32)  // seq_no:uint32
        && cb.store_long_bool(vert_seqno_, 32)      // vert_seq_no:#
        && cb.store_long_bool(now_, 32)             // gen_utime:uint32
        && cb.store_long_bool(max_lt, 64)           // gen_lt:uint64
        && update_processed_upto()                  // insert new ProcessedUpto
        && update_min_mc_seqno(processed_upto_->min_mc_seqno()) &&
        cb.store_long_bool(min_ref_mc_seqno_, 32)       // min_ref_mc_seqno:uint32
        && compute_out_msg_queue_info(msg_q_info)       // -> out_msg_queue_info
        && cb.store_ref_bool(msg_q_info)                // out_msg_queue_info:^OutMsgQueueInfo
        && cb.store_long_bool(before_split_, 1)         // before_split:Bool
        && account_dict->append_dict_to_bool(cb2)       // accounts:^ShardAccounts
        && cb.store_ref_bool(cb2.finalize())            // ...
        && cb2.store_long_bool(overload_history_, 64)   // ^[ overload_history:uint64
        && cb2.store_long_bool(underload_history_, 64)  //    underload_history:uint64
        && compute_total_balance()                      //    -> total_balance, total_validator_fees
        && total_balance_.store(cb2)                    //  total_balance:CurrencyCollection
        && total_validator_fees_.store(cb2)             //  total_validator_fees:CurrencyCollection
        && shard_libraries_->append_dict_to_bool(cb2)   //    libraries:(HashmapE 256 LibDescr)
        && cb2.store_bool_bool(!is_masterchain()) &&
        (is_masterchain() || store_master_ref(cb2))  // master_ref:(Maybe BlkMasterInfo)
        && cb.store_ref_bool(cb2.finalize())         // ]
        && cb.store_maybe_ref(mc_state_extra_)       // custom:(Maybe ^McStateExtra)
        && cb.finalize_to(state_root))) {
    return fatal_error("cannot create new ShardState");
  }
  LOG(DEBUG) << "min_ref_mc_seqno is " << min_ref_mc_seqno_;
  if (verbosity > 2) {
    std::cerr << "new ShardState: ";
    block::gen::t_ShardState.print_ref(std::cerr, state_root);
    vm::load_cell_slice(state_root).print_rec(std::cerr);
  }
  if (verify >= 2) {
    LOG(INFO) << "verifying new ShardState";
    CHECK(block::gen::t_ShardState.validate_ref(1000000, state_root));
    CHECK(block::tlb::t_ShardState.validate_ref(1000000, state_root));
  }
  LOG(INFO) << "creating Merkle update for the ShardState";
  state_update = vm::MerkleUpdate::generate(prev_state_root_, state_root, state_usage_tree_.get());
  if (state_update.is_null()) {
    return fatal_error("cannot create Merkle update for ShardState");
  }
  if (verbosity > 2) {
    std::cerr << "Merkle Update for ShardState: ";
    vm::CellSlice cs{vm::NoVm{}, state_update};
    cs.print_rec(std::cerr);
  }
  LOG(INFO) << "updating block profile statistics";
  block_limit_status_->add_proof(state_root);
  LOG(INFO) << "new ShardState and corresponding Merkle update created";
  return true;
}

/**
 * Stores BlkMasterInfo (for non-masterchain blocks) in the provided CellBuilder.
 *
 * @param cb The CellBuilder to store the reference in.
 *
 * @returns True if the reference is successfully stored, false otherwise.
 */
bool Collator::store_master_ref(vm::CellBuilder& cb) {
  return mc_block_root.not_null() && store_ext_blk_ref_to(cb, mc_block_id_, mc_block_root);
}

/**
 * Updates the processed_upto information for the new block based on the information on the last processed inbound message.
 */
bool Collator::update_processed_upto() {
  auto ref_mc_seqno = is_masterchain() ? new_block_seqno : prev_mc_block_seqno;
  update_min_mc_seqno(ref_mc_seqno);
  if (last_proc_int_msg_.first) {
    if (!processed_upto_->insert(ref_mc_seqno, last_proc_int_msg_.first, last_proc_int_msg_.second.cbits())) {
      return fatal_error("cannot update our ProcessedUpto to reflect processed inbound message");
    }
  } else if (inbound_queues_empty_ && config_->lt > 0 &&
             !processed_upto_->insert_infty(ref_mc_seqno, config_->lt - 1)) {
    return fatal_error("cannot update our ProcessedUpto to reflect that all original inbound queues are empty");
  }
  return processed_upto_->compactify();
}

/**
 * Computes the outbound message queue.
 *
 * @param out_msg_queue_info A reference to a vm::Cell object to store the computed queue.
 *
 * @returns True if the computation is successful, False otherwise.
 */
bool Collator::compute_out_msg_queue_info(Ref<vm::Cell>& out_msg_queue_info) {
  if (verbosity >= 2) {
    auto rt = out_msg_queue_->get_root();
    std::cerr << "resulting out_msg_queue is ";
    block::gen::t_OutMsgQueue.print(std::cerr, *rt);
    rt->print_rec(std::cerr);
  }
  vm::CellBuilder cb;
  // out_msg_queue_extra#0 dispatch_queue:DispatchQueue out_queue_size:(Maybe uint48) = OutMsgQueueExtra;
  // ... extra:(Maybe OutMsgQueueExtra)
  if (!dispatch_queue_->is_empty() || store_out_msg_queue_size_) {
    if (!(cb.store_long_bool(1, 1) && cb.store_long_bool(0, 4) && dispatch_queue_->append_dict_to_bool(cb))) {
      return false;
    }
    if (!(cb.store_bool_bool(store_out_msg_queue_size_) &&
          (!store_out_msg_queue_size_ || cb.store_long_bool(out_msg_queue_size_, 48)))) {
      return false;
    }
  } else {
    if (!cb.store_long_bool(0, 1)) {
      return false;
    }
  }
  vm::CellSlice maybe_extra = cb.as_cellslice();
  cb.reset();

  return register_out_msg_queue_op(true) && register_dispatch_queue_op(true) &&
         out_msg_queue_->append_dict_to_bool(cb)   // _ out_queue:OutMsgQueue
         && processed_upto_->pack(cb)              // proc_info:ProcessedInfo
         && cb.append_cellslice_bool(maybe_extra)  // extra:(Maybe OutMsgQueueExtra)
         && cb.finalize_to(out_msg_queue_info);
}

/**
 * Computes the total balance of the shard state.
 *
 * @returns True if the total balance computation is successful, false otherwise.
 */
bool Collator::compute_total_balance() {
  // 1. compute total_balance_ from the augmentation value of ShardAccounts
  auto accounts_extra = account_dict->get_root_extra();
  if (!(accounts_extra.write().advance(5) && total_balance_.validate_unpack(accounts_extra))) {
    LOG(ERROR) << "cannot unpack CurrencyCollection from the root of accounts dictionary";
    return false;
  }
  value_flow_.to_next_blk = total_balance_;
  // 2. compute new_validator_fees
  block::CurrencyCollection new_transaction_fees;
  vm::AugmentedDictionary acc_blocks_dict{vm::load_cell_slice_ref(shard_account_blocks_), 256,
                                          block::tlb::aug_ShardAccountBlocks};
  if (!new_transaction_fees.validate_unpack(acc_blocks_dict.get_root_extra())) {
    return fatal_error("cannot extract new_transaction_fees from the root of ShardAccountBlocks");
  }
  vm::CellSlice cs{*(in_msg_dict->get_root_extra())};
  if (verbosity > 2) {
    block::gen::t_ImportFees.print(std::cerr, vm::CellSlice{*(in_msg_dict->get_root_extra())});
    cs.print_rec(std::cerr);
  }
  auto new_import_fees = block::tlb::t_Grams.as_integer_skip(cs);
  if (new_import_fees.is_null()) {
    LOG(ERROR) << "new_import_fees is null (?)";
    return false;
  }
  if (!value_flow_.imported.fetch_exact(cs)) {
    LOG(ERROR) << "cannot unpack ImportFees from the root of InMsgDescr";
    return false;
  }
  if (!value_flow_.exported.validate_unpack(out_msg_dict->get_root_extra())) {
    LOG(ERROR) << "cannot unpack CurrencyCollection from the root of OutMsgDescr";
    return false;
  }
  block::CurrencyCollection total_fees = new_transaction_fees + new_import_fees;
  value_flow_.fees_collected += total_fees;
  if (is_masterchain()) {
    block::CurrencyCollection burned = config_->get_burning_config().calculate_burned_fees(total_fees);
    if (!burned.is_valid()) {
      return fatal_error("cannot calculate amount of burned masterchain fees");
    }
    value_flow_.fees_collected -= burned;
    value_flow_.burned += burned;
  }
  // 3. compute total_validator_fees
  total_validator_fees_ += value_flow_.fees_collected;
  total_validator_fees_ -= value_flow_.recovered;
  CHECK(total_validator_fees_.is_valid());
  return true;
}

/**
 * Creates BlockInfo of the new block.
 *
 * @param block_info A reference to the cell to put the serialized info to.
 *
 * @returns True if the block info cell was successfully created, false otherwise.
 */
bool Collator::create_block_info(Ref<vm::Cell>& block_info) {
  vm::CellBuilder cb, cb2;
  bool mc = is_masterchain();
  td::uint32 val_hash = is_hardfork_ ? 0 : validator_set_->get_validator_set_hash();
  CatchainSeqno cc_seqno = is_hardfork_ ? 0 : validator_set_->get_catchain_seqno();
  return cb.store_long_bool(0x9bc7a987, 32)                         // block_info#9bc7a987
         && cb.store_long_bool(0, 32)                               // version:uint32
         && cb.store_bool_bool(!mc)                                 // not_master:(## 1)
         && cb.store_bool_bool(after_merge_)                        // after_merge:(## 1)
         && cb.store_bool_bool(before_split_)                       // before_split:Bool
         && cb.store_bool_bool(after_split_)                        // after_split:Bool
         && cb.store_bool_bool(want_split_)                         // want_split:Bool
         && cb.store_bool_bool(want_merge_)                         // want_merge:Bool
         && cb.store_bool_bool(is_key_block_)                       // key_block:Bool
         && cb.store_bool_bool(is_hardfork_)                        // vert_seqno_incr:(## 1)
         && cb.store_long_bool((int)report_version_, 8)             // flags:(## 8)
         && cb.store_long_bool(new_block_seqno, 32)                 // seq_no:#
         && cb.store_long_bool(vert_seqno_, 32)                     // vert_seq_no:#
         && block::ShardId{shard_}.serialize(cb)                    // shard:ShardIdent
         && cb.store_long_bool(now_, 32)                            // gen_utime:uint32
         && cb.store_long_bool(start_lt, 64)                        // start_lt:uint64
         && cb.store_long_bool(max_lt, 64)                          // end_lt:uint64
         && cb.store_long_bool(val_hash, 32)                        // gen_validator_list_hash_short:uint32
         && cb.store_long_bool(cc_seqno, 32)                        // gen_catchain_seqno:uint32
         && cb.store_long_bool(min_ref_mc_seqno_, 32)               // min_ref_mc_seqno:uint32
         && cb.store_long_bool(prev_key_block_seqno_, 32)           // prev_key_block_seqno:uint32
         && (!report_version_ || store_version(cb))                 // gen_software:flags . 0?GlobalVersion
         && (mc || (store_master_ref(cb2)                           // master_ref:not_master?
                    && cb.store_builder_ref_bool(std::move(cb2))))  // .. ^BlkMasterInfo
         && store_prev_blk_ref(cb2, after_merge_)                   // prev_ref:..
         && cb.store_builder_ref_bool(std::move(cb2))               // .. ^(PrevBlkInfo after_merge)
         && (!is_hardfork_ ||                                       // prev_vert_ref:vert_seqno_incr?..
             (store_master_ref(cb2)                                 //
              && cb.store_builder_ref_bool(std::move(cb2))))        // .. ^(BlkPrevInfo 0)
         && cb.finalize_to(block_info);
}

/**
 * Stores the version information in a CellBuilder.
 *
 * @param cb The CellBuilder object to store the version information.
 *
 * @returns True if the version information was successfully stored, false otherwise.
 */
bool Collator::store_version(vm::CellBuilder& cb) const {
  return block::gen::t_GlobalVersion.pack_capabilities(cb, supported_version(), supported_capabilities());
}

/**
 * Stores the zero state reference in the given CellBuilder.
 *
 * @param cb The CellBuilder to store the zero state reference in.
 *
 * @returns True if the zero state reference is successfully stored, false otherwise.
 */
bool Collator::store_zero_state_ref(vm::CellBuilder& cb) {
  CHECK(prev_state_root_.not_null());
  RootHash root_hash = prev_state_root_->get_hash().bits();
  CHECK(prev_blocks.size() == 1);
  CHECK(!prev_blocks[0].seqno());
  CHECK(root_hash == prev_blocks[0].root_hash);
  return cb.store_long_bool(prev_state_lt_, 64)            // ext_blk_ref$_ end_lt:uint64
         && cb.store_long_bool(0, 32)                      // seq_no:uint32
         && cb.store_bits_bool(root_hash)                  // root_hash:bits256
         && cb.store_bits_bool(prev_blocks[0].file_hash);  // file_hash:bits256
}

/**
 * Stores the previous block references to the given CellBuilder.
 *
 * @param cb The CellBuilder object to store the references.
 * @param is_after_merge A boolean indicating whether the new block after a merge.
 *
 * @returns True if the references are successfully stored, false otherwise.
 */
bool Collator::store_prev_blk_ref(vm::CellBuilder& cb, bool is_after_merge) {
  if (is_after_merge) {
    auto root2 = prev_block_data.at(1)->root_cell();
    CHECK(prev_block_root.not_null());
    CHECK(root2.not_null());
    vm::CellBuilder cb2;
    return store_ext_blk_ref_to(cb2, prev_blocks.at(0), prev_block_root) && cb.store_ref_bool(cb2.finalize()) &&
           store_ext_blk_ref_to(cb2, prev_blocks.at(1), std::move(root2)) && cb.store_ref_bool(cb2.finalize());
  }
  if (!last_block_seqno) {
    return store_zero_state_ref(cb);
  } else {
    CHECK(prev_block_root.not_null());
    return store_ext_blk_ref_to(cb, prev_blocks.at(0), prev_block_root);
  }
}

/**
 * Validates the value flow of the block.
 *
 * @returns True if the value flow is correct, false otherwise.
 */
bool Collator::check_value_flow() {
  if (!value_flow_.validate()) {
    LOG(ERROR) << "incorrect value flow in new block : " << value_flow_.to_str();
    return fatal_error("incorrect value flow for the newly-generated block: in != out");
  }
  LOG(INFO) << "Value flow: " << value_flow_.to_str();
  return true;
}

/**
 * Creates the BlockExtra of the new block.
 *
 * @param block_extra A reference to the cell to put the serialized info to.
 *
 * @returns True if the block extra data was successfully created, false otherwise.
 */
bool Collator::create_block_extra(Ref<vm::Cell>& block_extra) {
  bool mc = is_masterchain();
  Ref<vm::Cell> mc_block_extra;
  vm::CellBuilder cb, cb2;
  return cb.store_long_bool(0x4a33f6fdU, 32)                                             // block_extra
         && in_msg_dict->append_dict_to_bool(cb2) && cb.store_ref_bool(cb2.finalize())   // in_msg_descr:^InMsgDescr
         && out_msg_dict->append_dict_to_bool(cb2) && cb.store_ref_bool(cb2.finalize())  // out_msg_descr:^OutMsgDescr
         && cb.store_ref_bool(shard_account_blocks_)      // account_blocks:^ShardAccountBlocks
         && cb.store_bits_bool(rand_seed_)                // rand_seed:bits256
         && cb.store_bits_bool(created_by_.as_bits256())  // created_by:bits256
         && cb.store_bool_bool(mc)                        // custom:(Maybe
         && (!mc || (create_mc_block_extra(mc_block_extra) && cb.store_ref_bool(mc_block_extra)))  // .. ^McBlockExtra)
         && cb.finalize_to(block_extra);                                                           // = BlockExtra;
}

/**
 * Creates the McBlockExtra of the new masterchain block.
 * Used in masterchain collator.
 *
 * @param mc_block_extra A reference to the cell to put the serialized info to.
 *
 * @returns True if the extra data was successfully created, false otherwise.
 */
bool Collator::create_mc_block_extra(Ref<vm::Cell>& mc_block_extra) {
  if (!is_masterchain()) {
    return false;
  }
  vm::CellBuilder cb, cb2;
  return cb.store_long_bool(0xcca5, 16)                            // masterchain_block_extra#cca5
         && cb.store_bool_bool(is_key_block_)                      // key_block:(## 1)
         && cb.append_cellslice_bool(shard_conf_->get_root_csr())  // shard_hashes:ShardHashes
         && fees_import_dict_->append_dict_to_bool(cb)             // shard_fees:ShardFees
         && cb2.store_long_bool(0, 1)                 // ^[ TODO: prev_blk_signatures:(HashmapE 16 CryptoSignature)
         && cb2.store_maybe_ref(recover_create_msg_)  //   recover_create_msg:(Maybe ^InMsg)
         && cb2.store_maybe_ref(mint_msg_)            //   mint_msg:(Maybe ^InMsg)
         && cb.store_ref_bool(cb2.finalize())         // ]
         && (!is_key_block_ || cb.append_cellslice_bool(new_config_params_))  // config:key_block?ConfigParams
         && cb.finalize_to(mc_block_extra);                                   //   = McBlockExtra
}

/**
 * Serialized the new block.
 *
 * This function performs the following steps:
 * 1. Creates a BlockInfo for the new block.
 * 2. Checks the value flow for the new block.
 * 3. Creates a BlockExtra for the new block.
 * 4. Builds a new block using the created BlockInfo, value flow, state update, and BlockExtra.
 * 5. Verifies the new block if the verification is enabled.
 *
 * @returns True if the new block is successfully created, false otherwise.
 */
bool Collator::create_block() {
  Ref<vm::Cell> block_info, extra;
  if (!create_block_info(block_info)) {
    return fatal_error("cannot create BlockInfo for the new block");
  }
  if (!check_value_flow()) {
    return fatal_error("cannot create ValueFlow for the new block");
  }
  if (!create_block_extra(extra)) {
    return fatal_error("cannot create BlockExtra for the new block");
  }
  vm::CellBuilder cb, cb2;
  if (!(cb.store_long_bool(0x11ef55aa, 32)     // block#11ef55aa
        && cb.store_long_bool(global_id_, 32)  // global_id:int32
        && global_id_                          // { global_id != 0 }
        && cb.store_ref_bool(block_info)       // info:^BlockInfo
        && value_flow_.store(cb2)              // value_flow:^ValueFlow
        && cb.store_ref_bool(cb2.finalize())   // ...
        && cb.store_ref_bool(state_update)     // state_update:^(MERKLE_UPDATE ShardState)
        && cb.store_ref_bool(extra)            // extra:^BlockExtra
        && cb.finalize_to(new_block))) {       // = Block
    return fatal_error("cannot create new Block");
  }
  if (verbosity >= 3 * 1) {
    std::cerr << "new Block: ";
    block::gen::t_Block.print_ref(std::cerr, new_block);
    vm::load_cell_slice(new_block).print_rec(std::cerr);
  }
  if (verify >= 1) {
    LOG(INFO) << "verifying new Block";
    if (!block::gen::t_Block.validate_ref(10000000, new_block)) {
      return fatal_error("new Block failed to pass automatic validity tests");
    }
  }
  LOG(INFO) << "new Block created";
  return true;
}

/**
 * Collates the shard block description set.
 * Used in masterchain collator.
 *
 * This function creates a dictionary and populates it with the shard block descriptions.
 *
 * @returns A `Ref<vm::Cell>` containing the serialized `TopBlockDescrSet` record.
 *          If serialization fails, an empty `Ref<vm::Cell>` is returned.
 */
Ref<vm::Cell> Collator::collate_shard_block_descr_set() {
  vm::Dictionary dict{96};
  for (const auto& descr : used_shard_block_descr_) {
    auto shard = descr->shard();
    td::BitArray<96> key;
    key.bits().store_int(shard.workchain, 32);
    (key.bits() + 32).store_uint(shard.shard, 64);
    CHECK(dict.set_ref(key, descr->get_root(), vm::Dictionary::SetMode::Add));
  }
  block::gen::TopBlockDescrSet::Record rec;
  Ref<vm::Cell> cell;
  rec.collection = std::move(dict).extract_root();
  if (!tlb::pack_cell(cell, rec)) {
    fatal_error("cannot serialize TopBlockDescrSet for collated data");
    return {};
  }
  if (verbosity >= 4 * 1) {
    std::cerr << "serialized TopBlockDescrSet for collated data is: ";
    block::gen::t_TopBlockDescrSet.print_ref(std::cerr, cell);
    vm::load_cell_slice(cell).print_rec(std::cerr);
  }
  return cell;
}

bool Collator::prepare_msg_queue_proof() {
  auto res = old_out_msg_queue_->scan_diff(
      *out_msg_queue_,
      [this](td::ConstBitPtr key, int key_len, Ref<vm::CellSlice> old_value, Ref<vm::CellSlice> new_value) {
        old_value = old_out_msg_queue_->extract_value(std::move(old_value));
        new_value = out_msg_queue_->extract_value(std::move(new_value));
        if (new_value.not_null()) {
          if (!block::gen::t_EnqueuedMsg.validate_csr(new_value)) {
            return false;
          }
          if (!block::tlb::t_EnqueuedMsg.validate_csr(new_value)) {
            return false;
          }
        }
        if (old_value.not_null()) {
          if (!block::gen::t_EnqueuedMsg.validate_csr(old_value)) {
            return false;
          }
          if (!block::tlb::t_EnqueuedMsg.validate_csr(old_value)) {
            return false;
          }
        }
        return true;
      },
      3);
  return res;
}

/**
 * Creates collated data for the block.
 *
 * @returns True if the collated data was successfully created, false otherwise.
 */
bool Collator::create_collated_data() {
  // 1. store the set of used shard block descriptions
  if (!used_shard_block_descr_.empty()) {
    auto cell = collate_shard_block_descr_set();
    if (cell.is_null()) {
      return true;
      // return fatal_error("cannot collate the collection of used shard block descriptions");
    }
    collated_roots_.push_back(std::move(cell));
  }
  if (!full_collated_data_) {
    return true;
  }
  // 2. Proofs for hashes of states: previous states + neighbors
  for (const auto& p : block_state_proofs_) {
    collated_roots_.push_back(p.second);
  }
  // 3. Previous state proof (only shadchains)
  std::map<td::Bits256, Ref<vm::Cell>> proofs;
  if (!is_masterchain()) {
    if (!prepare_msg_queue_proof()) {
      return fatal_error("cannot prepare message queue proof");
    }

    state_usage_tree_->set_use_mark_for_is_loaded(false);
    Ref<vm::Cell> state_proof = vm::MerkleProof::generate(prev_state_root_, state_usage_tree_.get());
    if (state_proof.is_null()) {
      return fatal_error("cannot generate Merkle proof for previous state");
    }
    proofs[prev_state_root_->get_hash().bits()] = std::move(state_proof);
  }
  // 4. Proofs for message queues
  for (vm::MerkleProofBuilder &mpb : neighbor_proof_builders_) {
    auto r_proof = mpb.extract_proof();
    if (r_proof.is_error()) {
      return fatal_error(r_proof.move_as_error_prefix("cannot generate Merkle proof for neighbor: "));
    }
    Ref<vm::Cell> proof = r_proof.move_as_ok();
    if (proof.is_null()) {
      return fatal_error("cannot generate Merkle proof for neighbor");
    }
    auto it = proofs.emplace(mpb.root()->get_hash().bits(), proof);
    if (!it.second) {
      it.first->second = vm::MerkleProof::combine(it.first->second, std::move(proof));
      if (it.first->second.is_null()) {
        return fatal_error("cannot combine merkle proofs");
      }
    }
  }

  for (auto& p : proofs) {
    collated_roots_.push_back(std::move(p.second));
  }
  return true;
}

/**
 * Creates a block candidate for the Collator.
 *
 * This function serializes the new block and collated data, and creates a BlockCandidate object
 * with the necessary information. It then checks if the size of the block candidate exceeds the
 * limits specified in the consensus configuration.
 *
 * Finally, the block candidate is saved to the disk.
 * If there are any bad external messages or delayed external messages, the ValidatorManager is called to handle them.
 *
 * @returns True if the block candidate was created successfully, false otherwise.
 */
bool Collator::create_block_candidate() {
  // 1. serialize block
  LOG(INFO) << "serializing new Block";
  vm::BagOfCells boc;
  boc.set_root(new_block);
  auto res = boc.import_cells();
  if (res.is_error()) {
    return fatal_error(res.move_as_error());
  }
  auto blk_res = boc.serialize_to_slice(31);
  if (blk_res.is_error()) {
    LOG(ERROR) << "cannot serialize block";
    return fatal_error(blk_res.move_as_error());
  }
  auto blk_slice = blk_res.move_as_ok();
  // 2. serialize collated data
  td::BufferSlice cdata_slice;
  if (collated_roots_.empty()) {
    cdata_slice = td::BufferSlice{0};
  } else {
    vm::BagOfCells boc_collated;
    boc_collated.set_roots(collated_roots_);
    res = boc_collated.import_cells();
    if (res.is_error()) {
      return fatal_error(res.move_as_error());
    }
    auto cdata_res = boc_collated.serialize_to_slice(31);
    if (cdata_res.is_error()) {
      LOG(ERROR) << "cannot serialize collated data";
      return fatal_error(cdata_res.move_as_error());
    }
    cdata_slice = cdata_res.move_as_ok();
  }
  LOG(INFO) << "serialized block size " << blk_slice.size() << " bytes (preliminary estimate was "
            << block_size_estimate_ << ")";
  auto st = block_limit_status_->st_stat.get_total_stat();
  LOG(INFO) << "size regression stats: " << blk_slice.size() << " " << st.cells << " " << st.bits << " "
            << st.internal_refs << " " << st.external_refs << " " << block_limit_status_->accounts << " "
            << block_limit_status_->transactions;
  LOG(INFO) << "serialized collated data size " << cdata_slice.size() << " bytes (preliminary estimate was "
            << block_limit_status_->collated_data_stat.estimate_proof_size() << ")";
  // 3. create a BlockCandidate
  block_candidate = std::make_unique<BlockCandidate>(
      created_by_,
      ton::BlockIdExt{ton::BlockId{shard_, new_block_seqno}, new_block->get_hash().bits(),
                      block::compute_file_hash(blk_slice.as_slice())},
      block::compute_file_hash(cdata_slice.as_slice()), blk_slice.clone(), cdata_slice.clone());
  // 3.1 check block and collated data size
  auto consensus_config = config_->get_consensus_config();
  if (block_candidate->data.size() > consensus_config.max_block_size) {
    return fatal_error(PSTRING() << "block size (" << block_candidate->data.size()
                                 << ") exceeds the limit in consensus config (" << consensus_config.max_block_size
                                 << ")");
  }
  if (block_candidate->collated_data.size() > consensus_config.max_collated_data_size) {
    return fatal_error(PSTRING() << "collated data size (" << block_candidate->collated_data.size()
                                 << ") exceeds the limit in consensus config ("
                                 << consensus_config.max_collated_data_size << ")");
  }
  // 4. save block candidate
  if (mode_ & CollateMode::skip_store_candidate) {
    td::actor::send_closure_later(actor_id(this), &Collator::return_block_candidate, td::Unit());
  } else {
    LOG(INFO) << "saving new BlockCandidate";
    td::actor::send_closure_later(
        manager, &ValidatorManager::set_block_candidate, block_candidate->id, block_candidate->clone(),
        validator_set_->get_catchain_seqno(), validator_set_->get_validator_set_hash(),
        [self = get_self()](td::Result<td::Unit> saved) -> void {
          LOG(DEBUG) << "got answer to set_block_candidate";
          td::actor::send_closure_later(std::move(self), &Collator::return_block_candidate, std::move(saved));
        });
  }
  // 5. communicate about bad and delayed external messages
  if (!bad_ext_msgs_.empty() || !delay_ext_msgs_.empty()) {
    LOG(INFO) << "sending complete_external_messages() to Manager";
    td::actor::send_closure_later(manager, &ValidatorManager::complete_external_messages, std::move(delay_ext_msgs_),
                                  std::move(bad_ext_msgs_));
  }

  double work_time = work_timer_.elapsed();
  double cpu_work_time = cpu_work_timer_.elapsed();
  LOG(WARNING) << "Collate query work time = " << work_time << "s, cpu time = " << cpu_work_time << "s";
  stats_.bytes = block_limit_status_->estimate_block_size();
  stats_.gas = block_limit_status_->gas_used;
  stats_.lt_delta = block_limit_status_->cur_lt - block_limit_status_->limits.start_lt;
  stats_.cat_bytes = block_limit_status_->limits.classify_size(stats_.bytes);
  stats_.cat_gas = block_limit_status_->limits.classify_gas(stats_.gas);
  stats_.cat_lt_delta = block_limit_status_->limits.classify_lt(block_limit_status_->cur_lt);
  td::actor::send_closure(manager, &ValidatorManager::record_collate_query_stats, block_candidate->id, work_time,
                          cpu_work_time, std::move(stats_));
  return true;
}

/**
 * Returns a block candidate to the Promise.
 *
 * @param saved The result of saving the block candidate to the disk.
 */
void Collator::return_block_candidate(td::Result<td::Unit> saved) {
  // 6. return data to the original "caller"
  if (saved.is_error()) {
    auto err = saved.move_as_error();
    LOG(ERROR) << "cannot save block candidate: " << err.to_string();
    fatal_error(std::move(err));
  } else {
    CHECK(block_candidate);
    LOG(WARNING) << "sending new BlockCandidate to Promise";
    LOG(WARNING) << "collation took " << perf_timer_.elapsed() << " s";
    main_promise(block_candidate->clone());
    busy_ = false;
    stop();
  }
}

/*
 *
 *  Collator register methods
 *
 */

/**
 * Registers an external message to the list of external messages in the Collator.
 *
 * @param ext_msg The reference to the external message cell.
 * @param ext_hash The hash of the external message.
 *
 * @returns Result indicating the success or failure of the registration.
 *          - If the external message is invalid, returns an error.
 *          - If the external message has been previously rejected, returns an error
 *          - If the external message has been previuosly registered and accepted, returns false.
 *          - Otherwise returns true.
 */
td::Result<bool> Collator::register_external_message_cell(Ref<vm::Cell> ext_msg, const ExtMessage::Hash& ext_hash,
                                                          int priority) {
  if (ext_msg->get_level() != 0) {
    return td::Status::Error("external message must have zero level");
  }
  vm::CellSlice cs{vm::NoVmOrd{}, ext_msg};
  if (cs.prefetch_ulong(2) != 2) {  // ext_in_msg_info$10
    return td::Status::Error("external message must begin with ext_in_msg_info$10");
  }
  ton::Bits256 hash{ext_msg->get_hash().bits()};
  auto it = ext_msg_map.find(hash);
  if (it != ext_msg_map.end()) {
    if (it->second > 0) {
      // message registered before
      return false;
    } else {
      return td::Status::Error("external message has been rejected before");
    }
  }
  if (!block::gen::t_Message_Any.validate_ref(256, ext_msg)) {
    return td::Status::Error("external message is not a (Message Any) according to automated checks");
  }
  if (!block::tlb::t_Message.validate_ref(256, ext_msg)) {
    return td::Status::Error("external message is not a (Message Any) according to hand-written checks");
  }
  if (!block::tlb::validate_message_libs(ext_msg)) {
    return td::Status::Error("external message has invalid libs in StateInit");
  }
  block::gen::CommonMsgInfo::Record_ext_in_msg_info info;
  if (!tlb::unpack_cell_inexact(ext_msg, info)) {
    return td::Status::Error("cannot unpack external message header");
  }
  auto dest_prefix = block::tlb::t_MsgAddressInt.get_prefix(info.dest);
  if (!dest_prefix.is_valid()) {
    return td::Status::Error("destination of an inbound external message is an invalid blockchain address");
  }
  // NB: previous checks are quite general and can be done at an outer level before multiplexing to correct Collator
  if (!ton::shard_contains(shard_, dest_prefix)) {
    return td::Status::Error("inbound external message has destination address not in this shard");
  }
  if (verbosity > 2) {
    std::cerr << "registered external message: ";
    block::gen::t_Message_Any.print_ref(std::cerr, ext_msg);
  }
  ext_msg_map.emplace(hash, 1);
  ext_msg_list_.push_back({std::move(ext_msg), ext_hash, priority});
  return true;
}

/**
 * Callback function called after retrieving external messages.
 *
 * @param res The result of the external message retrieval operation.
 */
void Collator::after_get_external_messages(td::Result<std::vector<std::pair<Ref<ExtMessage>, int>>> res) {
  // res: pair {ext msg, priority}
  --pending;
  if (res.is_error()) {
    fatal_error(res.move_as_error());
    return;
  }
  auto vect = res.move_as_ok();
  for (auto& p : vect) {
    ++stats_.ext_msgs_total;
    auto& ext_msg = p.first;
    int priority = p.second;
    Ref<vm::Cell> ext_msg_cell = ext_msg->root_cell();
    bool err = ext_msg_cell.is_null();
    if (!err) {
      auto reg_res = register_external_message_cell(std::move(ext_msg_cell), ext_msg->hash(), priority);
      if (reg_res.is_error() || !reg_res.move_as_ok()) {
        err = true;
      }
    }
    if (err) {
      ++stats_.ext_msgs_filtered;
      bad_ext_msgs_.emplace_back(ext_msg->hash());
    }
  }
  LOG(WARNING) << "got " << vect.size() << " external messages from mempool, " << bad_ext_msgs_.size()
               << " bad messages";
  check_pending();
}

/**
 * Checks if collation was cancelled via cancellation token
 *
 * @returns false if the collation was cancelled, true otherwise
 */
bool Collator::check_cancelled() {
  if (cancellation_token_) {
    return fatal_error(td::Status::Error(ErrorCode::cancelled, "cancelled"));
  }
  return true;
}

td::uint32 Collator::get_skip_externals_queue_size() {
  return SKIP_EXTERNALS_QUEUE_SIZE;
}

}  // namespace validator

}  // namespace ton<|MERGE_RESOLUTION|>--- conflicted
+++ resolved
@@ -4928,16 +4928,10 @@
   block_size_estimate_ = block_limit_status_->estimate_block_size();
   LOG(INFO) << "block load statistics: gas=" << block_limit_status_->gas_used
             << " lt_delta=" << block_limit_status_->cur_lt - block_limit_status_->limits.start_lt
-<<<<<<< HEAD
             << " size_estimate=" << block_size_estimate_
             << " collated_size_estimate=" << block_limit_status_->collated_data_stat.estimate_proof_size();
-  auto cl = block_limit_status_->classify();
-  if (cl >= block::ParamLimits::cl_soft || dispatch_queue_total_limit_reached_) {
-=======
-            << " size_estimate=" << block_size_estimate_;
   block_limit_class_ = std::max(block_limit_class_, block_limit_status_->classify());
   if (block_limit_class_ >= block::ParamLimits::cl_soft || dispatch_queue_total_limit_reached_) {
->>>>>>> 52b010ff
     std::string message = "block is overloaded ";
     if (block_limit_class_ >= block::ParamLimits::cl_soft) {
       message += PSTRING() << "(category " << block_limit_class_ << ")";

/*
    This file is part of TON Blockchain source code.

    TON Blockchain is free software; you can redistribute it and/or
    modify it under the terms of the GNU General Public License
    as published by the Free Software Foundation; either version 2
    of the License, or (at your option) any later version.

    TON Blockchain is distributed in the hope that it will be useful,
    but WITHOUT ANY WARRANTY; without even the implied warranty of
    MERCHANTABILITY or FITNESS FOR A PARTICULAR PURPOSE.  See the
    GNU General Public License for more details.

    You should have received a copy of the GNU General Public License
    along with TON Blockchain.  If not, see <http://www.gnu.org/licenses/>.

    In addition, as a special exception, the copyright holders give permission
    to link the code of portions of this program with the OpenSSL library.
    You must obey the GNU General Public License in all respects for all
    of the code used other than OpenSSL. If you modify file(s) with this
    exception, you may extend this exception to your version of the file(s),
    but you are not obligated to do so. If you do not wish to do so, delete this
    exception statement from your version. If you delete this exception statement
    from all source files in the program, then also delete it here.

    Copyright 2017-2020 Telegram Systems LLP
*/
#include "validator-engine.hpp"

#include "adnl/adnl-node-id.hpp"
#include "auto/tl/ton_api.h"
#include "errorcode.h"
#include "keys/keys.hpp"
#include "overlay-manager.h"
#include "overlays.h"
#include "td/actor/PromiseFuture.h"
#include "td/actor/actor.h"
#include "td/utils/Status.h"
#include "td/utils/Time.h"
#include "td/utils/buffer.h"
#include "tl-utils/tl-utils.hpp"
#include "tl/TlObject.h"
#include "ton/ton-types.h"
#include "ton/ton-tl.hpp"
#include "ton/ton-io.hpp"

#include "common/errorlog.h"

#include "crypto/vm/vm.h"
#include "crypto/fift/utils.h"

#include "td/utils/filesystem.h"
#include "td/actor/MultiPromise.h"
#include "td/utils/overloaded.h"
#include "td/utils/OptionParser.h"
#include "td/utils/port/path.h"
#include "td/utils/port/signals.h"
#include "td/utils/port/user.h"
#include "td/utils/port/rlimit.h"
#include "td/utils/ThreadSafeCounter.h"
#include "td/utils/TsFileLog.h"
#include "td/utils/Random.h"

#include "auto/tl/lite_api.h"
#include "tl/tl_json.h"

#include "memprof/memprof.h"

#include "dht/dht.hpp"
#include <memory>
#include <vector>

#if TD_DARWIN || TD_LINUX
#include <unistd.h>
#endif
#include <algorithm>
#include <iostream>
#include <cstdlib>
#include <limits>
#include <set>
#include <cstdio>
#include "git.h"
#include "block-auto.h"
#include "block-parse.h"
#include "common/delay.h"
#include "block/precompiled-smc/PrecompiledSmartContract.h"
#include "interfaces/validator-manager.h"
#include "tl-utils/lite-utils.hpp"

#if TON_USE_JEMALLOC
#include <jemalloc/jemalloc.h>
#endif

Config::Config() {
  out_port = 3278;
  full_node = ton::PublicKeyHash::zero();
}

Config::Config(const ton::ton_api::engine_validator_config &config) {
  full_node = ton::PublicKeyHash::zero();
  out_port = static_cast<td::uint16>(config.out_port_);
  if (!out_port) {
    out_port = 3278;
  }
  for (auto &addr : config.addrs_) {
    td::IPAddress in_ip;
    td::IPAddress out_ip;
    std::shared_ptr<ton::adnl::AdnlProxy> proxy = nullptr;
    std::vector<AdnlCategory> categories;
    std::vector<AdnlCategory> priority_categories;
    ton::ton_api::downcast_call(
        *addr,
        td::overloaded(
            [&](const ton::ton_api::engine_addr &obj) {
              in_ip.init_ipv4_port(td::IPAddress::ipv4_to_str(obj.ip_), static_cast<td::uint16>(obj.port_)).ensure();
              out_ip = in_ip;
              for (auto cat : obj.categories_) {
                categories.push_back(td::narrow_cast<td::uint8>(cat));
              }
              for (auto cat : obj.priority_categories_) {
                priority_categories.push_back(td::narrow_cast<td::uint8>(cat));
              }
            },
            [&](const ton::ton_api::engine_addrProxy &obj) {
              in_ip.init_ipv4_port(td::IPAddress::ipv4_to_str(obj.in_ip_), static_cast<td::uint16>(obj.in_port_))
                  .ensure();
              out_ip.init_ipv4_port(td::IPAddress::ipv4_to_str(obj.out_ip_), static_cast<td::uint16>(obj.out_port_))
                  .ensure();
              if (obj.proxy_type_) {
                auto R = ton::adnl::AdnlProxy::create(*obj.proxy_type_.get());
                R.ensure();
                proxy = R.move_as_ok();
                for (auto cat : obj.categories_) {
                  categories.push_back(td::narrow_cast<td::uint8>(cat));
                }
                for (auto cat : obj.priority_categories_) {
                  priority_categories.push_back(td::narrow_cast<td::uint8>(cat));
                }
              }
            }));

    config_add_network_addr(in_ip, out_ip, std::move(proxy), categories, priority_categories).ensure();
  }
  for (auto &adnl : config.adnl_) {
    config_add_adnl_addr(ton::PublicKeyHash{adnl->id_}, td::narrow_cast<td::uint8>(adnl->category_)).ensure();
  }
  for (auto &dht : config.dht_) {
    config_add_dht_node(ton::PublicKeyHash{dht->id_}).ensure();
  }
  for (auto &val : config.validators_) {
    auto key = ton::PublicKeyHash{val->id_};
    config_add_validator_permanent_key(key, val->election_date_, val->expire_at_).ensure();
    for (auto &temp : val->temp_keys_) {
      config_add_validator_temp_key(key, ton::PublicKeyHash{temp->key_}, temp->expire_at_).ensure();
    }
    for (auto &adnl : val->adnl_addrs_) {
      config_add_validator_adnl_id(key, ton::PublicKeyHash{adnl->id_}, adnl->expire_at_).ensure();
    }
  }
  for (auto &col : config.collators_) {
    auto id = ton::adnl::AdnlNodeIdShort{col->adnl_id_};
    ton::ShardIdFull shard = ton::create_shard_id(col->shard_);
    config_add_collator(id, shard).ensure();
  }
  config_add_full_node_adnl_id(ton::PublicKeyHash{config.fullnode_}).ensure();

  for (auto &s : config.fullnodeslaves_) {
    td::IPAddress ip;
    ip.init_ipv4_port(td::IPAddress::ipv4_to_str(s->ip_), static_cast<td::uint16>(s->port_)).ensure();
    config_add_full_node_slave(ip, ton::PublicKey{s->adnl_}).ensure();
  }

  for (auto &s : config.fullnodemasters_) {
    config_add_full_node_master(s->port_, ton::PublicKeyHash{s->adnl_}).ensure();
  }

  if (config.fullnodeconfig_) {
    full_node_config = ton::validator::fullnode::FullNodeConfig(config.fullnodeconfig_);
  }
  if (config.extraconfig_) {
    state_serializer_enabled = config.extraconfig_->state_serializer_enabled_;
    for (auto &f : config.extraconfig_->fast_sync_member_certificates_) {
      ton::adnl::AdnlNodeIdShort adnl_id{f->adnl_id_};
      ton::overlay::OverlayMemberCertificate certificate{f->certificate_.get()};
      if (!certificate.empty() && !certificate.is_expired()) {
        fast_sync_member_certificates.emplace_back(adnl_id, std::move(certificate));
      }
    }
    if (config.extraconfig_->collator_node_whitelist_) {
      collator_node_whiltelist_enabled = config.extraconfig_->collator_node_whitelist_->enabled_;
      for (const auto& id : config.extraconfig_->collator_node_whitelist_->adnl_ids_) {
        collator_node_whitelist.emplace(id);
      }
    }
    for (auto &client : config.extraconfig_->fast_sync_overlay_clients_) {
      auto key = ton::adnl::AdnlNodeIdShort{client->adnl_id_};
      fast_sync_overlay_clients.emplace_back(std::move(key), client->slot_);
    }
  } else {
    state_serializer_enabled = true;
  }

  for (auto &serv : config.liteservers_) {
    config_add_lite_server(ton::PublicKeyHash{serv->id_}, serv->port_).ensure();
  }

  for (auto &serv : config.control_) {
    auto key = ton::PublicKeyHash{serv->id_};
    config_add_control_interface(key, serv->port_).ensure();

    for (auto &proc : serv->allowed_) {
      config_add_control_process(key, serv->port_, ton::PublicKeyHash{proc->id_}, proc->permissions_).ensure();
    }
  }

  for (auto &shard : config.shards_to_monitor_) {
    config_add_shard(ton::create_shard_id(shard)).ensure();
  }

  if (config.gc_) {
    for (auto &gc : config.gc_->ids_) {
      config_add_gc(ton::PublicKeyHash{gc}).ensure();
    }
  }
}

ton::tl_object_ptr<ton::ton_api::engine_validator_config> Config::tl() const {
  std::vector<ton::tl_object_ptr<ton::ton_api::engine_Addr>> addrs_vec;
  for (auto &x : addrs) {
    if (x.second.proxy) {
      addrs_vec.push_back(ton::create_tl_object<ton::ton_api::engine_addrProxy>(
          static_cast<td::int32>(x.second.in_addr.get_ipv4()), x.second.in_addr.get_port(),
          static_cast<td::int32>(x.first.addr.get_ipv4()), x.first.addr.get_port(), x.second.proxy->tl(),
          std::vector<td::int32>(x.second.cats.begin(), x.second.cats.end()),
          std::vector<td::int32>(x.second.priority_cats.begin(), x.second.priority_cats.end())));
    } else {
      addrs_vec.push_back(ton::create_tl_object<ton::ton_api::engine_addr>(
          static_cast<td::int32>(x.first.addr.get_ipv4()), x.first.addr.get_port(),
          std::vector<td::int32>(x.second.cats.begin(), x.second.cats.end()),
          std::vector<td::int32>(x.second.priority_cats.begin(), x.second.priority_cats.end())));
    }
  }
  std::vector<ton::tl_object_ptr<ton::ton_api::engine_adnl>> adnl_vec;
  for (auto &x : adnl_ids) {
    adnl_vec.push_back(ton::create_tl_object<ton::ton_api::engine_adnl>(x.first.tl(), x.second));
  }
  std::vector<ton::tl_object_ptr<ton::ton_api::engine_dht>> dht_vec;
  for (auto &x : dht_ids) {
    dht_vec.push_back(ton::create_tl_object<ton::ton_api::engine_dht>(x.tl()));
  }

  std::vector<ton::tl_object_ptr<ton::ton_api::engine_validator>> val_vec;
  for (auto &val : validators) {
    std::vector<ton::tl_object_ptr<ton::ton_api::engine_validatorTempKey>> temp_vec;
    for (auto &t : val.second.temp_keys) {
      temp_vec.push_back(ton::create_tl_object<ton::ton_api::engine_validatorTempKey>(t.first.tl(), t.second));
    }
    std::vector<ton::tl_object_ptr<ton::ton_api::engine_validatorAdnlAddress>> adnl_val_vec;
    for (auto &t : val.second.adnl_ids) {
      adnl_val_vec.push_back(ton::create_tl_object<ton::ton_api::engine_validatorAdnlAddress>(t.first.tl(), t.second));
    }
    val_vec.push_back(ton::create_tl_object<ton::ton_api::engine_validator>(
        val.first.tl(), std::move(temp_vec), std::move(adnl_val_vec), val.second.election_date, val.second.expire_at));
  }
  std::vector<ton::tl_object_ptr<ton::ton_api::engine_collator>> col_vec;
  for (auto &[col, shards] : collators) {
    for (auto &shard : shards) {
      col_vec.push_back(
          ton::create_tl_object<ton::ton_api::engine_collator>(col.bits256_value(), ton::create_tl_shard_id(shard)));
    }
  }

  std::vector<ton::tl_object_ptr<ton::ton_api::engine_validator_fullNodeSlave>> full_node_slaves_vec;
  for (auto &x : full_node_slaves) {
    full_node_slaves_vec.push_back(ton::create_tl_object<ton::ton_api::engine_validator_fullNodeSlave>(
        x.addr.get_ipv4(), x.addr.get_port(), x.key.tl()));
  }
  std::vector<ton::tl_object_ptr<ton::ton_api::engine_validator_fullNodeMaster>> full_node_masters_vec;
  for (auto &x : full_node_masters) {
    full_node_masters_vec.push_back(
        ton::create_tl_object<ton::ton_api::engine_validator_fullNodeMaster>(x.first, x.second.tl()));
  }

  ton::tl_object_ptr<ton::ton_api::engine_validator_fullNodeConfig> full_node_config_obj = {};
  if (full_node_config != ton::validator::fullnode::FullNodeConfig()) {
    full_node_config_obj = full_node_config.tl();
  }

  ton::tl_object_ptr<ton::ton_api::engine_validator_collatorNodeWhitelist> collator_node_whitelist_obj = {};
  if (collator_node_whiltelist_enabled || !collator_node_whitelist.empty()) {
    collator_node_whitelist_obj = ton::create_tl_object<ton::ton_api::engine_validator_collatorNodeWhitelist>();
    collator_node_whitelist_obj->enabled_ = collator_node_whiltelist_enabled;
    for (const auto& id : collator_node_whitelist) {
      collator_node_whitelist_obj->adnl_ids_.push_back(id.bits256_value());
    }
  }

  ton::tl_object_ptr<ton::ton_api::engine_validator_extraConfig> extra_config_obj = {};
  if (!state_serializer_enabled || !fast_sync_member_certificates.empty() || collator_node_whitelist_obj ||
      !fast_sync_overlay_clients.empty()) {
    // Non-default values
    extra_config_obj = ton::create_tl_object<ton::ton_api::engine_validator_extraConfig>();
    extra_config_obj->state_serializer_enabled_ = state_serializer_enabled;
    for (const auto &[adnl_id, certificate] : fast_sync_member_certificates) {
      extra_config_obj->fast_sync_member_certificates_.push_back(
          ton::create_tl_object<ton::ton_api::engine_validator_fastSyncMemberCertificate>(adnl_id.bits256_value(),
                                                                                          certificate.tl()));
    }
    extra_config_obj->collator_node_whitelist_ = std::move(collator_node_whitelist_obj);
    for (const auto &client : fast_sync_overlay_clients) {
      extra_config_obj->fast_sync_overlay_clients_.push_back(
          ton::create_tl_object<ton::ton_api::engine_validator_fastSyncOverlayClient>(client.id.bits256_value(),
                                                                                      client.slot));
    }
  }

  std::vector<ton::tl_object_ptr<ton::ton_api::engine_liteServer>> liteserver_vec;
  for (auto &x : liteservers) {
    liteserver_vec.push_back(ton::create_tl_object<ton::ton_api::engine_liteServer>(x.second.tl(), x.first));
  }

  std::vector<ton::tl_object_ptr<ton::ton_api::engine_controlInterface>> control_vec;
  for (auto &x : controls) {
    std::vector<ton::tl_object_ptr<ton::ton_api::engine_controlProcess>> control_proc_vec;
    for (auto &y : x.second.clients) {
      control_proc_vec.push_back(ton::create_tl_object<ton::ton_api::engine_controlProcess>(y.first.tl(), y.second));
    }
    control_vec.push_back(ton::create_tl_object<ton::ton_api::engine_controlInterface>(x.second.key.tl(), x.first,
                                                                                       std::move(control_proc_vec)));
  }

  std::vector<ton::tl_object_ptr<ton::ton_api::tonNode_shardId>> shards_vec;
  for (auto &shard : shards_to_monitor) {
    shards_vec.push_back(ton::create_tl_shard_id(shard));
  }

  auto gc_vec = ton::create_tl_object<ton::ton_api::engine_gc>(std::vector<td::Bits256>{});
  for (auto &id : gc) {
    gc_vec->ids_.push_back(id.tl());
  }

  return ton::create_tl_object<ton::ton_api::engine_validator_config>(
      out_port, std::move(addrs_vec), std::move(adnl_vec), std::move(dht_vec), std::move(val_vec), std::move(col_vec),
      full_node.tl(), std::move(full_node_slaves_vec), std::move(full_node_masters_vec),
      std::move(full_node_config_obj), std::move(extra_config_obj), std::move(liteserver_vec), std::move(control_vec),
      std::move(shards_vec), std::move(gc_vec));
}

td::Result<bool> Config::config_add_network_addr(td::IPAddress in_ip, td::IPAddress out_ip,
                                                 std::shared_ptr<ton::adnl::AdnlProxy> proxy,
                                                 std::vector<AdnlCategory> cats, std::vector<AdnlCategory> prio_cats) {
  Addr addr{out_ip};

  auto it = addrs.find(addr);
  if (it != addrs.end()) {
    bool mod = false;
    if (!(it->second.in_addr == in_ip)) {
      it->second.in_addr = in_ip;
      mod = true;
    }
    if (it->second.proxy != proxy) {
      it->second.proxy = std::move(proxy);
      mod = true;
    }
    for (auto &c : cats) {
      if (it->second.cats.insert(c).second) {
        mod = true;
      }
    }
    for (auto &c : prio_cats) {
      if (it->second.priority_cats.insert(c).second) {
        mod = true;
      }
    }
    return mod;
  } else {
    it = addrs.emplace(std::move(addr), AddrCats{}).first;
    it->second.in_addr = in_ip;
    it->second.proxy = std::move(proxy);
    for (auto &c : cats) {
      it->second.cats.insert(c);
    }
    for (auto &c : prio_cats) {
      it->second.priority_cats.insert(c);
    }
    return true;
  }
}

td::Result<bool> Config::config_add_adnl_addr(ton::PublicKeyHash addr, AdnlCategory cat) {
  auto it = adnl_ids.find(addr);
  if (it != adnl_ids.end()) {
    if (it->second != cat) {
      it->second = cat;
      return true;
    } else {
      return false;
    }
  } else {
    incref(addr);
    adnl_ids.emplace(addr, cat);
    return true;
  }
}

td::Result<bool> Config::config_add_dht_node(ton::PublicKeyHash id) {
  if (dht_ids.count(id) > 0) {
    return false;
  }
  if (adnl_ids.count(id) == 0) {
    return td::Status::Error(ton::ErrorCode::notready, "to-be-added dht node not in adnl nodes list");
  }
  incref(id);
  dht_ids.insert(id);
  return true;
}

td::Result<bool> Config::config_add_validator_permanent_key(ton::PublicKeyHash id, ton::UnixTime election_date,
                                                            ton::UnixTime expire_at) {
  for (auto &x : validators) {
    if (x.second.election_date == election_date && x.first != id) {
      return td::Status::Error(ton::ErrorCode::protoviolation, "duplicate election date");
    }
  }
  auto it = validators.find(id);
  if (it != validators.end()) {
    if (it->second.election_date != election_date) {
      return td::Status::Error(ton::ErrorCode::protoviolation, "election date changed");
    }
    if (it->second.expire_at != expire_at) {
      it->second.expire_at = expire_at;
      return true;
    } else {
      return false;
    }
  } else {
    incref(id);
    validators[id] = Validator{{}, {}, election_date, expire_at};
    return true;
  }
}

td::Result<bool> Config::config_add_validator_temp_key(ton::PublicKeyHash perm_key, ton::PublicKeyHash id,
                                                       ton::UnixTime expire_at) {
  if (validators.count(perm_key) == 0) {
    return td::Status::Error(ton::ErrorCode::notready, "unknown permanent validator key");
  }
  auto &v = validators[perm_key];

  auto it = v.temp_keys.find(id);
  if (it != v.temp_keys.end()) {
    if (it->second != expire_at) {
      it->second = expire_at;
      return true;
    } else {
      return false;
    }
  } else {
    incref(id);
    v.temp_keys.emplace(id, expire_at);
    return true;
  }
}

td::Result<bool> Config::config_add_validator_adnl_id(ton::PublicKeyHash perm_key, ton::PublicKeyHash adnl_id,
                                                      ton::UnixTime expire_at) {
  if (adnl_ids.count(adnl_id) == 0) {
    return td::Status::Error(ton::ErrorCode::notready, "to-be-added validator adnl address not in adnl nodes list");
  }
  if (validators.count(perm_key) == 0) {
    return td::Status::Error(ton::ErrorCode::notready, "unknown permanent validator key");
  }
  auto &v = validators[perm_key];

  auto it = v.adnl_ids.find(adnl_id);
  if (it != v.adnl_ids.end()) {
    if (it->second != expire_at) {
      it->second = expire_at;
      return true;
    } else {
      return false;
    }
  } else {
    incref(adnl_id);
    v.adnl_ids.emplace(adnl_id, expire_at);
    return true;
  }
}

td::Result<bool> Config::config_add_collator(ton::adnl::AdnlNodeIdShort addr, ton::ShardIdFull shard) {
  if (!shard.is_valid_ext()) {
    return td::Status::Error(PSTRING() << "invalid shard: " << shard.to_str());
  }
  auto& shards = collators[addr];
  if (std::find(shards.begin(), shards.end(), shard) != shards.end()) {
    return false;
  }
  shards.push_back(shard);
  return true;
}

td::Result<bool> Config::config_del_collator(ton::adnl::AdnlNodeIdShort addr, ton::ShardIdFull shard) {
  if (!shard.is_valid_ext()) {
    return td::Status::Error(PSTRING() << "invalid shard: " << shard.to_str());
  }
  auto& shards = collators[addr];
  auto it = std::find(shards.begin(), shards.end(), shard);
  if (it == shards.end()) {
    return false;
  }
  shards.erase(it);
  return true;
}

td::Result<bool> Config::config_add_full_node_adnl_id(ton::PublicKeyHash id) {
  if (full_node == id) {
    return false;
  }
  if (adnl_ids.count(id) == 0) {
    return td::Status::Error(ton::ErrorCode::notready, "to-be-added full node adnl address not in adnl nodes list");
  }
  if (!full_node.is_zero()) {
    decref(full_node);
  }
  if (!id.is_zero()) {
    incref(id);
  }
  full_node = id;
  return true;
}

td::Result<bool> Config::config_add_full_node_slave(td::IPAddress addr, ton::PublicKey id) {
  for (auto &s : full_node_slaves) {
    if (s.addr == addr) {
      if (s.key == id) {
        return true;
      } else {
        return td::Status::Error(ton::ErrorCode::error, "duplicate slave ip");
      }
    }
  }
  full_node_slaves.push_back(FullNodeSlave{id, addr});
  return true;
}

td::Result<bool> Config::config_add_full_node_master(td::int32 port, ton::PublicKeyHash id) {
  if (adnl_ids.count(id) == 0) {
    return td::Status::Error(ton::ErrorCode::notready,
                             "to-be-added full node master adnl address not in adnl nodes list");
  }
  auto it = full_node_masters.find(port);
  if (it != full_node_masters.end()) {
    if (it->second == id) {
      return false;
    } else {
      return td::Status::Error("duplicate master port");
    }
  }
  if (liteservers.count(port) > 0 || controls.count(port) > 0) {
    return td::Status::Error("duplicate master port");
  }
  incref(id);
  full_node_masters.emplace(port, id);
  return true;
}

td::Result<bool> Config::config_add_lite_server(ton::PublicKeyHash key, td::int32 port) {
  if (controls.count(port) > 0) {
    return td::Status::Error(ton::ErrorCode::error, "duplicate port");
  }
  auto it = liteservers.find(port);
  if (it != liteservers.end()) {
    if (it->second == key) {
      return false;
    } else {
      return td::Status::Error(ton::ErrorCode::error, "duplicate port");
    }
  } else {
    incref(key);
    liteservers.emplace(port, key);
    return true;
  }
}

td::Result<bool> Config::config_add_control_interface(ton::PublicKeyHash key, td::int32 port) {
  if (liteservers.count(port) > 0) {
    return td::Status::Error(ton::ErrorCode::error, "duplicate port");
  }
  auto it = controls.find(port);
  if (it != controls.end()) {
    if (it->second.key == key) {
      return false;
    } else {
      return td::Status::Error(ton::ErrorCode::error, "duplicate port");
    }
  } else {
    incref(key);
    controls.emplace(port, Control{key, {}});
    return true;
  }
}

td::Result<bool> Config::config_add_control_process(ton::PublicKeyHash key, td::int32 port, ton::PublicKeyHash id,
                                                    td::uint32 permissions) {
  if (controls.count(port) == 0) {
    return td::Status::Error(ton::ErrorCode::error, "unknown control interface");
  }
  auto &v = controls[port];
  if (v.key != key) {
    return td::Status::Error(ton::ErrorCode::error, "unknown control interface");
  }

  auto it = v.clients.find(id);
  if (it != v.clients.end()) {
    if (!permissions) {
      v.clients.erase(id);
      return true;
    }
    if (it->second != permissions) {
      it->second = permissions;
      return true;
    } else {
      return false;
    }
  } else {
    if (!permissions) {
      return false;
    }
    v.clients.emplace(id, permissions);
    return true;
  }
}

td::Result<bool> Config::config_add_shard(ton::ShardIdFull shard) {
  if (shard.is_masterchain()) {
    return td::Status::Error("masterchain is monitored by default");
  }
  if (!shard.is_valid_ext()) {
    return td::Status::Error(PSTRING() << "invalid shard " << shard.to_str());
  }
  if (std::find(shards_to_monitor.begin(), shards_to_monitor.end(), shard) != shards_to_monitor.end()) {
    return false;
  }
  shards_to_monitor.push_back(shard);
  return true;
}

td::Result<bool> Config::config_del_shard(ton::ShardIdFull shard) {
  if (!shard.is_valid_ext()) {
    return td::Status::Error(PSTRING() << "invalid shard " << shard.to_str());
  }
  auto it = std::find(shards_to_monitor.begin(), shards_to_monitor.end(), shard);
  if (it == shards_to_monitor.end()) {
    return false;
  }
  shards_to_monitor.erase(it);
  return true;
}

td::Result<bool> Config::config_add_gc(ton::PublicKeyHash key) {
  return gc.insert(key).second;
}

void Config::decref(ton::PublicKeyHash key) {
  auto v = keys_refcnt[key]--;
  CHECK(v > 0);
  if (v == 1) {
    config_add_gc(key).ensure();
  }
}

td::Result<bool> Config::config_del_network_addr(td::IPAddress a, std::vector<AdnlCategory> cats,
                                                 std::vector<AdnlCategory> prio_cats) {
  Addr addr{a};

  auto it = addrs.find(addr);
  if (it != addrs.end()) {
    bool mod = false;
    for (auto &c : cats) {
      if (it->second.cats.erase(c)) {
        mod = true;
      }
    }
    for (auto &c : prio_cats) {
      if (it->second.priority_cats.erase(c)) {
        mod = true;
      }
    }
    if (it->second.cats.size() == 0 && it->second.priority_cats.size() == 0) {
      addrs.erase(it);
    }
    return mod;
  } else {
    return false;
  }
}

td::Result<bool> Config::config_del_adnl_addr(ton::PublicKeyHash addr) {
  if (adnl_ids.count(addr) == 0) {
    return false;
  }

  if (dht_ids.count(addr)) {
    return td::Status::Error(ton::ErrorCode::error, "adnl addr still in use");
  }
  if (full_node == addr) {
    return td::Status::Error(ton::ErrorCode::error, "adnl addr still in use");
  }

  for (auto &x : validators) {
    if (x.second.adnl_ids.count(addr)) {
      return td::Status::Error(ton::ErrorCode::error, "adnl addr still in use");
    }
  }

  decref(addr);
  adnl_ids.erase(addr);
  return true;
}

td::Result<bool> Config::config_del_dht_node(ton::PublicKeyHash id) {
  if (dht_ids.count(id) == 0) {
    return false;
  }
  decref(id);
  dht_ids.erase(id);
  return true;
}

td::Result<bool> Config::config_del_validator_permanent_key(ton::PublicKeyHash id) {
  if (validators.count(id) == 0) {
    return false;
  }
  auto &v = validators[id];
  for (auto &temp_key : v.temp_keys) {
    decref(temp_key.first);
  }
  for (auto &adnl_id : v.adnl_ids) {
    decref(adnl_id.first);
  }
  decref(id);
  validators.erase(id);
  return true;
}

td::Result<bool> Config::config_del_validator_temp_key(ton::PublicKeyHash perm_key, ton::PublicKeyHash id) {
  if (validators.count(perm_key) == 0) {
    return td::Status::Error(ton::ErrorCode::notready, "unknown permanent validator key");
  }
  auto &v = validators[perm_key];

  auto it = v.temp_keys.find(id);
  if (it != v.temp_keys.end()) {
    decref(id);
    v.temp_keys.erase(id);
    return true;
  } else {
    return false;
  }
}

td::Result<bool> Config::config_del_validator_adnl_id(ton::PublicKeyHash perm_key, ton::PublicKeyHash adnl_id) {
  if (validators.count(perm_key) == 0) {
    return td::Status::Error(ton::ErrorCode::notready, "unknown permanent validator key");
  }
  auto &v = validators[perm_key];

  auto it = v.adnl_ids.find(adnl_id);
  if (it != v.temp_keys.end()) {
    decref(adnl_id);
    v.adnl_ids.erase(adnl_id);
    return true;
  } else {
    return false;
  }
}

td::Result<bool> Config::config_del_full_node_adnl_id() {
  return config_add_full_node_adnl_id(ton::PublicKeyHash::zero());
}

td::Result<bool> Config::config_del_lite_server(td::int32 port) {
  auto it = liteservers.find(port);
  if (it != liteservers.end()) {
    decref(it->second);
    liteservers.erase(it);
    return true;
  } else {
    return false;
  }
}

td::Result<bool> Config::config_del_control_interface(td::int32 port) {
  auto it = controls.find(port);
  if (it != controls.end()) {
    decref(it->second.key);
    controls.erase(it);
    return true;
  } else {
    return false;
  }
}

td::Result<bool> Config::config_del_control_process(td::int32 port, ton::PublicKeyHash id) {
  auto it = controls.find(port);
  if (it != controls.end()) {
    return it->second.clients.erase(id);
  } else {
    return false;
  }
}

td::Result<bool> Config::config_del_gc(ton::PublicKeyHash key) {
  return gc.erase(key);
}

class ValidatorElectionBidCreator : public td::actor::Actor {
 public:
  ValidatorElectionBidCreator(td::uint32 date, std::string addr, std::string wallet, std::string dir,
                              std::vector<ton::PublicKeyHash> old_keys, td::actor::ActorId<ValidatorEngine> engine,
                              td::actor::ActorId<ton::keyring::Keyring> keyring, td::Promise<td::BufferSlice> promise)
      : date_(date)
      , addr_(addr)
      , wallet_(wallet)
      , dir_(dir)
      , old_keys_(std::move(old_keys))
      , engine_(engine)
      , keyring_(keyring)
      , promise_(std::move(promise)) {
    ttl_ = date_ + 7 * 86400;
  }

  void start_up() override {
    if (old_keys_.size() > 0) {
      CHECK(old_keys_.size() == 3);

      adnl_addr_ = ton::adnl::AdnlNodeIdShort{old_keys_[2]};
      perm_key_ = old_keys_[0];

      auto P = td::PromiseCreator::lambda([SelfId = actor_id(this)](td::Result<ton::PublicKey> R) {
        if (R.is_error()) {
          td::actor::send_closure(SelfId, &ValidatorElectionBidCreator::abort_query, R.move_as_error());
        } else {
          td::actor::send_closure(SelfId, &ValidatorElectionBidCreator::got_perm_public_key, R.move_as_ok());
        }
      });
      td::actor::send_closure(keyring_, &ton::keyring::Keyring::get_public_key, perm_key_, std::move(P));
      return;
    }
    auto pk1 = ton::PrivateKey{ton::privkeys::Ed25519::random()};
    perm_key_full_ = pk1.compute_public_key();
    perm_key_ = perm_key_full_.compute_short_id();

    auto pk2 = ton::PrivateKey{ton::privkeys::Ed25519::random()};
    adnl_key_full_ = ton::adnl::AdnlNodeIdFull{pk2.compute_public_key()};
    adnl_addr_ = adnl_key_full_.compute_short_id();

    td::MultiPromise mp;

    auto P = td::PromiseCreator::lambda([SelfId = actor_id(this)](td::Result<td::Unit> R) {
      if (R.is_error()) {
        td::actor::send_closure(SelfId, &ValidatorElectionBidCreator::abort_query,
                                R.move_as_error_prefix("keyring fail: "));
      } else {
        td::actor::send_closure(SelfId, &ValidatorElectionBidCreator::written_keys);
      }
    });
    auto ig = mp.init_guard();
    ig.add_promise(std::move(P));

    td::actor::send_closure(keyring_, &ton::keyring::Keyring::add_key, std::move(pk1), false, ig.get_promise());
    td::actor::send_closure(keyring_, &ton::keyring::Keyring::add_key, std::move(pk2), false, ig.get_promise());
  }

  void written_keys() {
    td::MultiPromise mp;

    auto P = td::PromiseCreator::lambda([SelfId = actor_id(this)](td::Result<td::Unit> R) {
      if (R.is_error()) {
        td::actor::send_closure(SelfId, &ValidatorElectionBidCreator::abort_query,
                                R.move_as_error_prefix("update config fail: "));
      } else {
        td::actor::send_closure(SelfId, &ValidatorElectionBidCreator::updated_config);
      }
    });
    auto ig = mp.init_guard();
    ig.add_promise(std::move(P));

    td::actor::send_closure(engine_, &ValidatorEngine::add_key_to_set, perm_key_full_);
    td::actor::send_closure(engine_, &ValidatorEngine::add_key_to_set, adnl_key_full_.pubkey());
    td::actor::send_closure(engine_, &ValidatorEngine::try_add_validator_permanent_key, perm_key_, date_, ttl_,
                            ig.get_promise());
    td::actor::send_closure(engine_, &ValidatorEngine::try_add_validator_temp_key, perm_key_, perm_key_, ttl_,
                            ig.get_promise());
    td::actor::send_closure(engine_, &ValidatorEngine::try_add_adnl_node, adnl_addr_.pubkey_hash(), cat_,
                            ig.get_promise());
    td::actor::send_closure(engine_, &ValidatorEngine::try_add_validator_adnl_addr, perm_key_, adnl_addr_.pubkey_hash(),
                            ttl_, ig.get_promise());
  }

  void got_perm_public_key(ton::PublicKey pub) {
    perm_key_full_ = pub;
    updated_config();
  }

  void updated_config() {
    auto codeR = td::read_file_str(dir_ + "/validator-elect-req.fif");
    if (codeR.is_error()) {
      abort_query(codeR.move_as_error_prefix("fif not found (validator-elect-req.fif)"));
      return;
    }
    auto R = fift::mem_run_fift(codeR.move_as_ok(),
                                {"validator-elect-req.fif", wallet_, td::to_string(date_), td::to_string(frac),
                                 adnl_addr_.bits256_value().to_hex(), "OUTPUT"},
                                dir_ + "/");
    if (R.is_error()) {
      abort_query(R.move_as_error_prefix("fift fail (validator-elect-req.fif)"));
      return;
    }

    auto P = td::PromiseCreator::lambda([SelfId = actor_id(this)](td::Result<td::BufferSlice> R) {
      if (R.is_error()) {
        td::actor::send_closure(SelfId, &ValidatorElectionBidCreator::abort_query,
                                R.move_as_error_prefix("sign fail: "));
      } else {
        td::actor::send_closure(SelfId, &ValidatorElectionBidCreator::signed_bid, R.move_as_ok());
      }
    });

    auto res = R.move_as_ok();
    auto to_signR = res.source_lookup.read_file("OUTPUT");
    if (to_signR.is_error()) {
      abort_query(td::Status::Error(PSTRING() << "strange error: no to sign file. Output: " << res.output));
      return;
    }

    td::actor::send_closure(keyring_, &ton::keyring::Keyring::sign_message, perm_key_,
                            td::BufferSlice{to_signR.move_as_ok().data}, std::move(P));
  }

  void signed_bid(td::BufferSlice signature) {
    signature_ = std::move(signature);

    auto codeR = td::read_file_str(dir_ + "/validator-elect-signed.fif");
    if (codeR.is_error()) {
      abort_query(codeR.move_as_error_prefix("fif not found (validator-elect-req.fif)"));
      return;
    }
    auto R = fift::mem_run_fift(
        codeR.move_as_ok(),
        {"validator-elect-signed.fif", wallet_, td::to_string(date_), td::to_string(frac),
         adnl_addr_.bits256_value().to_hex(), td::base64_encode(perm_key_full_.export_as_slice().as_slice()),
         td::base64_encode(signature_.as_slice()), "OUTPUT"},
        dir_ + "/");
    if (R.is_error()) {
      abort_query(R.move_as_error_prefix("fift fail (validator-elect-req.fif)"));
      return;
    }

    auto res = R.move_as_ok();
    auto dataR = res.source_lookup.read_file("OUTPUT");
    if (dataR.is_error()) {
      abort_query(td::Status::Error("strage error: no result boc"));
      return;
    }

    result_ = td::BufferSlice(dataR.move_as_ok().data);
    finish_query();
  }

  void abort_query(td::Status error) {
    promise_.set_value(ValidatorEngine::create_control_query_error(std::move(error)));
    stop();
  }
  void finish_query() {
    promise_.set_value(ton::create_serialize_tl_object<ton::ton_api::engine_validator_electionBid>(
        date_, perm_key_.tl(), adnl_addr_.bits256_value(), std::move(result_)));
    stop();
  }

 private:
  td::uint32 date_;
  std::string addr_;
  std::string wallet_;
  std::string dir_;
  std::vector<ton::PublicKeyHash> old_keys_;
  td::actor::ActorId<ValidatorEngine> engine_;
  td::actor::ActorId<ton::keyring::Keyring> keyring_;

  td::Promise<td::BufferSlice> promise_;

  td::uint32 ttl_;
  AdnlCategory cat_ = 2;
  double frac = 2.7;

  ton::PublicKeyHash perm_key_;
  ton::PublicKey perm_key_full_;
  ton::adnl::AdnlNodeIdShort adnl_addr_;
  ton::adnl::AdnlNodeIdFull adnl_key_full_;

  td::BufferSlice signature_;
  td::BufferSlice result_;
};

class ValidatorProposalVoteCreator : public td::actor::Actor {
 public:
  ValidatorProposalVoteCreator(td::BufferSlice proposal, std::string dir, td::actor::ActorId<ValidatorEngine> engine,
                               td::actor::ActorId<ton::keyring::Keyring> keyring, td::Promise<td::BufferSlice> promise)
      : proposal_(std::move(proposal))
      , dir_(std::move(dir))
      , engine_(engine)
      , keyring_(keyring)
      , promise_(std::move(promise)) {
  }

  void start_up() override {
    auto P = td::PromiseCreator::lambda([SelfId = actor_id(this)](td::Result<std::pair<ton::PublicKey, size_t>> R) {
      if (R.is_error()) {
        td::actor::send_closure(SelfId, &ValidatorProposalVoteCreator::abort_query,
                                R.move_as_error_prefix("failed to find self permanent key: "));
      } else {
        auto v = R.move_as_ok();
        td::actor::send_closure(SelfId, &ValidatorProposalVoteCreator::got_id, v.first, v.second);
      }
    });
    td::actor::send_closure(engine_, &ValidatorEngine::get_current_validator_perm_key, std::move(P));
  }

  void got_id(ton::PublicKey pubkey, size_t idx) {
    pubkey_ = std::move(pubkey);
    idx_ = idx;
    auto codeR = td::read_file_str(dir_ + "/config-proposal-vote-req.fif");
    if (codeR.is_error()) {
      abort_query(codeR.move_as_error_prefix("fif not found (validator-elect-req.fif)"));
      return;
    }
    auto data = proposal_.as_slice().str();
    auto R = fift::mem_run_fift(codeR.move_as_ok(), {"config-proposal-vote-req.fif", "-i", td::to_string(idx_), data},
                                dir_ + "/");
    if (R.is_error()) {
      abort_query(R.move_as_error_prefix("fift fail (cofig-proposal-vote-req.fif)"));
      return;
    }
    auto res = R.move_as_ok();
    auto to_signR = res.source_lookup.read_file("validator-to-sign.req");
    if (to_signR.is_error()) {
      abort_query(td::Status::Error(PSTRING() << "strange error: no to sign file. Output: " << res.output));
      return;
    }
    auto to_sign = td::BufferSlice{to_signR.move_as_ok().data};

    auto P = td::PromiseCreator::lambda([SelfId = actor_id(this)](td::Result<td::BufferSlice> R) {
      if (R.is_error()) {
        td::actor::send_closure(SelfId, &ValidatorProposalVoteCreator::abort_query,
                                R.move_as_error_prefix("sign fail: "));
      } else {
        td::actor::send_closure(SelfId, &ValidatorProposalVoteCreator::signed_vote, R.move_as_ok());
      }
    });

    td::actor::send_closure(keyring_, &ton::keyring::Keyring::sign_message, pubkey_.compute_short_id(),
                            std::move(to_sign), std::move(P));
  }

  void signed_vote(td::BufferSlice signature) {
    signature_ = std::move(signature);

    auto codeR = td::read_file_str(dir_ + "/config-proposal-vote-signed.fif");
    if (codeR.is_error()) {
      abort_query(codeR.move_as_error_prefix("fif not found (config-proposal-vote-signed.fif)"));
      return;
    }

    auto key = td::base64_encode(pubkey_.export_as_slice().as_slice());
    auto sig = td::base64_encode(signature_.as_slice());

    auto data = proposal_.as_slice().str();
    auto R = fift::mem_run_fift(
        codeR.move_as_ok(), {"config-proposal-vote-signed.fif", "-i", td::to_string(idx_), data, key, sig}, dir_ + "/");
    if (R.is_error()) {
      abort_query(R.move_as_error_prefix("fift fail (config-proposal-vote-signed.fif)"));
      return;
    }

    auto res = R.move_as_ok();
    auto dataR = res.source_lookup.read_file("vote-msg-body.boc");
    if (dataR.is_error()) {
      abort_query(td::Status::Error("strage error: no result boc"));
      return;
    }

    result_ = td::BufferSlice(dataR.move_as_ok().data);
    finish_query();
  }

  void abort_query(td::Status error) {
    promise_.set_value(ValidatorEngine::create_control_query_error(std::move(error)));
    stop();
  }
  void finish_query() {
    promise_.set_value(ton::create_serialize_tl_object<ton::ton_api::engine_validator_proposalVote>(
        pubkey_.compute_short_id().bits256_value(), std::move(result_)));
    stop();
  }

 private:
  td::BufferSlice proposal_;
  std::string dir_;

  ton::PublicKey pubkey_;
  size_t idx_;

  td::BufferSlice signature_;
  td::BufferSlice result_;
  td::actor::ActorId<ValidatorEngine> engine_;
  td::actor::ActorId<ton::keyring::Keyring> keyring_;

  td::Promise<td::BufferSlice> promise_;

  ton::PublicKeyHash perm_key_;
  ton::PublicKey perm_key_full_;
  ton::adnl::AdnlNodeIdShort adnl_addr_;
  ton::adnl::AdnlNodeIdFull adnl_key_full_;
};

class ValidatorPunishVoteCreator : public td::actor::Actor {
 public:
  ValidatorPunishVoteCreator(td::uint32 election_id, td::BufferSlice proposal, std::string dir,
                             td::actor::ActorId<ValidatorEngine> engine,
                             td::actor::ActorId<ton::keyring::Keyring> keyring, td::Promise<td::BufferSlice> promise)
      : election_id_(election_id)
      , proposal_(std::move(proposal))
      , dir_(std::move(dir))
      , engine_(engine)
      , keyring_(keyring)
      , promise_(std::move(promise)) {
  }

  void start_up() override {
    auto P = td::PromiseCreator::lambda([SelfId = actor_id(this)](td::Result<std::pair<ton::PublicKey, size_t>> R) {
      if (R.is_error()) {
        td::actor::send_closure(SelfId, &ValidatorPunishVoteCreator::abort_query,
                                R.move_as_error_prefix("failed to find self permanent key: "));
      } else {
        auto v = R.move_as_ok();
        td::actor::send_closure(SelfId, &ValidatorPunishVoteCreator::got_id, v.first, v.second);
      }
    });
    td::actor::send_closure(engine_, &ValidatorEngine::get_current_validator_perm_key, std::move(P));
  }

  void got_id(ton::PublicKey pubkey, size_t idx) {
    pubkey_ = std::move(pubkey);
    idx_ = idx;
    auto codeR = td::read_file_str(dir_ + "/complaint-vote-req.fif");
    if (codeR.is_error()) {
      abort_query(codeR.move_as_error_prefix("fif not found (complaint-vote-req.fif)"));
      return;
    }
    auto data = proposal_.as_slice().str();
    auto R = fift::mem_run_fift(codeR.move_as_ok(),
                                {"complaint-vote-req.fif", td::to_string(idx_), td::to_string(election_id_), data},
                                dir_ + "/");
    if (R.is_error()) {
      abort_query(R.move_as_error_prefix("fift fail (complaint-vote-req.fif)"));
      return;
    }
    auto res = R.move_as_ok();
    auto to_signR = res.source_lookup.read_file("validator-to-sign.req");
    if (to_signR.is_error()) {
      abort_query(td::Status::Error(PSTRING() << "strange error: no to sign file. Output: " << res.output));
      return;
    }
    auto to_sign = td::BufferSlice{to_signR.move_as_ok().data};

    auto P = td::PromiseCreator::lambda([SelfId = actor_id(this)](td::Result<td::BufferSlice> R) {
      if (R.is_error()) {
        td::actor::send_closure(SelfId, &ValidatorPunishVoteCreator::abort_query,
                                R.move_as_error_prefix("sign fail: "));
      } else {
        td::actor::send_closure(SelfId, &ValidatorPunishVoteCreator::signed_vote, R.move_as_ok());
      }
    });

    td::actor::send_closure(keyring_, &ton::keyring::Keyring::sign_message, pubkey_.compute_short_id(),
                            std::move(to_sign), std::move(P));
  }

  void signed_vote(td::BufferSlice signature) {
    signature_ = std::move(signature);

    auto codeR = td::read_file_str(dir_ + "/complaint-vote-signed.fif");
    if (codeR.is_error()) {
      abort_query(codeR.move_as_error_prefix("fif not found (complaint-vote-signed.fif)"));
      return;
    }

    auto key = td::base64_encode(pubkey_.export_as_slice().as_slice());
    auto sig = td::base64_encode(signature_.as_slice());

    auto data = proposal_.as_slice().str();
    auto R = fift::mem_run_fift(
        codeR.move_as_ok(),
        {"complaint-vote-signed.fif", td::to_string(idx_), td::to_string(election_id_), data, key, sig}, dir_ + "/");
    if (R.is_error()) {
      abort_query(R.move_as_error_prefix("fift fail (complaint-vote-signed.fif)"));
      return;
    }

    auto res = R.move_as_ok();
    auto dataR = res.source_lookup.read_file("vote-query.boc");
    if (dataR.is_error()) {
      abort_query(td::Status::Error("strage error: no result boc"));
      return;
    }

    result_ = td::BufferSlice(dataR.move_as_ok().data);
    finish_query();
  }

  void abort_query(td::Status error) {
    promise_.set_value(ValidatorEngine::create_control_query_error(std::move(error)));
    stop();
  }
  void finish_query() {
    promise_.set_value(ton::create_serialize_tl_object<ton::ton_api::engine_validator_proposalVote>(
        pubkey_.compute_short_id().bits256_value(), std::move(result_)));
    stop();
  }

 private:
  td::uint32 election_id_;
  td::BufferSlice proposal_;
  std::string dir_;

  ton::PublicKey pubkey_;
  size_t idx_;

  td::BufferSlice signature_;
  td::BufferSlice result_;
  td::actor::ActorId<ValidatorEngine> engine_;
  td::actor::ActorId<ton::keyring::Keyring> keyring_;

  td::Promise<td::BufferSlice> promise_;

  ton::PublicKeyHash perm_key_;
  ton::PublicKey perm_key_full_;
  ton::adnl::AdnlNodeIdShort adnl_addr_;
  ton::adnl::AdnlNodeIdFull adnl_key_full_;
};

class CheckDhtServerStatusQuery : public td::actor::Actor {
 public:
  void start_up() override {
    auto &n = dht_config_->nodes();

    result_.resize(n.size(), false);

    pending_ = n.size();
    for (td::uint32 i = 0; i < n.size(); i++) {
      auto P = td::PromiseCreator::lambda([SelfId = actor_id(this), idx = i](td::Result<td::BufferSlice> R) {
        td::actor::send_closure(SelfId, &CheckDhtServerStatusQuery::got_result, idx, R.is_ok());
      });

      auto &E = n.list().at(i);

      td::actor::send_closure(adnl_, &ton::adnl::Adnl::add_peer, local_id_, E.adnl_id(), E.addr_list());
      td::actor::send_closure(adnl_, &ton::adnl::Adnl::send_query, local_id_, E.adnl_id().compute_short_id(), "ping",
                              std::move(P), td::Timestamp::in(1.0),
                              ton::create_serialize_tl_object<ton::ton_api::dht_getSignedAddressList>());
    }
  }

  void got_result(td::uint32 idx, bool result) {
    result_[idx] = result;
    CHECK(pending_ > 0);
    if (!--pending_) {
      finish_query();
    }
  }

  void finish_query() {
    std::vector<ton::tl_object_ptr<ton::ton_api::engine_validator_dhtServerStatus>> vec;
    auto &n = dht_config_->nodes();
    for (td::uint32 i = 0; i < n.size(); i++) {
      auto &E = n.list().at(i);
      vec.push_back(ton::create_tl_object<ton::ton_api::engine_validator_dhtServerStatus>(
          E.adnl_id().compute_short_id().bits256_value(), result_[i] ? 1 : 0));
    }
    promise_.set_value(
        ton::create_serialize_tl_object<ton::ton_api::engine_validator_dhtServersStatus>(std::move(vec)));
    stop();
  }

  CheckDhtServerStatusQuery(std::shared_ptr<ton::dht::DhtGlobalConfig> dht_config, ton::adnl::AdnlNodeIdShort local_id,
                            td::actor::ActorId<ton::adnl::Adnl> adnl, td::Promise<td::BufferSlice> promise)
      : dht_config_(std::move(dht_config)), local_id_(local_id), adnl_(adnl), promise_(std::move(promise)) {
  }

 private:
  std::shared_ptr<ton::dht::DhtGlobalConfig> dht_config_;

  std::vector<bool> result_;
  td::uint32 pending_;

  ton::adnl::AdnlNodeIdShort local_id_;
  td::actor::ActorId<ton::adnl::Adnl> adnl_;
  td::Promise<td::BufferSlice> promise_;
};

#if TON_USE_JEMALLOC
class JemallocStatsWriter : public td::actor::Actor {
 public:
  void start_up() override {
    alarm();
  }

  void alarm() override {
    alarm_timestamp() = td::Timestamp::in(60.0);
    auto r_stats = get_stats();
    if (r_stats.is_error()) {
      LOG(WARNING) << "Jemalloc stats error : " << r_stats.move_as_error();
    } else {
      auto s = r_stats.move_as_ok();
      LOG(WARNING) << "JEMALLOC_STATS : [ timestamp=" << (ton::UnixTime)td::Clocks::system()
                   << " allocated=" << s.allocated << " active=" << s.active << " metadata=" << s.metadata
                   << " resident=" << s.resident << " ]";
    }
  }

 private:
  struct JemallocStats {
    size_t allocated, active, metadata, resident;
  };

  static td::Result<JemallocStats> get_stats() {
    size_t sz = sizeof(size_t);
    static size_t epoch = 1;
    if (mallctl("epoch", &epoch, &sz, &epoch, sz)) {
      return td::Status::Error("Failed to refrash stats");
    }
    JemallocStats stats;
    if (mallctl("stats.allocated", &stats.allocated, &sz, nullptr, 0)) {
      return td::Status::Error("Cannot get stats.allocated");
    }
    if (mallctl("stats.active", &stats.active, &sz, nullptr, 0)) {
      return td::Status::Error("Cannot get stats.active");
    }
    if (mallctl("stats.metadata", &stats.metadata, &sz, nullptr, 0)) {
      return td::Status::Error("Cannot get stats.metadata");
    }
    if (mallctl("stats.resident", &stats.resident, &sz, nullptr, 0)) {
      return td::Status::Error("Cannot get stats.resident");
    }
    return stats;
  }
};
#endif

void ValidatorEngine::set_local_config(std::string str) {
  local_config_ = str;
}
void ValidatorEngine::set_global_config(std::string str) {
  global_config_ = str;
}
void ValidatorEngine::set_db_root(std::string db_root) {
  db_root_ = db_root;
}
void ValidatorEngine::schedule_shutdown(double at) {
  td::Timestamp ts = td::Timestamp::at_unix(at);
  if (ts.is_in_past()) {
    LOG(DEBUG) << "Scheduled shutdown is in past (" << at << ")";
  } else {
    LOG(INFO) << "Schedule shutdown for " << at << " (in " << ts.in() << "s)";
    ton::delay_action(
        []() {
          LOG(WARNING) << "Shutting down as scheduled";
          std::_Exit(0);
        },
        ts);
  }
}
void ValidatorEngine::start_up() {
  alarm_timestamp() = td::Timestamp::in(1.0 + td::Random::fast(0, 100) * 0.01);
#if TON_USE_JEMALLOC
  td::actor::create_actor<JemallocStatsWriter>("mem-stat").release();
#endif
}

void ValidatorEngine::alarm() {
  alarm_timestamp() = td::Timestamp::in(1.0 + td::Random::fast(0, 100) * 0.01);

  if (started_) {
    if (!validator_manager_.empty()) {
      auto P = td::PromiseCreator::lambda(
          [SelfId = actor_id(this)](td::Result<td::Ref<ton::validator::MasterchainState>> R) {
            if (R.is_ok()) {
              td::actor::send_closure(SelfId, &ValidatorEngine::got_state, R.move_as_ok());
            }
          });
      td::actor::send_closure(validator_manager_, &ton::validator::ValidatorManagerInterface::get_top_masterchain_state,
                              std::move(P));
    }
    if (state_.not_null()) {
      bool need_write = false;

      auto configR = state_->get_config_holder();
      configR.ensure();
      auto config = configR.move_as_ok();
      auto cur_t = config->get_validator_set_start_stop(0);
      CHECK(cur_t.first > 0);

      std::set<ton::PublicKeyHash> to_del;
      for (auto &val : config_.validators) {
        bool is_validator = false;
        if (validator_set_next_.not_null() &&
            validator_set_next_->is_validator(ton::NodeIdShort{val.first.bits256_value()})) {
          is_validator = true;
        }
        if (validator_set_.not_null() && validator_set_->is_validator(ton::NodeIdShort{val.first.bits256_value()})) {
          is_validator = true;
        }
        if (!is_validator && val.second.election_date < cur_t.first && cur_t.first + 600 < state_->get_unix_time()) {
          to_del.insert(val.first);
          continue;
        }
      }
      for (auto &x : to_del) {
        config_.config_del_validator_permanent_key(x);
        if (!validator_manager_.empty()) {
          td::actor::send_closure(validator_manager_, &ton::validator::ValidatorManagerInterface::del_permanent_key, x,
                                  [](td::Unit) {});
        }
        if (!full_node_.empty()) {
          td::actor::send_closure(full_node_, &ton::validator::fullnode::FullNode::del_permanent_key, x,
                                  [](td::Unit) {});
        }
        need_write = true;
      }

      {
        std::set<ton::adnl::AdnlNodeIdShort> fs_to_del;
        for (auto &x : config_.fast_sync_member_certificates) {
          if (x.second.is_expired()) {
            fs_to_del.insert(x.first);
            continue;
          }
          auto issued_by = x.second.issued_by().compute_short_id().bits256_value();
          if (validator_set_.not_null() && validator_set_->is_validator(issued_by)) {
            continue;
          }
          if (validator_set_prev_.not_null() && validator_set_prev_->is_validator(issued_by)) {
            continue;
          }
          if (validator_set_next_.not_null() && validator_set_next_->is_validator(issued_by)) {
            continue;
          }
          fs_to_del.insert(x.first);
        }
        if (!fs_to_del.empty()) {
          need_write = true;
          std::erase_if(config_.fast_sync_member_certificates,
                        [&](const std::pair<ton::adnl::AdnlNodeIdShort, ton::overlay::OverlayMemberCertificate> &e) {
                          return !fs_to_del.contains(e.first);
                        });
        }
      }

      if (need_write) {
        write_config([](td::Unit) {});
      }
      if (issue_fast_sync_overlay_certificates_at_.is_in_past()) {
        issue_fast_sync_overlay_certificates_at_ = td::Timestamp::in(60.0);
        issue_fast_sync_overlay_certificates();
      }
    }
    for (auto &x : config_.gc) {
      if (running_gc_.count(x) == 0) {
        running_gc_.insert(x);
        keys_.erase(x);

        auto P = td::PromiseCreator::lambda([SelfId = actor_id(this), x](td::Result<td::Unit> R) {
          R.ensure();
          td::actor::send_closure(SelfId, &ValidatorEngine::deleted_key, x);
        });
        td::actor::send_closure(keyring_, &ton::keyring::Keyring::del_key, x, std::move(P));
      }
    }
  }
}

void ValidatorEngine::deleted_key(ton::PublicKeyHash x) {
  CHECK(running_gc_.count(x) == 1);
  running_gc_.erase(x);
  auto R = config_.config_del_gc(x);
  R.ensure();
  if (R.move_as_ok()) {
    write_config([](td::Unit) {});
  }
}

void ValidatorEngine::got_state(td::Ref<ton::validator::MasterchainState> state) {
  if (state_.not_null() && state_->get_block_id() == state->get_block_id()) {
    return;
  }
  state_ = std::move(state);
  validator_set_ = state_->get_total_validator_set(0);
  validator_set_next_ = state_->get_total_validator_set(1);
  validator_set_prev_ = state_->get_total_validator_set(-1);
}

td::Status ValidatorEngine::load_global_config() {
  TRY_RESULT_PREFIX(conf_data, td::read_file(global_config_), "failed to read: ");
  TRY_RESULT_PREFIX(conf_json, td::json_decode(conf_data.as_slice()), "failed to parse json: ");

  ton::ton_api::config_global conf;
  TRY_STATUS_PREFIX(ton::ton_api::from_json(conf, conf_json.get_object()), "json does not fit TL scheme: ");

  // TODO
  // add adnl static nodes
  if (conf.adnl_) {
    if (conf.adnl_->static_nodes_) {
      TRY_RESULT_PREFIX_ASSIGN(adnl_static_nodes_, ton::adnl::AdnlNodesList::create(conf.adnl_->static_nodes_),
                               "bad static adnl nodes: ");
    }
  }
  if (!conf.dht_) {
    return td::Status::Error(ton::ErrorCode::error, "does not contain [dht] section");
  }

  TRY_RESULT_PREFIX(dht, ton::dht::Dht::create_global_config(std::move(conf.dht_)), "bad [dht] section: ");
  dht_config_ = std::move(dht);

  if (!conf.validator_) {
    return td::Status::Error(ton::ErrorCode::error, "does not contain [validator] section");
  }

  if (!conf.validator_->zero_state_) {
    return td::Status::Error(ton::ErrorCode::error, "[validator] section does not contain [zero_state]");
  }

  auto zero_state = ton::create_block_id(conf.validator_->zero_state_);
  if (zero_state.id.workchain != ton::masterchainId || zero_state.id.shard != ton::shardIdAll ||
      zero_state.id.seqno != 0) {
    return td::Status::Error(ton::ErrorCode::error, "[validator] section contains invalid [zero_state]");
  }
  if (zero_state.root_hash.is_zero() || zero_state.file_hash.is_zero()) {
    return td::Status::Error(ton::ErrorCode::error, "[validator] section contains incomplete [zero_state]");
  }

  ton::BlockIdExt init_block;
  if (!conf.validator_->init_block_) {
    LOG(INFO) << "no init block in config. using zero state";
    init_block = zero_state;
  } else {
    init_block = ton::create_block_id(conf.validator_->init_block_);
    LOG(INFO) << "found init block " << init_block;
    if (init_block.id.workchain != ton::masterchainId || init_block.id.shard != ton::shardIdAll) {
      return td::Status::Error(ton::ErrorCode::error, "[validator] section contains invalid [init_block]");
    }
    if (init_block.root_hash.is_zero() || init_block.file_hash.is_zero()) {
      return td::Status::Error(ton::ErrorCode::error, "[validator] section contains incomplete [init_block]");
    }
  }

  validator_options_ = ton::validator::ValidatorManagerOptions::create(zero_state, init_block);
  if (state_ttl_ != 0) {
    validator_options_.write().set_state_ttl(state_ttl_);
  }
  if (max_mempool_num_ != 0) {
    validator_options_.write().set_max_mempool_num(max_mempool_num_);
  }
  if (block_ttl_ != 0) {
    validator_options_.write().set_block_ttl(block_ttl_);
  }
  if (sync_ttl_ != 0) {
    validator_options_.write().set_sync_blocks_before(sync_ttl_);
  }
  if (archive_ttl_ != 0) {
    validator_options_.write().set_archive_ttl(archive_ttl_);
  }
  if (key_proof_ttl_ != 0) {
    validator_options_.write().set_key_proof_ttl(key_proof_ttl_);
  }
  for (auto seq : unsafe_catchains_) {
    validator_options_.write().add_unsafe_resync_catchain(seq);
  }
  for (auto rot : unsafe_catchain_rotations_) {
    validator_options_.write().add_unsafe_catchain_rotate(rot.first, rot.second.first, rot.second.second);
  }
  if (truncate_seqno_ > 0) {
    validator_options_.write().truncate_db(truncate_seqno_);
  }
  if (!session_logs_file_.empty()) {
    validator_options_.write().set_session_logs_file(session_logs_file_);
  }
  if (celldb_in_memory_) {
    celldb_compress_depth_ = 0;
  }
  validator_options_.write().set_celldb_compress_depth(celldb_compress_depth_);
  validator_options_.write().set_celldb_in_memory(celldb_in_memory_);
  validator_options_.write().set_max_open_archive_files(max_open_archive_files_);
  validator_options_.write().set_archive_preload_period(archive_preload_period_);
  validator_options_.write().set_disable_rocksdb_stats(disable_rocksdb_stats_);
  validator_options_.write().set_nonfinal_ls_queries_enabled(nonfinal_ls_queries_enabled_);
  if (celldb_cache_size_) {
    validator_options_.write().set_celldb_cache_size(celldb_cache_size_.value());
  }
  if (!celldb_cache_size_ || celldb_cache_size_.value() < (30ULL << 30)) {
    celldb_direct_io_ = false;
  }
  validator_options_.write().set_celldb_direct_io(celldb_direct_io_);
  validator_options_.write().set_celldb_preload_all(celldb_preload_all_);
  if (catchain_max_block_delay_) {
    validator_options_.write().set_catchain_max_block_delay(catchain_max_block_delay_.value());
  }
  if (catchain_max_block_delay_slow_) {
    validator_options_.write().set_catchain_max_block_delay_slow(catchain_max_block_delay_slow_.value());
  }

  std::vector<ton::BlockIdExt> h;
  for (auto &x : conf.validator_->hardforks_) {
    auto b = ton::create_block_id(x);
    if (!b.is_masterchain()) {
      return td::Status::Error(ton::ErrorCode::error,
                               "[validator/hardforks] section contains not masterchain block id");
    }
    if (!b.is_valid_full()) {
      return td::Status::Error(ton::ErrorCode::error, "[validator/hardforks] section contains invalid block_id");
    }
    for (auto &y : h) {
      if (y.is_valid() && y.seqno() >= b.seqno()) {
        y.invalidate();
      }
    }
    h.push_back(b);
  }
  validator_options_.write().set_hardforks(std::move(h));
  validator_options_.write().set_fast_state_serializer_enabled(fast_state_serializer_enabled_);
  validator_options_.write().set_catchain_broadcast_speed_multiplier(broadcast_speed_multiplier_catchain_);

  for (auto& id : config_.collator_node_whitelist) {
    validator_options_.write().set_collator_node_whitelisted_validator(id, true);
  }
  validator_options_.write().set_collator_node_whitelist_enabled(config_.collator_node_whiltelist_enabled);

  return td::Status::OK();
}

void ValidatorEngine::set_shard_check_function() {
  if (!not_all_shards_) {
    validator_options_.write().set_shard_check_function([](ton::ShardIdFull shard) -> bool { return true; });
  } else {
    std::vector<ton::ShardIdFull> shards = {ton::ShardIdFull(ton::masterchainId)};
    for (const auto &[_, collator_shards] : config_.collators) {
      for (const auto &shard : collator_shards) {
        shards.push_back(shard);
      }
    }
    for (const auto &s : config_.shards_to_monitor) {
      shards.push_back(s);
    }
    std::sort(shards.begin(), shards.end());
    shards.erase(std::unique(shards.begin(), shards.end()), shards.end());
    validator_options_.write().set_shard_check_function([shards = std::move(shards)](ton::ShardIdFull shard) -> bool {
      for (auto s : shards) {
        if (shard_intersects(shard, s)) {
          return true;
        }
      }
      return false;
    });
  }
}

void ValidatorEngine::load_collators_list() {
  collators_list_ = {};
  auto data_R = td::read_file(collators_list_file());
  if (data_R.is_error()) {
    return;
  }
  auto data = data_R.move_as_ok();
  auto json_R = td::json_decode(data.as_slice());
  if (json_R.is_error()) {
    LOG(ERROR) << "Failed to parse collators list: " << json_R.move_as_error();
    return;
  }
  auto json = json_R.move_as_ok();
  collators_list_ = ton::create_tl_object<ton::ton_api::engine_validator_collatorsList>();
  auto S = ton::ton_api::from_json(*collators_list_, json.get_object());
  if (S.is_error()) {
    LOG(ERROR) << "Failed to parse collators list: " << S;
    collators_list_ = {};
    return;
  }
  td::Ref<ton::validator::CollatorsList> list{true};
  S = list.write().unpack(*collators_list_);
  if (S.is_ok()) {
    validator_options_.write().set_collators_list(std::move(list));
  } else {
    LOG(ERROR) << "Invalid collators list: " << S.move_as_error();
    collators_list_ = {};
  }
}

void ValidatorEngine::load_empty_local_config(td::Promise<td::Unit> promise) {
  auto ret_promise = td::PromiseCreator::lambda(
      [SelfId = actor_id(this), promise = std::move(promise)](td::Result<td::Unit> R) mutable {
        if (R.is_error()) {
          promise.set_error(R.move_as_error());
        } else {
          td::actor::send_closure(SelfId, &ValidatorEngine::write_config, std::move(promise));
        }
      });

  td::MultiPromise mp;
  auto ig = mp.init_guard();
  ig.add_promise(std::move(ret_promise));

  for (auto &addr : addrs_) {
    config_
        .config_add_network_addr(addr, addr, nullptr, std::vector<AdnlCategory>{0, 1, 2, 3},
                                 std::vector<AdnlCategory>{})
        .ensure();
  }

  {
    auto pk = ton::PrivateKey{ton::privkeys::Ed25519::random()};
    keys_.emplace(pk.compute_short_id(), pk.compute_public_key());
    auto id = pk.compute_short_id();
    td::actor::send_closure(keyring_, &ton::keyring::Keyring::add_key, std::move(pk), false, ig.get_promise());
    config_.config_add_adnl_addr(id, 0).ensure();
    config_.config_add_dht_node(id).ensure();
  }

  {
    auto adnl_pk = ton::PrivateKey{ton::privkeys::Ed25519::random()};
    keys_.emplace(adnl_pk.compute_short_id(), adnl_pk.compute_public_key());
    auto adnl_short_id = adnl_pk.compute_short_id();
    td::actor::send_closure(keyring_, &ton::keyring::Keyring::add_key, std::move(adnl_pk), false, ig.get_promise());
    config_.config_add_adnl_addr(adnl_short_id, 1).ensure();
    config_.config_add_full_node_adnl_id(adnl_short_id).ensure();
  }
}

void ValidatorEngine::load_local_config(td::Promise<td::Unit> promise) {
  for (ton::ShardIdFull shard : add_shard_cmds_) {
    auto R = config_.config_add_shard(shard);
    if (R.is_error()) {
      LOG(WARNING) << "Cannot add shard " << shard.to_str() << " : " << R.move_as_error();
    } else if (R.ok()) {
      LOG(WARNING) << "Adding shard to monitor " << shard.to_str();
    }
  }
  if (local_config_.size() == 0) {
    load_empty_local_config(std::move(promise));
    return;
  }
  auto conf_data_R = td::read_file(local_config_);
  if (conf_data_R.is_error()) {
    promise.set_error(conf_data_R.move_as_error_prefix("failed to read: "));
    return;
  }
  auto conf_data = conf_data_R.move_as_ok();
  auto conf_json_R = td::json_decode(conf_data.as_slice());
  if (conf_json_R.is_error()) {
    promise.set_error(conf_data_R.move_as_error_prefix("failed to parse json: "));
    return;
  }
  auto conf_json = conf_json_R.move_as_ok();

  ton::ton_api::config_local conf;
  auto S = ton::ton_api::from_json(conf, conf_json.get_object());
  if (S.is_error()) {
    promise.set_error(S.move_as_error_prefix("json does not fit TL scheme"));
    return;
  }

  auto ret_promise = td::PromiseCreator::lambda(
      [SelfId = actor_id(this), promise = std::move(promise)](td::Result<td::Unit> R) mutable {
        if (R.is_error()) {
          promise.set_error(R.move_as_error());
        } else {
          td::actor::send_closure(SelfId, &ValidatorEngine::write_config, std::move(promise));
        }
      });

  td::MultiPromise mp;
  auto ig = mp.init_guard();
  ig.add_promise(std::move(ret_promise));

  for (auto &addr : addrs_) {
    config_
        .config_add_network_addr(addr, addr, nullptr, std::vector<AdnlCategory>{0, 1, 2, 3},
                                 std::vector<AdnlCategory>{})
        .ensure();
  }

  for (auto &local_id : conf.local_ids_) {
    ton::PrivateKey pk{local_id->id_};
    keys_.emplace(pk.compute_short_id(), pk.compute_public_key());
    td::actor::send_closure(keyring_, &ton::keyring::Keyring::add_key, std::move(pk), false, ig.get_promise());
  }

  td::uint32 max_time = 2000000000;

  if (conf.dht_.size() > 0) {
    for (auto &d : conf.dht_) {
      ton::ton_api::downcast_call(*d.get(), td::overloaded(
                                                [&](ton::ton_api::dht_config_local &obj) {
                                                  auto node_id = ton::adnl::AdnlNodeIdShort{obj.id_->id_};
                                                  auto it = keys_.find(node_id.pubkey_hash());
                                                  if (it == keys_.end()) {
                                                    ig.get_promise().set_error(td::Status::Error(
                                                        ton::ErrorCode::error, "cannot find private key for dht"));
                                                    return;
                                                  }

                                                  config_.config_add_adnl_addr(node_id.pubkey_hash(), 0).ensure();
                                                  config_.config_add_dht_node(node_id.pubkey_hash()).ensure();
                                                },
                                                [&](ton::ton_api::dht_config_random_local &obj) {
                                                  for (td::int32 i = 0; i < obj.cnt_; i++) {
                                                    auto pk = ton::PrivateKey{ton::privkeys::Ed25519::random()};
                                                    keys_.emplace(pk.compute_short_id(), pk.compute_public_key());
                                                    auto id = pk.compute_short_id();
                                                    td::actor::send_closure(keyring_, &ton::keyring::Keyring::add_key,
                                                                            std::move(pk), false, ig.get_promise());
                                                    config_.config_add_adnl_addr(id, 0).ensure();
                                                    config_.config_add_dht_node(id).ensure();
                                                  }
                                                }));
    }
  } else {
    auto pk = ton::PrivateKey{ton::privkeys::Ed25519::random()};
    keys_.emplace(pk.compute_short_id(), pk.compute_public_key());
    auto id = pk.compute_short_id();
    td::actor::send_closure(keyring_, &ton::keyring::Keyring::add_key, std::move(pk), false, ig.get_promise());
    config_.config_add_adnl_addr(id, 0).ensure();
    config_.config_add_dht_node(id).ensure();
  }

  if (conf.validators_.size() > 0) {
    for (auto &val : conf.validators_) {
      ton::ton_api::downcast_call(
          *val.get(), td::overloaded(
                          [&](ton::ton_api::validator_config_local &obj) {
                            auto id = ton::PublicKeyHash{obj.id_->id_};
                            auto it = keys_.find(id);
                            if (it == keys_.end()) {
                              ig.get_promise().set_error(
                                  td::Status::Error(ton::ErrorCode::error, "cannot find private key for dht"));
                              return;
                            }

                            config_.config_add_adnl_addr(id, 2).ensure();
                            config_.config_add_validator_permanent_key(id, 0, max_time).ensure();
                            config_.config_add_validator_temp_key(id, id, max_time).ensure();
                            config_.config_add_validator_adnl_id(id, id, max_time).ensure();
                          },
                          [&](ton::ton_api::validator_config_random_local &obj) {
                            auto pk = ton::PrivateKey{ton::privkeys::Ed25519::random()};
                            keys_.emplace(pk.compute_short_id(), pk.compute_public_key());
                            auto id = pk.compute_short_id();
                            td::actor::send_closure(keyring_, &ton::keyring::Keyring::add_key, std::move(pk), false,
                                                    ig.get_promise());

                            config_.config_add_adnl_addr(id, 2).ensure();
                            config_.config_add_validator_permanent_key(id, 0, max_time).ensure();
                            config_.config_add_validator_temp_key(id, id, max_time).ensure();
                            config_.config_add_validator_adnl_id(id, id, max_time).ensure();
                          }));
    }
  } else {
    // DO NOTHING
  }

  {
    auto adnl_pk = ton::PrivateKey{ton::privkeys::Ed25519::random()};
    keys_.emplace(adnl_pk.compute_short_id(), adnl_pk.compute_public_key());
    auto adnl_short_id = adnl_pk.compute_short_id();
    td::actor::send_closure(keyring_, &ton::keyring::Keyring::add_key, std::move(adnl_pk), false, ig.get_promise());
    config_.config_add_adnl_addr(adnl_short_id, 1).ensure();
    config_.config_add_full_node_adnl_id(adnl_short_id).ensure();
  }

  for (auto &ls : conf.liteservers_) {
    ton::ton_api::downcast_call(*ls.get(), td::overloaded(
                                               [&](ton::ton_api::liteserver_config_local &cfg) {
                                                 ton::PrivateKey pk{cfg.id_};
                                                 keys_.emplace(pk.compute_short_id(), pk.compute_public_key());
                                                 auto short_id = pk.compute_short_id();
                                                 td::actor::send_closure(keyring_, &ton::keyring::Keyring::add_key,
                                                                         std::move(pk), false, ig.get_promise());
                                                 config_.config_add_lite_server(short_id, cfg.port_).ensure();
                                               },
                                               [&](ton::ton_api::liteserver_config_random_local &cfg) {
                                                 auto pk = ton::PrivateKey{ton::privkeys::Ed25519::random()};
                                                 auto short_id = pk.compute_short_id();
                                                 td::actor::send_closure(keyring_, &ton::keyring::Keyring::add_key,
                                                                         std::move(pk), false, ig.get_promise());
                                                 config_.config_add_lite_server(short_id, cfg.port_).ensure();
                                               }));
  }

  for (auto &ci : conf.control_) {
    ton::PrivateKey pk{ci->priv_};
    keys_.emplace(pk.compute_short_id(), pk.compute_public_key());
    auto short_id = pk.compute_short_id();
    td::actor::send_closure(keyring_, &ton::keyring::Keyring::add_key, std::move(pk), false, ig.get_promise());

    config_.config_add_control_interface(short_id, ci->port_).ensure();
    config_.config_add_control_process(short_id, ci->port_, ton::PublicKeyHash{ci->pub_}, 0x7fffffff).ensure();
  }
}

void ValidatorEngine::load_config(td::Promise<td::Unit> promise) {
  if (!config_file_.size()) {
    config_file_ = db_root_ + "/config.json";
  }
  auto conf_data_R = td::read_file(config_file_);
  if (conf_data_R.is_error()) {
    conf_data_R = td::read_file(temp_config_file());
    if (conf_data_R.is_ok()) {
      td::rename(temp_config_file(), config_file_).ensure();
    }
  }
  if (conf_data_R.is_error()) {
    auto P = td::PromiseCreator::lambda(
        [name = local_config_, new_name = config_file_, promise = std::move(promise)](td::Result<td::Unit> R) {
          if (R.is_error()) {
            LOG(ERROR) << "failed to parse local config '" << name << "': " << R.move_as_error();
            std::_Exit(2);
          } else {
            LOG(ERROR) << "created config file '" << new_name << "'";
            LOG(ERROR) << "check it manually before continue";
            std::_Exit(0);
          }
        });

    load_local_config(std::move(P));
    return;
  }

  auto conf_data = conf_data_R.move_as_ok();
  auto conf_json_R = td::json_decode(conf_data.as_slice());
  if (conf_json_R.is_error()) {
    promise.set_error(conf_json_R.move_as_error_prefix("failed to parse json: "));
    return;
  }
  auto conf_json = conf_json_R.move_as_ok();

  ton::ton_api::engine_validator_config conf;
  auto S = ton::ton_api::from_json(conf, conf_json.get_object());
  if (S.is_error()) {
    promise.set_error(S.move_as_error_prefix("json does not fit TL scheme"));
    return;
  }

  config_ = Config{conf};

  td::MultiPromise mp;
  auto ig = mp.init_guard();
  ig.add_promise(std::move(promise));

  for (auto &key : config_.keys_refcnt) {
    td::actor::send_closure(keyring_, &ton::keyring::Keyring::add_key_short, key.first, get_key_promise(ig));
  }

  for (ton::ShardIdFull shard : add_shard_cmds_) {
    auto R = config_.config_add_shard(shard);
    if (R.is_error()) {
      LOG(WARNING) << "Cannot add shard " << shard.to_str() << " : " << R.move_as_error();
    } else if (R.ok()) {
      LOG(WARNING) << "Adding shard to monitor " << shard.to_str();
    }
  }

  write_config(ig.get_promise());
}

void ValidatorEngine::write_config(td::Promise<td::Unit> promise) {
  auto s = td::json_encode<std::string>(td::ToJson(*config_.tl().get()), true);

  auto S = td::write_file(temp_config_file(), s);
  if (S.is_error()) {
    td::unlink(temp_config_file()).ignore();
    promise.set_error(std::move(S));
    return;
  }
  td::unlink(config_file_).ignore();
  TRY_STATUS_PROMISE(promise, td::rename(temp_config_file(), config_file_));
  promise.set_value(td::Unit());
}

td::Promise<ton::PublicKey> ValidatorEngine::get_key_promise(td::MultiPromise::InitGuard &ig) {
  auto P = td::PromiseCreator::lambda(
      [SelfId = actor_id(this), promise = ig.get_promise()](td::Result<ton::PublicKey> R) mutable {
        if (R.is_error()) {
          promise.set_error(R.move_as_error());
        } else {
          td::actor::send_closure(SelfId, &ValidatorEngine::got_key, R.move_as_ok());
          promise.set_value(td::Unit());
        }
      });
  return std::move(P);
}

void ValidatorEngine::got_key(ton::PublicKey key) {
  keys_[key.compute_short_id()] = key;
}

void ValidatorEngine::start() {
  set_shard_check_function();
  load_collators_list();
  read_config_ = true;
  start_adnl();
}

void ValidatorEngine::start_adnl() {
  adnl_network_manager_ = ton::adnl::AdnlNetworkManager::create(config_.out_port);
  adnl_ = ton::adnl::Adnl::create(db_root_, keyring_.get());
  td::actor::send_closure(adnl_, &ton::adnl::Adnl::register_network_manager, adnl_network_manager_.get());

  for (auto &addr : config_.addrs) {
    add_addr(addr.first, addr.second);
  }
  for (auto &adnl : config_.adnl_ids) {
    add_adnl(adnl.first, adnl.second);
  }

  td::actor::send_closure(adnl_, &ton::adnl::Adnl::add_static_nodes_from_config, std::move(adnl_static_nodes_));
  started_adnl();
}

void ValidatorEngine::add_addr(const Config::Addr &addr, const Config::AddrCats &cats) {
  ton::adnl::AdnlCategoryMask cat_mask;
  for (auto cat : cats.cats) {
    cat_mask[cat] = true;
  }
  for (auto cat : cats.priority_cats) {
    cat_mask[cat] = true;
  }
  if (!cats.proxy) {
    td::actor::send_closure(adnl_network_manager_, &ton::adnl::AdnlNetworkManager::add_self_addr, addr.addr,
                            std::move(cat_mask), cats.cats.size() ? 0 : 1);
  } else {
    td::actor::send_closure(adnl_network_manager_, &ton::adnl::AdnlNetworkManager::add_proxy_addr, cats.in_addr,
                            static_cast<td::uint16>(addr.addr.get_port()), cats.proxy, std::move(cat_mask),
                            cats.cats.size() ? 0 : 1);
  }

  td::uint32 ts = static_cast<td::uint32>(td::Clocks::system());

  for (auto cat : cats.cats) {
    ton::adnl::AdnlAddress x = ton::adnl::AdnlAddressImpl::create(
        ton::create_tl_object<ton::ton_api::adnl_address_udp>(cats.in_addr.get_ipv4(), cats.in_addr.get_port()));
    addr_lists_[cat].add_addr(std::move(x));
    addr_lists_[cat].set_version(ts);
    addr_lists_[cat].set_reinit_date(ton::adnl::Adnl::adnl_start_time());
  }
  for (auto cat : cats.priority_cats) {
    ton::adnl::AdnlAddress x = ton::adnl::AdnlAddressImpl::create(
        ton::create_tl_object<ton::ton_api::adnl_address_udp>(cats.in_addr.get_ipv4(), cats.in_addr.get_port()));
    prio_addr_lists_[cat].add_addr(std::move(x));
    prio_addr_lists_[cat].set_version(ts);
    prio_addr_lists_[cat].set_reinit_date(ton::adnl::Adnl::adnl_start_time());
  }
}

void ValidatorEngine::add_adnl(ton::PublicKeyHash id, AdnlCategory cat) {
  CHECK(keys_.count(id) > 0);
  td::actor::send_closure(adnl_, &ton::adnl::Adnl::add_id, ton::adnl::AdnlNodeIdFull{keys_[id]}, addr_lists_[cat], cat);
}

void ValidatorEngine::started_adnl() {
  start_dht();
}

void ValidatorEngine::add_dht(ton::PublicKeyHash id) {
  auto D = ton::dht::Dht::create(ton::adnl::AdnlNodeIdShort{id}, db_root_, dht_config_, keyring_.get(), adnl_.get());
  D.ensure();

  dht_nodes_[id] = D.move_as_ok();
  if (default_dht_node_.is_zero()) {
    default_dht_node_ = id;
  }
}

void ValidatorEngine::start_dht() {
  for (auto &dht : config_.dht_ids) {
    add_dht(dht);
  }

  if (default_dht_node_.is_zero()) {
    LOG(ERROR) << "trying to work without DHT";
  } else {
    td::actor::send_closure(adnl_, &ton::adnl::Adnl::register_dht_node, dht_nodes_[default_dht_node_].get());
  }

  started_dht();
}

void ValidatorEngine::started_dht() {
  start_rldp();
}

void ValidatorEngine::start_rldp() {
  rldp_ = ton::rldp::Rldp::create(adnl_.get());
  rldp2_ = ton::rldp2::Rldp::create(adnl_.get());
  td::actor::send_closure(rldp_, &ton::rldp::Rldp::set_default_mtu, 2048);
  td::actor::send_closure(rldp2_, &ton::rldp2::Rldp::set_default_mtu, 2048);
  started_rldp();
}

void ValidatorEngine::started_rldp() {
  start_overlays();
}

void ValidatorEngine::start_overlays() {
  if (!default_dht_node_.is_zero()) {
    overlay_manager_ =
        ton::overlay::Overlays::create(db_root_, keyring_.get(), adnl_.get(), dht_nodes_[default_dht_node_].get());
  }
  started_overlays();
}

void ValidatorEngine::started_overlays() {
  start_validator();
}

void ValidatorEngine::start_validator() {
  validator_options_.write().set_allow_blockchain_init(config_.validators.size() > 0);
  validator_options_.write().set_state_serializer_enabled(config_.state_serializer_enabled &&
                                                          !state_serializer_disabled_flag_);
  load_collator_options();

  validator_manager_ = ton::validator::ValidatorManagerFactory::create(
      validator_options_, db_root_, keyring_.get(), adnl_.get(), rldp_.get(), overlay_manager_.get());

  for (auto &v : config_.validators) {
    td::actor::send_closure(validator_manager_, &ton::validator::ValidatorManagerInterface::add_permanent_key, v.first,
                            [](td::Unit) {});

    for (auto &t : v.second.temp_keys) {
      td::actor::send_closure(validator_manager_, &ton::validator::ValidatorManagerInterface::add_temp_key, t.first,
                              [](td::Unit) {});
    }
  }

  started_validator();
}

void ValidatorEngine::started_validator() {
  start_full_node();
}

void ValidatorEngine::start_full_node() {
  if (!config_.full_node.is_zero() || !config_.full_node_slaves.empty()) {
    full_node_id_ = ton::adnl::AdnlNodeIdShort{config_.full_node};
    auto pk = ton::PrivateKey{ton::privkeys::Ed25519::random()};
    auto short_id = pk.compute_short_id();
    td::actor::send_closure(keyring_, &ton::keyring::Keyring::add_key, std::move(pk), true, [](td::Unit) {});
    if (config_.full_node_slaves.size() > 0) {
      std::vector<std::pair<ton::adnl::AdnlNodeIdFull, td::IPAddress>> vec;
      for (auto &x : config_.full_node_slaves) {
        vec.emplace_back(ton::adnl::AdnlNodeIdFull{x.key}, x.addr);
      }
      class Cb : public ton::adnl::AdnlExtClient::Callback {
       public:
        void on_ready() override {
        }
        void on_stop_ready() override {
        }
      };
      full_node_client_ = ton::adnl::AdnlExtMultiClient::create(std::move(vec), std::make_unique<Cb>());
    }
    auto P = td::PromiseCreator::lambda([SelfId = actor_id(this)](td::Result<td::Unit> R) {
      R.ensure();
      td::actor::send_closure(SelfId, &ValidatorEngine::started_full_node);
    });
    ton::validator::fullnode::FullNodeOptions full_node_options{
        .config_ = config_.full_node_config,
        .public_broadcast_speed_multiplier_ = broadcast_speed_multiplier_public_,
        .private_broadcast_speed_multiplier_ = broadcast_speed_multiplier_private_};
    full_node_ = ton::validator::fullnode::FullNode::create(
<<<<<<< HEAD
        short_id, full_node_id_, validator_options_->zero_block_id().file_hash, config_.full_node_config,
        keyring_.get(), adnl_.get(), rldp_.get(), rldp2_.get(),
=======
        short_id, ton::adnl::AdnlNodeIdShort{config_.full_node}, validator_options_->zero_block_id().file_hash,
        full_node_options, keyring_.get(), adnl_.get(), rldp_.get(), rldp2_.get(),
>>>>>>> 3ff951c2
        default_dht_node_.is_zero() ? td::actor::ActorId<ton::dht::Dht>{} : dht_nodes_[default_dht_node_].get(),
        overlay_manager_.get(), validator_manager_.get(), full_node_client_.get(), db_root_, std::move(P));
    for (auto &v : config_.validators) {
      td::actor::send_closure(full_node_, &ton::validator::fullnode::FullNode::add_permanent_key, v.first,
                              [](td::Unit) {});
    }
    for (auto &[c, _] : config_.collators) {
      td::actor::send_closure(full_node_, &ton::validator::fullnode::FullNode::add_collator_adnl_id, c);
    }
    for (auto &x : config_.fast_sync_member_certificates) {
      td::actor::send_closure(full_node_, &ton::validator::fullnode::FullNode::import_fast_sync_member_certificate,
                              x.first, x.second);
    }
    if (!validator_telemetry_filename_.empty()) {
      td::actor::send_closure(full_node_, &ton::validator::fullnode::FullNode::set_validator_telemetry_filename,
                              validator_telemetry_filename_);
    }
    load_custom_overlays_config();
    register_fast_sync_certificate_callback();
  } else {
    started_full_node();
  }
}

void ValidatorEngine::started_full_node() {
  start_lite_server();
}

void ValidatorEngine::add_lite_server(ton::PublicKeyHash id, td::uint16 port) {
  td::actor::send_closure(adnl_, &ton::adnl::Adnl::add_id, ton::adnl::AdnlNodeIdFull{keys_[id]},
                          ton::adnl::AdnlAddressList{}, static_cast<td::uint8>(255));
  td::actor::send_closure(validator_manager_, &ton::validator::ValidatorManagerInterface::add_ext_server_id,
                          ton::adnl::AdnlNodeIdShort{id});
  td::actor::send_closure(validator_manager_, &ton::validator::ValidatorManagerInterface::add_ext_server_port, port);
}

void ValidatorEngine::start_lite_server() {
  for (auto &s : config_.liteservers) {
    add_lite_server(s.second, static_cast<td::uint16>(s.first));
  }

  started_lite_server();
}

void ValidatorEngine::started_lite_server() {
  start_collator();
}

void ValidatorEngine::start_collator() {
  for (auto& [id, shards] : config_.collators) {
    for (auto& shard : shards) {
      td::actor::send_closure(validator_manager_, &ton::validator::ValidatorManagerInterface::add_collator, id, shard);
    }
  }

  started_collator();
}

void ValidatorEngine::started_collator() {
  start_control_interface();
}

void ValidatorEngine::add_control_interface(ton::PublicKeyHash id, td::uint16 port) {
  class Callback : public ton::adnl::Adnl::Callback {
   public:
    void receive_message(ton::adnl::AdnlNodeIdShort src, ton::adnl::AdnlNodeIdShort dst,
                         td::BufferSlice data) override {
    }
    void receive_query(ton::adnl::AdnlNodeIdShort src, ton::adnl::AdnlNodeIdShort dst, td::BufferSlice data,
                       td::Promise<td::BufferSlice> promise) override {
      td::actor::send_closure(id_, &ValidatorEngine::process_control_query, port_, src, dst, std::move(data),
                              std::move(promise));
    }

    Callback(td::actor::ActorId<ValidatorEngine> id, td::uint16 port) : id_(id), port_(port) {
    }

   private:
    td::actor::ActorId<ValidatorEngine> id_;
    td::uint16 port_;
  };

  td::actor::send_closure(adnl_, &ton::adnl::Adnl::add_id, ton::adnl::AdnlNodeIdFull{keys_[id]},
                          ton::adnl::AdnlAddressList{}, static_cast<td::uint8>(255));
  td::actor::send_closure(adnl_, &ton::adnl::Adnl::subscribe, ton::adnl::AdnlNodeIdShort{id}, std::string(""),
                          std::make_unique<Callback>(actor_id(this), port));
  td::actor::send_closure(control_ext_server_, &ton::adnl::AdnlExtServer::add_local_id, ton::adnl::AdnlNodeIdShort{id});
  td::actor::send_closure(control_ext_server_, &ton::adnl::AdnlExtServer::add_tcp_port, port);
}

void ValidatorEngine::add_control_process(ton::PublicKeyHash id, td::uint16 port, ton::PublicKeyHash pub,
                                          td::int32 permissions) {
  control_permissions_[CI_key{id, port, pub}] |= permissions;
}

void ValidatorEngine::start_control_interface() {
  std::vector<ton::adnl::AdnlNodeIdShort> c_ids;

  std::vector<td::uint16> ports;
  auto P = td::PromiseCreator::lambda(
      [SelfId = actor_id(this)](td::Result<td::actor::ActorOwn<ton::adnl::AdnlExtServer>> R) {
        R.ensure();
        td::actor::send_closure(SelfId, &ValidatorEngine::started_control_interface, R.move_as_ok());
      });
  td::actor::send_closure(adnl_, &ton::adnl::Adnl::create_ext_server, std::move(c_ids), std::move(ports), std::move(P));
}

void ValidatorEngine::started_control_interface(td::actor::ActorOwn<ton::adnl::AdnlExtServer> control_ext_server) {
  control_ext_server_ = std::move(control_ext_server);
  for (auto &s : config_.controls) {
    add_control_interface(s.second.key, static_cast<td::uint16>(s.first));

    for (auto &p : s.second.clients) {
      add_control_process(s.second.key, static_cast<td::uint16>(s.first), p.first, p.second);
    }
  }
  start_full_node_masters();
}

void ValidatorEngine::start_full_node_masters() {
  for (auto &x : config_.full_node_masters) {
    full_node_masters_.emplace(
        static_cast<td::uint16>(x.first),
        ton::validator::fullnode::FullNodeMaster::create(
            ton::adnl::AdnlNodeIdShort{x.second}, static_cast<td::uint16>(x.first),
            validator_options_->zero_block_id().file_hash, keyring_.get(), adnl_.get(), validator_manager_.get()));
  }
  started_full_node_masters();
}

void ValidatorEngine::started_full_node_masters() {
  started();
}

void ValidatorEngine::started() {
  started_ = true;
}

void ValidatorEngine::try_add_adnl_node(ton::PublicKeyHash key, AdnlCategory cat, td::Promise<td::Unit> promise) {
  if (cat > max_cat()) {
    promise.set_error(td::Status::Error(ton::ErrorCode::protoviolation, "bad category value"));
    return;
  }

  auto R = config_.config_add_adnl_addr(key, cat);
  if (R.is_error()) {
    promise.set_error(R.move_as_error());
    return;
  }

  if (!R.move_as_ok()) {
    promise.set_value(td::Unit());
    return;
  }

  add_adnl(key, cat);

  write_config(std::move(promise));
}

void ValidatorEngine::try_add_dht_node(ton::PublicKeyHash key_hash, td::Promise<td::Unit> promise) {
  auto R = config_.config_add_dht_node(key_hash);
  if (R.is_error()) {
    promise.set_error(R.move_as_error());
    return;
  }

  if (!R.move_as_ok()) {
    promise.set_value(td::Unit());
    return;
  }

  add_dht(key_hash);

  write_config(std::move(promise));
}

void ValidatorEngine::try_add_validator_permanent_key(ton::PublicKeyHash key_hash, td::uint32 election_date,
                                                      td::uint32 ttl, td::Promise<td::Unit> promise) {
  auto R = config_.config_add_validator_permanent_key(key_hash, election_date, ttl);
  if (R.is_error()) {
    promise.set_error(R.move_as_error());
    return;
  }

  if (!R.move_as_ok()) {
    promise.set_value(td::Unit());
    return;
  }

  td::MultiPromise mp;
  auto ig = mp.init_guard();
  ig.add_promise(std::move(promise));

  if (!validator_manager_.empty()) {
    td::actor::send_closure(validator_manager_, &ton::validator::ValidatorManagerInterface::add_permanent_key, key_hash,
                            ig.get_promise());
  }
  if (!full_node_.empty()) {
    td::actor::send_closure(full_node_, &ton::validator::fullnode::FullNode::add_permanent_key, key_hash,
                            ig.get_promise());
  }

  write_config(ig.get_promise());
}

void ValidatorEngine::try_add_validator_temp_key(ton::PublicKeyHash perm_key, ton::PublicKeyHash temp_key,
                                                 td::uint32 ttl, td::Promise<td::Unit> promise) {
  auto R = config_.config_add_validator_temp_key(perm_key, temp_key, ttl);
  if (R.is_error()) {
    promise.set_error(R.move_as_error());
    return;
  }

  if (!R.move_as_ok()) {
    promise.set_value(td::Unit());
    return;
  }

  td::MultiPromise mp;
  auto ig = mp.init_guard();
  ig.add_promise(std::move(promise));

  if (!validator_manager_.empty()) {
    td::actor::send_closure(validator_manager_, &ton::validator::ValidatorManagerInterface::add_temp_key, temp_key,
                            ig.get_promise());
  }
  write_config(ig.get_promise());
}

void ValidatorEngine::try_add_validator_adnl_addr(ton::PublicKeyHash perm_key, ton::PublicKeyHash adnl_id,
                                                  td::uint32 ttl, td::Promise<td::Unit> promise) {
  auto R = config_.config_add_validator_adnl_id(perm_key, adnl_id, ttl);
  if (R.is_error()) {
    promise.set_error(R.move_as_error());
    return;
  }

  if (!R.move_as_ok()) {
    promise.set_value(td::Unit());
    return;
  }

  write_config(std::move(promise));
}

void ValidatorEngine::try_add_full_node_adnl_addr(ton::PublicKeyHash id, td::Promise<td::Unit> promise) {
  auto R = config_.config_add_full_node_adnl_id(id);
  if (R.is_error()) {
    promise.set_error(R.move_as_error());
    return;
  }

  if (!R.move_as_ok()) {
    promise.set_value(td::Unit());
    return;
  }

  if (!full_node_.empty() && id != full_node_id_.pubkey_hash()) {
    td::actor::send_closure(
        adnl_.get(), &ton::adnl::Adnl::unsubscribe, full_node_id_,
        ton::adnl::Adnl::int_to_bytestring(ton::ton_api::tonNode_newFastSyncMemberCertificate::ID));
    td::actor::send_closure(
        adnl_.get(), &ton::adnl::Adnl::unsubscribe, full_node_id_,
        ton::adnl::Adnl::int_to_bytestring(ton::ton_api::tonNode_requestFastSyncOverlayMemberCertificate::ID));
    full_node_id_ = ton::adnl::AdnlNodeIdShort{id};
    td::actor::send_closure(full_node_, &ton::validator::fullnode::FullNode::update_adnl_id, full_node_id_,
                            [](td::Unit) {});
    register_fast_sync_certificate_callback();
  }

  write_config(std::move(promise));
}

void ValidatorEngine::try_add_liteserver(ton::PublicKeyHash id, td::int32 port, td::Promise<td::Unit> promise) {
  auto R = config_.config_add_lite_server(id, port);
  if (R.is_error()) {
    promise.set_error(R.move_as_error());
    return;
  }

  if (!R.move_as_ok()) {
    promise.set_value(td::Unit());
    return;
  }

  add_lite_server(id, static_cast<td::uint16>(port));

  write_config(std::move(promise));
}

void ValidatorEngine::try_add_control_interface(ton::PublicKeyHash id, td::int32 port, td::Promise<td::Unit> promise) {
  auto R = config_.config_add_control_interface(id, port);
  if (R.is_error()) {
    promise.set_error(R.move_as_error());
    return;
  }

  if (!R.move_as_ok()) {
    promise.set_value(td::Unit());
    return;
  }

  add_control_interface(id, static_cast<td::uint16>(port));

  write_config(std::move(promise));
}

void ValidatorEngine::try_add_control_process(ton::PublicKeyHash id, td::int32 port, ton::PublicKeyHash pub,
                                              td::int32 permissions, td::Promise<td::Unit> promise) {
  auto R = config_.config_add_control_process(id, port, pub, permissions);
  if (R.is_error()) {
    promise.set_error(R.move_as_error());
    return;
  }

  if (!R.move_as_ok()) {
    promise.set_value(td::Unit());
    return;
  }

  add_control_process(id, static_cast<td::uint16>(port), pub, permissions);

  write_config(std::move(promise));
}

void ValidatorEngine::try_del_adnl_node(ton::PublicKeyHash pub, td::Promise<td::Unit> promise) {
  auto R = config_.config_del_adnl_addr(pub);
  if (R.is_error()) {
    promise.set_error(R.move_as_error());
    return;
  }

  if (!R.move_as_ok()) {
    promise.set_value(td::Unit());
    return;
  }

  td::actor::send_closure(adnl_, &ton::adnl::Adnl::del_id, ton::adnl::AdnlNodeIdShort{pub}, [](td::Unit) {});

  write_config(std::move(promise));
}

void ValidatorEngine::try_del_dht_node(ton::PublicKeyHash pub, td::Promise<td::Unit> promise) {
  if (dht_nodes_.size() == 1 && pub == default_dht_node_) {
    promise.set_error(td::Status::Error(ton::ErrorCode::error, "cannot remove last dht node"));
    return;
  }
  auto R = config_.config_del_dht_node(pub);
  if (R.is_error()) {
    promise.set_error(R.move_as_error());
    return;
  }

  if (!R.move_as_ok()) {
    promise.set_value(td::Unit());
    return;
  }

  if (pub == default_dht_node_) {
    default_dht_node_ = *config_.dht_ids.begin();
    auto d = dht_nodes_[default_dht_node_].get();
    CHECK(!d.empty());
    td::actor::send_closure(adnl_, &ton::adnl::Adnl::register_dht_node, d);
    td::actor::send_closure(overlay_manager_, &ton::overlay::Overlays::update_dht_node, d);
    if (!full_node_.empty()) {
      td::actor::send_closure(full_node_, &ton::validator::fullnode::FullNode::update_dht_node, d);
    }
  }
  dht_nodes_.erase(pub);

  write_config(std::move(promise));
}

void ValidatorEngine::try_del_validator_permanent_key(ton::PublicKeyHash pub, td::Promise<td::Unit> promise) {
  auto R = config_.config_del_validator_permanent_key(pub);
  if (R.is_error()) {
    promise.set_error(R.move_as_error());
    return;
  }

  if (!R.move_as_ok()) {
    promise.set_value(td::Unit());
    return;
  }

  if (!validator_manager_.empty()) {
    td::actor::send_closure(validator_manager_, &ton::validator::ValidatorManagerInterface::del_permanent_key, pub,
                            [](td::Unit) {});
  }
  if (!full_node_.empty()) {
    td::actor::send_closure(full_node_, &ton::validator::fullnode::FullNode::del_permanent_key, pub, [](td::Unit) {});
  }

  write_config(std::move(promise));
}

void ValidatorEngine::try_del_validator_temp_key(ton::PublicKeyHash perm, ton::PublicKeyHash temp_key,
                                                 td::Promise<td::Unit> promise) {
  auto R = config_.config_del_validator_temp_key(perm, temp_key);
  if (R.is_error()) {
    promise.set_error(R.move_as_error());
    return;
  }

  if (!R.move_as_ok()) {
    promise.set_value(td::Unit());
    return;
  }

  if (!validator_manager_.empty()) {
    td::actor::send_closure(validator_manager_, &ton::validator::ValidatorManagerInterface::del_temp_key, temp_key,
                            [](td::Unit) {});
  }

  write_config(std::move(promise));
}

void ValidatorEngine::try_del_validator_adnl_addr(ton::PublicKeyHash perm, ton::PublicKeyHash adnl_id,
                                                  td::Promise<td::Unit> promise) {
  auto R = config_.config_del_validator_adnl_id(perm, adnl_id);
  if (R.is_error()) {
    promise.set_error(R.move_as_error());
    return;
  }

  if (!R.move_as_ok()) {
    promise.set_value(td::Unit());
    return;
  }

  write_config(std::move(promise));
}

void ValidatorEngine::reload_adnl_addrs() {
  addr_lists_.clear();
  prio_addr_lists_.clear();
  for (auto &addr : config_.addrs) {
    add_addr(addr.first, addr.second);
  }
  for (auto &adnl : config_.adnl_ids) {
    add_adnl(adnl.first, adnl.second);
  }
}

void ValidatorEngine::try_add_listening_port(td::uint32 ip, td::int32 port, std::vector<AdnlCategory> cats,
                                             std::vector<AdnlCategory> prio_cats, td::Promise<td::Unit> promise) {
  td::IPAddress a;
  a.init_ipv4_port(td::IPAddress::ipv4_to_str(ip), static_cast<td::uint16>(port)).ensure();
  auto R = config_.config_add_network_addr(a, a, nullptr, std::move(cats), std::move(prio_cats));
  if (R.is_error()) {
    promise.set_error(R.move_as_error());
    return;
  }

  if (!R.move_as_ok()) {
    promise.set_value(td::Unit());
    return;
  }

  reload_adnl_addrs();

  write_config(std::move(promise));
}

void ValidatorEngine::try_del_listening_port(td::uint32 ip, td::int32 port, std::vector<AdnlCategory> cats,
                                             std::vector<AdnlCategory> prio_cats, td::Promise<td::Unit> promise) {
  td::IPAddress a;
  a.init_ipv4_port(td::IPAddress::ipv4_to_str(ip), static_cast<td::uint16>(port)).ensure();
  auto R = config_.config_del_network_addr(a, std::move(cats), std::move(prio_cats));
  if (R.is_error()) {
    promise.set_error(R.move_as_error());
    return;
  }

  if (!R.move_as_ok()) {
    promise.set_value(td::Unit());
    return;
  }

  reload_adnl_addrs();

  write_config(std::move(promise));
}

void ValidatorEngine::try_add_proxy(td::uint32 in_ip, td::int32 in_port, td::uint32 out_ip, td::int32 out_port,
                                    std::shared_ptr<ton::adnl::AdnlProxy> proxy, std::vector<AdnlCategory> cats,
                                    std::vector<AdnlCategory> prio_cats, td::Promise<td::Unit> promise) {
  td::IPAddress in_addr;
  in_addr.init_ipv4_port(td::IPAddress::ipv4_to_str(in_ip), static_cast<td::uint16>(in_port)).ensure();
  td::IPAddress out_addr;
  out_addr.init_ipv4_port(td::IPAddress::ipv4_to_str(out_ip), static_cast<td::uint16>(out_port)).ensure();
  auto R = config_.config_add_network_addr(in_addr, out_addr, std::move(proxy), std::move(cats), std::move(prio_cats));
  if (R.is_error()) {
    promise.set_error(R.move_as_error());
    return;
  }

  if (!R.move_as_ok()) {
    promise.set_value(td::Unit());
    return;
  }

  reload_adnl_addrs();

  write_config(std::move(promise));
}

void ValidatorEngine::try_del_proxy(td::uint32 ip, td::int32 port, std::vector<AdnlCategory> cats,
                                    std::vector<AdnlCategory> prio_cats, td::Promise<td::Unit> promise) {
  td::IPAddress a;
  a.init_ipv4_port(td::IPAddress::ipv4_to_str(ip), static_cast<td::uint16>(port)).ensure();
  auto R = config_.config_del_network_addr(a, std::move(cats), std::move(prio_cats));
  if (R.is_error()) {
    promise.set_error(R.move_as_error());
    return;
  }

  if (!R.move_as_ok()) {
    promise.set_value(td::Unit());
    return;
  }

  reload_adnl_addrs();

  write_config(std::move(promise));
}

void ValidatorEngine::register_fast_sync_certificate_callback() {
  class Callback : public ton::adnl::Adnl::Callback {
   public:
    explicit Callback(td::actor::ActorId<ValidatorEngine> validator_engine)
        : validator_engine_(std::move(validator_engine)) {
    }
    void receive_message(ton::adnl::AdnlNodeIdShort src, ton::adnl::AdnlNodeIdShort dst,
                         td::BufferSlice data) override {
      auto R = ton::fetch_tl_object<ton::ton_api::tonNode_newFastSyncMemberCertificate>(
          std::move(data), true);
      if (R.is_error()) {
        return;
      }
      auto res = R.move_as_ok();
      auto cert = ton::overlay::OverlayMemberCertificate(res->certificate_.get());
      if (cert.empty()) {
        return;
      }
      LOG(DEBUG) << "Received tonNode.newFastSyncMemberCertificate from " << src;
      td::actor::send_closure(validator_engine_, &ValidatorEngine::try_import_fast_sync_member_certificate, dst,
                              std::move(cert), td::PromiseCreator::lambda([](td::Result<td::Unit> R) {
                                if (R.is_error()) {
                                  LOG(WARNING) << "failed to import overlay member certificate: " << R.move_as_error();
                                }
                              }));
    }
    void receive_query(ton::adnl::AdnlNodeIdShort src, ton::adnl::AdnlNodeIdShort dst, td::BufferSlice data,
                       td::Promise<td::BufferSlice> promise) override {
      auto R =
          ton::fetch_tl_object<ton::ton_api::tonNode_requestFastSyncOverlayMemberCertificate>(std::move(data), true);
      if (R.is_error()) {
        return;
      }
      auto q = R.move_as_ok();
      td::actor::send_closure(
          validator_engine_, &ValidatorEngine::process_fast_sync_overlay_certificate_request,
          ton::PublicKeyHash{q->sign_by_}, ton::adnl::AdnlNodeIdShort{q->adnl_id_}, 0, q->slot_,
          (td::int32)td::Clocks::system() + 3600,
          td::PromiseCreator::lambda(
              [promise = std::move(promise)](td::Result<ton::overlay::OverlayMemberCertificate> R) mutable {
                if (R.is_error()) {
                  promise.set_error(R.move_as_error());
                  return;
                }
                auto cert = R.move_as_ok();
                promise.set_value(ton::serialize_tl_object(cert.tl(), true));
              }));
    }

   private:
    td::actor::ActorId<ValidatorEngine> validator_engine_;
  };
  td::actor::send_closure(
      adnl_.get(), &ton::adnl::Adnl::subscribe, full_node_id_,
      ton::adnl::Adnl::int_to_bytestring(ton::ton_api::tonNode_newFastSyncMemberCertificate::ID),
      std::make_unique<Callback>(actor_id(this)));
  td::actor::send_closure(
      adnl_.get(), &ton::adnl::Adnl::subscribe, full_node_id_,
      ton::adnl::Adnl::int_to_bytestring(ton::ton_api::tonNode_requestFastSyncOverlayMemberCertificate::ID),
      std::make_unique<Callback>(actor_id(this)));
}

void ValidatorEngine::try_import_fast_sync_member_certificate(ton::adnl::AdnlNodeIdShort id,
                                                              ton::overlay::OverlayMemberCertificate certificate,
                                                              td::Promise<td::Unit> promise) {
  if (!started_ || state_.is_null()) {
    return promise.set_error(td::Status::Error("not started"));
  }
  if (certificate.slot() < 0 ||
      certificate.slot() >= ton::validator::fullnode::FullNode::MAX_FAST_SYNC_OVERLAY_CLIENTS) {
    return promise.set_error(td::Status::Error(
        PSTRING() << "invalid slot (max " << ton::validator::fullnode::FullNode::MAX_FAST_SYNC_OVERLAY_CLIENTS
                  << " clients)"));
  }
  if (certificate.expire_at() < td::Clocks::system() + 60) {
    return promise.set_error(td::Status::Error("certificate expires too soon"));
  }
  TRY_STATUS_PROMISE_PREFIX(promise, certificate.check_signature(id), "invalid certificate: ");

  auto cert_score = [this](ton::overlay::OverlayMemberCertificate &cert) -> td::int64 {
    auto issued_by = cert.issued_by().compute_short_id().bits256_value();
    if (validator_set_next_.not_null() && validator_set_next_->is_validator(issued_by)) {
      return cert.expire_at() + (1ll << 32);
    }
    if (validator_set_.not_null() && validator_set_->is_validator(issued_by)) {
      return cert.expire_at() + (1ll << 32);
    }
    if (validator_set_prev_.not_null() && validator_set_prev_->is_validator(issued_by)) {
      return cert.expire_at() + (0ll << 32);
    }
    return -1;
  };
  for (auto &x : config_.fast_sync_member_certificates) {
    if (x.first == id) {
      // fast check
      if (x.second.issued_by() == certificate.issued_by()) {
        if (x.second.expire_at() < certificate.expire_at()) {
          x.second = std::move(certificate);
          td::actor::send_closure(full_node_, &ton::validator::fullnode::FullNode::import_fast_sync_member_certificate,
                                  x.first, x.second);
          write_config(std::move(promise));
          return;
        }
        LOG(DEBUG) << "Not importing certificate: certificate from the same issuer exists with bigger ttl";
        promise.set_value(td::Unit());
        return;
      }
      auto new_score = cert_score(certificate);
      auto old_score = cert_score(x.second);
      if (new_score > old_score) {
        x.second = std::move(certificate);
        td::actor::send_closure(full_node_, &ton::validator::fullnode::FullNode::import_fast_sync_member_certificate,
                                x.first, x.second);
        write_config(std::move(promise));
        return;
      }
      LOG(DEBUG) << "Not importing certificate: certificate with better score exists";
      promise.set_value(td::Unit());
      return;
    }
  }

  auto new_score = cert_score(certificate);
  if (new_score < 0) {
    LOG(DEBUG) << "Not importing certificate: issuer is not a validator";
    promise.set_value(td::Unit());
    return;
  }

  auto &x = config_.fast_sync_member_certificates.emplace_back(std::move(id), std::move(certificate));
  td::actor::send_closure(full_node_, &ton::validator::fullnode::FullNode::import_fast_sync_member_certificate, x.first,
                          x.second);
  write_config(std::move(promise));
}

void ValidatorEngine::issue_fast_sync_overlay_certificates() {
  if (state_.is_null() || config_.fast_sync_overlay_clients.empty() || full_node_id_.is_zero()) {
    return;
  }
  auto issue_by = find_local_validator_for_cert_issuing();
  if (issue_by.is_zero()) {
    return;
  }
  auto src = full_node_id_;
  td::int32 expire_at = static_cast<td::int32>(td::Clocks::system()) + 3600;
  for (auto &client : config_.fast_sync_overlay_clients) {
    issue_fast_sync_overlay_certificate(
        issue_by, client.id, 0, client.slot, expire_at,
        [src, dst = client.id, adnl = adnl_.get()](td::Result<ton::overlay::OverlayMemberCertificate> R) {
          if (R.is_error()) {
            LOG(WARNING) << "cannot issue fast sync overlay certificate for " << dst << ": " << R.move_as_error();
            return;
          }
          auto cert = R.move_as_ok();
          LOG(INFO) << "Sending fast sync overlay certificate issued by " << cert.issued_by().compute_short_id()
                    << " to " << dst << " slot " << cert.slot();
          td::actor::send_closure(adnl, &ton::adnl::Adnl::send_message, src, dst,
                                  ton::create_serialize_tl_object<ton::ton_api::tonNode_newFastSyncMemberCertificate>(
                                      dst.bits256_value(), cert.tl()));
        });
  }
}

void ValidatorEngine::issue_fast_sync_overlay_certificate(ton::PublicKeyHash issue_by,
                                                          ton::adnl::AdnlNodeIdShort issue_to, td::uint32 flags,
                                                          td::int32 slot, td::int32 expire_at,
                                                          td::Promise<ton::overlay::OverlayMemberCertificate> promise) {
  if (issue_by.is_zero()) {
    issue_by = find_local_validator_for_cert_issuing();
    if (issue_by.is_zero()) {
      return promise.set_error(td::Status::Error(ton::ErrorCode::notready, "cannot find a local validator"));
    }
  }
  if (expire_at < td::Clocks::system() + 10) {
    return promise.set_error(td::Status::Error(ton::ErrorCode::error, "expire at is in too near future"));
  }
  ton::overlay::OverlayMemberCertificate cert(ton::PublicKey(), flags, slot, expire_at, td::BufferSlice());
  auto to_sign = cert.to_sign_data(issue_to);
  td::actor::send_closure(keyring_, &ton::keyring::Keyring::sign_add_get_public_key, issue_by, std::move(to_sign),
                          [slot, flags, expire_at, promise = std::move(promise)](
                              td::Result<std::pair<td::BufferSlice, ton::PublicKey>> R) mutable {
                            TRY_RESULT_PROMISE_PREFIX(promise, res, std::move(R), "failed to sign certificate: ");
                            ton::overlay::OverlayMemberCertificate cert(std::move(res.second), flags, slot, expire_at,
                                                                        std::move(res.first));
                            promise.set_value(std::move(cert));
                          });
}

void ValidatorEngine::process_fast_sync_overlay_certificate_request(
    ton::PublicKeyHash issue_by, ton::adnl::AdnlNodeIdShort issue_to, td::uint32 flags, td::int32 slot,
    td::int32 expire_at, td::Promise<ton::overlay::OverlayMemberCertificate> promise) {
  for (auto &client : config_.fast_sync_overlay_clients) {
    if (client.id == issue_to && (slot < 0 || slot == client.slot)) {
      return issue_fast_sync_overlay_certificate(std::move(issue_by), std::move(issue_to), flags, client.slot,
                                                 expire_at, std::move(promise));
    }
  }
  promise.set_error(td::Status::Error(ton::ErrorCode::error, "cannot issue certificate to unknown adnl id"));
}

ton::PublicKeyHash ValidatorEngine::find_local_validator_for_cert_issuing() {
  if (state_.is_null()) {
    return ton::PublicKeyHash{};
  }
  for (auto& val_set : {validator_set_, validator_set_next_, validator_set_prev_}) {
    if (val_set.is_null()) {
      continue;
    }
    for (auto &[val_id, _]: config_.validators) {
      if (val_set->is_validator(ton::NodeIdShort{val_id.bits256_value()})) {
        return val_id;
      }
    }
  }
  return ton::PublicKeyHash::zero();
}

void ValidatorEngine::load_custom_overlays_config() {
  custom_overlays_config_ = ton::create_tl_object<ton::ton_api::engine_validator_customOverlaysConfig>();
  auto data_R = td::read_file(custom_overlays_config_file());
  if (data_R.is_error()) {
    return;
  }
  auto data = data_R.move_as_ok();
  auto json_R = td::json_decode(data.as_slice());
  if (json_R.is_error()) {
    LOG(ERROR) << "Failed to parse custom overlays config: " << json_R.move_as_error();
    return;
  }
  auto json = json_R.move_as_ok();
  auto S = ton::ton_api::from_json(*custom_overlays_config_, json.get_object());
  if (S.is_error()) {
    LOG(ERROR) << "Failed to parse custom overlays config: " << S;
    return;
  }

  for (auto &overlay : custom_overlays_config_->overlays_) {
    td::actor::send_closure(full_node_, &ton::validator::fullnode::FullNode::add_custom_overlay,
                            ton::validator::fullnode::CustomOverlayParams::fetch(*overlay),
                            [](td::Result<td::Unit> R) { R.ensure(); });
  }
}

td::Status ValidatorEngine::write_custom_overlays_config() {
  auto s = td::json_encode<std::string>(td::ToJson(*custom_overlays_config_), true);
  TRY_STATUS_PREFIX(td::write_file(custom_overlays_config_file(), s), "failed to write config: ");
  return td::Status::OK();
}

void ValidatorEngine::add_custom_overlay_to_config(
    ton::tl_object_ptr<ton::ton_api::engine_validator_customOverlay> overlay, td::Promise<td::Unit> promise) {
  custom_overlays_config_->overlays_.push_back(std::move(overlay));
  TRY_STATUS_PROMISE(promise, write_custom_overlays_config());
  promise.set_result(td::Unit());
}

void ValidatorEngine::del_custom_overlay_from_config(std::string name, td::Promise<td::Unit> promise) {
  auto &overlays = custom_overlays_config_->overlays_;
  for (size_t i = 0; i < overlays.size(); ++i) {
    if (overlays[i]->name_ == name) {
      overlays.erase(overlays.begin() + i);
      TRY_STATUS_PROMISE(promise, write_custom_overlays_config());
      promise.set_result(td::Unit());
      return;
    }
  }
  promise.set_error(td::Status::Error(PSTRING() << "no overlay \"" << name << "\" in config"));
}

static td::Result<td::Ref<ton::validator::CollatorOptions>> parse_collator_options(td::MutableSlice json_str) {
  td::Ref<ton::validator::CollatorOptions> ref{true};
  ton::validator::CollatorOptions &opts = ref.write();

  // Set default values (from_json leaves missing fields as is)
  ton::ton_api::engine_validator_collatorOptions f;
  f.deferring_enabled_ = opts.deferring_enabled;
  f.defer_out_queue_size_limit_ = opts.defer_out_queue_size_limit;
  f.defer_messages_after_ = opts.defer_messages_after;
  f.dispatch_phase_2_max_total_ = opts.dispatch_phase_2_max_total;
  f.dispatch_phase_3_max_total_ = opts.dispatch_phase_3_max_total;
  f.dispatch_phase_2_max_per_initiator_ = opts.dispatch_phase_2_max_per_initiator;
  f.dispatch_phase_3_max_per_initiator_ =
      opts.dispatch_phase_3_max_per_initiator ? opts.dispatch_phase_3_max_per_initiator.value() : -1;
  f.force_full_collated_data_ = false;
  f.ignore_collated_data_limits_ = false;

  TRY_RESULT_PREFIX(json, td::json_decode(json_str), "failed to parse json: ");
  TRY_STATUS_PREFIX(ton::ton_api::from_json(f, json.get_object()), "json does not fit TL scheme: ");

  if (f.defer_messages_after_ <= 0) {
    return td::Status::Error("defer_messages_after should be positive");
  }
  if (f.defer_out_queue_size_limit_ < 0) {
    return td::Status::Error("defer_out_queue_size_limit should be non-negative");
  }
  if (f.dispatch_phase_2_max_total_ < 0) {
    return td::Status::Error("dispatch_phase_2_max_total should be non-negative");
  }
  if (f.dispatch_phase_3_max_total_ < 0) {
    return td::Status::Error("dispatch_phase_3_max_total should be non-negative");
  }
  if (f.dispatch_phase_2_max_per_initiator_ < 0) {
    return td::Status::Error("dispatch_phase_2_max_per_initiator should be non-negative");
  }

  opts.deferring_enabled = f.deferring_enabled_;
  opts.defer_messages_after = f.defer_messages_after_;
  opts.defer_out_queue_size_limit = f.defer_out_queue_size_limit_;
  opts.dispatch_phase_2_max_total = f.dispatch_phase_2_max_total_;
  opts.dispatch_phase_3_max_total = f.dispatch_phase_3_max_total_;
  opts.dispatch_phase_2_max_per_initiator = f.dispatch_phase_2_max_per_initiator_;
  if (f.dispatch_phase_3_max_per_initiator_ >= 0) {
    opts.dispatch_phase_3_max_per_initiator = f.dispatch_phase_3_max_per_initiator_;
  } else {
    opts.dispatch_phase_3_max_per_initiator = {};
  }
  for (const std::string& s : f.whitelist_) {
    TRY_RESULT(addr, block::StdAddress::parse(s));
    opts.whitelist.emplace(addr.workchain, addr.addr);
  }
  for (const std::string& s : f.prioritylist_) {
    TRY_RESULT(addr, block::StdAddress::parse(s));
    opts.prioritylist.emplace(addr.workchain, addr.addr);
  }
  opts.force_full_collated_data = f.force_full_collated_data_;
  opts.ignore_collated_data_limits = f.ignore_collated_data_limits_;

  return ref;
}

void ValidatorEngine::load_collator_options() {
  auto r_data = td::read_file(collator_options_file());
  if (r_data.is_error()) {
    return;
  }
  td::BufferSlice data = r_data.move_as_ok();
  auto r_collator_options = parse_collator_options(data.as_slice());
  if (r_collator_options.is_error()) {
    LOG(ERROR) << "Failed to read collator options from file: " << r_collator_options.move_as_error();
    return;
  }
  validator_options_.write().set_collator_options(r_collator_options.move_as_ok());
}

void ValidatorEngine::check_key(ton::PublicKeyHash id, td::Promise<td::Unit> promise) {
  if (keys_.count(id) == 1) {
    promise.set_value(td::Unit());
    return;
  }
  auto P = td::PromiseCreator::lambda(
      [SelfId = actor_id(this), promise = std::move(promise)](td::Result<ton::PublicKey> R) mutable {
        if (R.is_error()) {
          promise.set_error(R.move_as_error());
        } else {
          td::actor::send_closure(SelfId, &ValidatorEngine::got_key, R.move_as_ok());
          promise.set_value(td::Unit());
        }
      });
  td::actor::send_closure(keyring_, &ton::keyring::Keyring::get_public_key, id, std::move(P));
}

td::BufferSlice ValidatorEngine::create_control_query_error(td::Status error) {
  return ton::serialize_tl_object(
      ton::create_tl_object<ton::ton_api::engine_validator_controlQueryError>(error.code(), error.message().str()),
      true);
}

void ValidatorEngine::run_control_query(ton::ton_api::engine_validator_getTime &query, td::BufferSlice data,
                                        ton::PublicKeyHash src, td::uint32 perm, td::Promise<td::BufferSlice> promise) {
  if (!(perm & ValidatorEnginePermissions::vep_default)) {
    promise.set_value(create_control_query_error(td::Status::Error(ton::ErrorCode::error, "not authorized")));
    return;
  }
  auto obj = ton::create_tl_object<ton::ton_api::engine_validator_time>(static_cast<td::int32>(td::Clocks::system()));
  promise.set_value(ton::serialize_tl_object(obj, true));
}

void ValidatorEngine::run_control_query(ton::ton_api::engine_validator_importPrivateKey &query, td::BufferSlice data,
                                        ton::PublicKeyHash src, td::uint32 perm, td::Promise<td::BufferSlice> promise) {
  if (!(perm & ValidatorEnginePermissions::vep_default)) {
    promise.set_value(create_control_query_error(td::Status::Error(ton::ErrorCode::error, "not authorized")));
    return;
  }
  if (keyring_.empty()) {
    promise.set_value(create_control_query_error(td::Status::Error(ton::ErrorCode::notready, "not started keyring")));
    return;
  }

  auto pk = ton::PrivateKey{query.key_};
  auto P = td::PromiseCreator::lambda(
      [promise = std::move(promise), hash = pk.compute_short_id()](td::Result<td::Unit> R) mutable {
        if (R.is_error()) {
          promise.set_value(create_control_query_error(R.move_as_error()));
        } else {
          promise.set_value(
              ton::serialize_tl_object(ton::create_tl_object<ton::ton_api::engine_validator_keyHash>(hash.tl()), true));
        }
      });

  td::actor::send_closure(keyring_, &ton::keyring::Keyring::add_key, std::move(pk), false, std::move(P));
}

void ValidatorEngine::run_control_query(ton::ton_api::engine_validator_exportPrivateKey &query, td::BufferSlice data,
                                        ton::PublicKeyHash src, td::uint32 perm, td::Promise<td::BufferSlice> promise) {
  if (!(perm & ValidatorEnginePermissions::vep_unsafe)) {
    promise.set_value(create_control_query_error(td::Status::Error(ton::ErrorCode::error, "not authorized")));
    return;
  }
  if (keyring_.empty()) {
    promise.set_value(create_control_query_error(td::Status::Error(ton::ErrorCode::notready, "not started keyring")));
    return;
  }

  promise.set_value(create_control_query_error(td::Status::Error(ton::ErrorCode::notready, "not implemented")));
}

void ValidatorEngine::run_control_query(ton::ton_api::engine_validator_exportPublicKey &query, td::BufferSlice data,
                                        ton::PublicKeyHash src, td::uint32 perm, td::Promise<td::BufferSlice> promise) {
  if (!(perm & ValidatorEnginePermissions::vep_default)) {
    promise.set_value(create_control_query_error(td::Status::Error(ton::ErrorCode::error, "not authorized")));
    return;
  }
  if (keyring_.empty()) {
    promise.set_value(create_control_query_error(td::Status::Error(ton::ErrorCode::notready, "not started keyring")));
    return;
  }

  auto P = td::PromiseCreator::lambda([promise = std::move(promise)](td::Result<ton::PublicKey> R) mutable {
    if (R.is_error()) {
      promise.set_value(create_control_query_error(R.move_as_error()));
    } else {
      auto pub = R.move_as_ok();
      promise.set_value(ton::serialize_tl_object(pub.tl(), true));
    }
  });

  td::actor::send_closure(keyring_, &ton::keyring::Keyring::get_public_key, ton::PublicKeyHash{query.key_hash_},
                          std::move(P));
}

void ValidatorEngine::run_control_query(ton::ton_api::engine_validator_generateKeyPair &query, td::BufferSlice data,
                                        ton::PublicKeyHash src, td::uint32 perm, td::Promise<td::BufferSlice> promise) {
  if (!(perm & ValidatorEnginePermissions::vep_default)) {
    promise.set_value(create_control_query_error(td::Status::Error(ton::ErrorCode::error, "not authorized")));
    return;
  }
  if (keyring_.empty()) {
    promise.set_value(create_control_query_error(td::Status::Error(ton::ErrorCode::notready, "not started keyring")));
    return;
  }

  auto pk = ton::PrivateKey{ton::privkeys::Ed25519::random()};

  auto P = td::PromiseCreator::lambda(
      [promise = std::move(promise), hash = pk.compute_short_id()](td::Result<td::Unit> R) mutable {
        if (R.is_error()) {
          promise.set_value(create_control_query_error(R.move_as_error()));
        } else {
          promise.set_value(
              ton::serialize_tl_object(ton::create_tl_object<ton::ton_api::engine_validator_keyHash>(hash.tl()), true));
        }
      });

  td::actor::send_closure(keyring_, &ton::keyring::Keyring::add_key, std::move(pk), false, std::move(P));
}

void ValidatorEngine::run_control_query(ton::ton_api::engine_validator_addAdnlId &query, td::BufferSlice data,
                                        ton::PublicKeyHash src, td::uint32 perm, td::Promise<td::BufferSlice> promise) {
  if (!(perm & ValidatorEnginePermissions::vep_modify)) {
    promise.set_value(create_control_query_error(td::Status::Error(ton::ErrorCode::error, "not authorized")));
    return;
  }
  if (!started_) {
    promise.set_value(create_control_query_error(td::Status::Error(ton::ErrorCode::notready, "not started")));
    return;
  }

  auto id = ton::PublicKeyHash{query.key_hash_};
  TRY_RESULT_PROMISE(promise, cat, td::narrow_cast_safe<td::uint8>(query.category_));

  auto P = td::PromiseCreator::lambda(
      [SelfId = actor_id(this), id, cat, promise = std::move(promise)](td::Result<td::Unit> R) mutable {
        if (R.is_error()) {
          promise.set_value(create_control_query_error(R.move_as_error_prefix("failed to get public key: ")));
          return;
        }
        auto P = td::PromiseCreator::lambda([promise = std::move(promise)](td::Result<td::Unit> R) mutable {
          if (R.is_error()) {
            promise.set_value(create_control_query_error(R.move_as_error_prefix("failed to add adnl node: ")));
          } else {
            promise.set_value(
                ton::serialize_tl_object(ton::create_tl_object<ton::ton_api::engine_validator_success>(), true));
          }
        });
        td::actor::send_closure(SelfId, &ValidatorEngine::try_add_adnl_node, id, cat, std::move(P));
      });

  check_key(id, std::move(P));
}

void ValidatorEngine::run_control_query(ton::ton_api::engine_validator_addDhtId &query, td::BufferSlice data,
                                        ton::PublicKeyHash src, td::uint32 perm, td::Promise<td::BufferSlice> promise) {
  if (!(perm & ValidatorEnginePermissions::vep_modify)) {
    promise.set_value(create_control_query_error(td::Status::Error(ton::ErrorCode::error, "not authorized")));
    return;
  }
  if (!started_) {
    promise.set_value(create_control_query_error(td::Status::Error(ton::ErrorCode::notready, "not started")));
    return;
  }

  auto id = ton::PublicKeyHash{query.key_hash_};

  auto P = td::PromiseCreator::lambda(
      [SelfId = actor_id(this), id, promise = std::move(promise)](td::Result<td::Unit> R) mutable {
        if (R.is_error()) {
          promise.set_value(create_control_query_error(R.move_as_error_prefix("failed to get public key: ")));
          return;
        }
        auto P = td::PromiseCreator::lambda([promise = std::move(promise)](td::Result<td::Unit> R) mutable {
          if (R.is_error()) {
            promise.set_value(create_control_query_error(R.move_as_error_prefix("failed to add dht node: ")));
          } else {
            promise.set_value(
                ton::serialize_tl_object(ton::create_tl_object<ton::ton_api::engine_validator_success>(), true));
          }
        });
        td::actor::send_closure(SelfId, &ValidatorEngine::try_add_dht_node, id, std::move(P));
      });

  check_key(id, std::move(P));
}

void ValidatorEngine::run_control_query(ton::ton_api::engine_validator_addValidatorPermanentKey &query,
                                        td::BufferSlice data, ton::PublicKeyHash src, td::uint32 perm,
                                        td::Promise<td::BufferSlice> promise) {
  if (!(perm & ValidatorEnginePermissions::vep_modify)) {
    promise.set_value(create_control_query_error(td::Status::Error(ton::ErrorCode::error, "not authorized")));
    return;
  }
  if (!started_) {
    promise.set_value(create_control_query_error(td::Status::Error(ton::ErrorCode::notready, "not started")));
    return;
  }

  auto id = ton::PublicKeyHash{query.key_hash_};

  auto P = td::PromiseCreator::lambda([SelfId = actor_id(this), id, election_date = query.election_date_,
                                       ttl = query.ttl_, promise = std::move(promise)](td::Result<td::Unit> R) mutable {
    if (R.is_error()) {
      promise.set_value(create_control_query_error(R.move_as_error_prefix("failed to get public key: ")));
      return;
    }
    auto P = td::PromiseCreator::lambda([promise = std::move(promise)](td::Result<td::Unit> R) mutable {
      if (R.is_error()) {
        promise.set_value(
            create_control_query_error(R.move_as_error_prefix("failed to add validator permanent key: ")));
      } else {
        promise.set_value(
            ton::serialize_tl_object(ton::create_tl_object<ton::ton_api::engine_validator_success>(), true));
      }
    });
    td::actor::send_closure(SelfId, &ValidatorEngine::try_add_validator_permanent_key, id, election_date, ttl,
                            std::move(P));
  });

  check_key(id, std::move(P));
}

void ValidatorEngine::run_control_query(ton::ton_api::engine_validator_addValidatorTempKey &query, td::BufferSlice data,
                                        ton::PublicKeyHash src, td::uint32 perm, td::Promise<td::BufferSlice> promise) {
  if (!(perm & ValidatorEnginePermissions::vep_modify)) {
    promise.set_value(create_control_query_error(td::Status::Error(ton::ErrorCode::error, "not authorized")));
    return;
  }
  if (!started_) {
    promise.set_value(create_control_query_error(td::Status::Error(ton::ErrorCode::notready, "not started")));
    return;
  }

  auto id = ton::PublicKeyHash{query.key_hash_};

  auto P =
      td::PromiseCreator::lambda([SelfId = actor_id(this), perm_key = ton::PublicKeyHash{query.permanent_key_hash_}, id,
                                  ttl = query.ttl_, promise = std::move(promise)](td::Result<td::Unit> R) mutable {
        if (R.is_error()) {
          promise.set_value(create_control_query_error(R.move_as_error_prefix("failed to get public key: ")));
          return;
        }
        auto P = td::PromiseCreator::lambda([promise = std::move(promise)](td::Result<td::Unit> R) mutable {
          if (R.is_error()) {
            promise.set_value(create_control_query_error(R.move_as_error_prefix("failed to add validator temp key: ")));
          } else {
            promise.set_value(
                ton::serialize_tl_object(ton::create_tl_object<ton::ton_api::engine_validator_success>(), true));
          }
        });
        td::actor::send_closure(SelfId, &ValidatorEngine::try_add_validator_temp_key, perm_key, id, ttl, std::move(P));
      });

  check_key(id, std::move(P));
}

void ValidatorEngine::run_control_query(ton::ton_api::engine_validator_addValidatorAdnlAddress &query,
                                        td::BufferSlice data, ton::PublicKeyHash src, td::uint32 perm,
                                        td::Promise<td::BufferSlice> promise) {
  if (!(perm & ValidatorEnginePermissions::vep_modify)) {
    promise.set_value(create_control_query_error(td::Status::Error(ton::ErrorCode::error, "not authorized")));
    return;
  }
  if (!started_) {
    promise.set_value(create_control_query_error(td::Status::Error(ton::ErrorCode::notready, "not started")));
    return;
  }

  auto id = ton::PublicKeyHash{query.key_hash_};

  auto P = td::PromiseCreator::lambda([SelfId = actor_id(this),
                                       perm_key = ton::PublicKeyHash{query.permanent_key_hash_}, id, ttl = query.ttl_,
                                       promise = std::move(promise)](td::Result<td::Unit> R) mutable {
    if (R.is_error()) {
      promise.set_value(create_control_query_error(R.move_as_error_prefix("failed to get public key: ")));
      return;
    }
    auto P = td::PromiseCreator::lambda([promise = std::move(promise)](td::Result<td::Unit> R) mutable {
      if (R.is_error()) {
        promise.set_value(create_control_query_error(R.move_as_error_prefix("failed to add validator adnl address: ")));
      } else {
        promise.set_value(
            ton::serialize_tl_object(ton::create_tl_object<ton::ton_api::engine_validator_success>(), true));
      }
    });
    td::actor::send_closure(SelfId, &ValidatorEngine::try_add_validator_adnl_addr, perm_key, id, ttl, std::move(P));
  });

  check_key(id, std::move(P));
}

void ValidatorEngine::run_control_query(ton::ton_api::engine_validator_changeFullNodeAdnlAddress &query,
                                        td::BufferSlice data, ton::PublicKeyHash src, td::uint32 perm,
                                        td::Promise<td::BufferSlice> promise) {
  if (!(perm & ValidatorEnginePermissions::vep_modify)) {
    promise.set_value(create_control_query_error(td::Status::Error(ton::ErrorCode::error, "not authorized")));
    return;
  }
  if (!started_) {
    promise.set_value(create_control_query_error(td::Status::Error(ton::ErrorCode::notready, "not started")));
    return;
  }

  auto id = ton::PublicKeyHash{query.adnl_id_};

  auto P = td::PromiseCreator::lambda([SelfId = actor_id(this), id,
                                       promise = std::move(promise)](td::Result<td::Unit> R) mutable {
    if (R.is_error()) {
      promise.set_value(create_control_query_error(R.move_as_error_prefix("failed to get public key: ")));
      return;
    }
    auto P = td::PromiseCreator::lambda([promise = std::move(promise)](td::Result<td::Unit> R) mutable {
      if (R.is_error()) {
        promise.set_value(create_control_query_error(R.move_as_error_prefix("failed to change full node address: ")));
      } else {
        promise.set_value(
            ton::serialize_tl_object(ton::create_tl_object<ton::ton_api::engine_validator_success>(), true));
      }
    });
    td::actor::send_closure(SelfId, &ValidatorEngine::try_add_full_node_adnl_addr, id, std::move(P));
  });

  check_key(id, std::move(P));
}

void ValidatorEngine::run_control_query(ton::ton_api::engine_validator_addLiteserver &query, td::BufferSlice data,
                                        ton::PublicKeyHash src, td::uint32 perm, td::Promise<td::BufferSlice> promise) {
  if (!(perm & ValidatorEnginePermissions::vep_modify)) {
    promise.set_value(create_control_query_error(td::Status::Error(ton::ErrorCode::error, "not authorized")));
    return;
  }
  if (!started_) {
    promise.set_value(create_control_query_error(td::Status::Error(ton::ErrorCode::notready, "not started")));
    return;
  }

  auto id = ton::PublicKeyHash{query.key_hash_};

  auto P = td::PromiseCreator::lambda([SelfId = actor_id(this), id, port = static_cast<td::uint16>(query.port_),
                                       promise = std::move(promise)](td::Result<td::Unit> R) mutable {
    if (R.is_error()) {
      promise.set_value(create_control_query_error(R.move_as_error_prefix("failed to get public key: ")));
      return;
    }
    auto P = td::PromiseCreator::lambda([promise = std::move(promise)](td::Result<td::Unit> R) mutable {
      if (R.is_error()) {
        promise.set_value(create_control_query_error(R.move_as_error_prefix("failed to add liteserver: ")));
      } else {
        promise.set_value(
            ton::serialize_tl_object(ton::create_tl_object<ton::ton_api::engine_validator_success>(), true));
      }
    });
    td::actor::send_closure(SelfId, &ValidatorEngine::try_add_liteserver, id, port, std::move(P));
  });

  check_key(id, std::move(P));
}

void ValidatorEngine::run_control_query(ton::ton_api::engine_validator_addControlInterface &query, td::BufferSlice data,
                                        ton::PublicKeyHash src, td::uint32 perm, td::Promise<td::BufferSlice> promise) {
  if (!(perm & ValidatorEnginePermissions::vep_modify)) {
    promise.set_value(create_control_query_error(td::Status::Error(ton::ErrorCode::error, "not authorized")));
    return;
  }
  if (!started_) {
    promise.set_value(create_control_query_error(td::Status::Error(ton::ErrorCode::notready, "not started")));
    return;
  }

  auto id = ton::PublicKeyHash{query.key_hash_};

  auto P = td::PromiseCreator::lambda([SelfId = actor_id(this), id, port = static_cast<td::uint16>(query.port_),
                                       promise = std::move(promise)](td::Result<td::Unit> R) mutable {
    if (R.is_error()) {
      promise.set_value(create_control_query_error(R.move_as_error_prefix("failed to get public key: ")));
      return;
    }
    auto P = td::PromiseCreator::lambda([promise = std::move(promise)](td::Result<td::Unit> R) mutable {
      if (R.is_error()) {
        promise.set_value(create_control_query_error(R.move_as_error_prefix("failed to add control interface: ")));
      } else {
        promise.set_value(
            ton::serialize_tl_object(ton::create_tl_object<ton::ton_api::engine_validator_success>(), true));
      }
    });
    td::actor::send_closure(SelfId, &ValidatorEngine::try_add_control_interface, id, port, std::move(P));
  });

  check_key(id, std::move(P));
}

void ValidatorEngine::run_control_query(ton::ton_api::engine_validator_delAdnlId &query, td::BufferSlice data,
                                        ton::PublicKeyHash src, td::uint32 perm, td::Promise<td::BufferSlice> promise) {
  if (!(perm & ValidatorEnginePermissions::vep_modify)) {
    promise.set_value(create_control_query_error(td::Status::Error(ton::ErrorCode::error, "not authorized")));
    return;
  }
  if (!started_) {
    promise.set_value(create_control_query_error(td::Status::Error(ton::ErrorCode::notready, "not started")));
    return;
  }

  auto id = ton::PublicKeyHash{query.key_hash_};

  auto P = td::PromiseCreator::lambda([promise = std::move(promise)](td::Result<td::Unit> R) mutable {
    if (R.is_error()) {
      promise.set_value(create_control_query_error(R.move_as_error_prefix("failed to del adnl node: ")));
    } else {
      promise.set_value(
          ton::serialize_tl_object(ton::create_tl_object<ton::ton_api::engine_validator_success>(), true));
    }
  });

  try_del_adnl_node(id, std::move(P));
}

void ValidatorEngine::run_control_query(ton::ton_api::engine_validator_delDhtId &query, td::BufferSlice data,
                                        ton::PublicKeyHash src, td::uint32 perm, td::Promise<td::BufferSlice> promise) {
  if (!(perm & ValidatorEnginePermissions::vep_modify)) {
    promise.set_value(create_control_query_error(td::Status::Error(ton::ErrorCode::error, "not authorized")));
    return;
  }
  if (!started_) {
    promise.set_value(create_control_query_error(td::Status::Error(ton::ErrorCode::notready, "not started")));
    return;
  }

  auto id = ton::PublicKeyHash{query.key_hash_};

  auto P = td::PromiseCreator::lambda([promise = std::move(promise)](td::Result<td::Unit> R) mutable {
    if (R.is_error()) {
      promise.set_value(create_control_query_error(R.move_as_error_prefix("failed to del adnl node: ")));
    } else {
      promise.set_value(
          ton::serialize_tl_object(ton::create_tl_object<ton::ton_api::engine_validator_success>(), true));
    }
  });
  try_del_dht_node(id, std::move(P));
}

void ValidatorEngine::run_control_query(ton::ton_api::engine_validator_delValidatorPermanentKey &query,
                                        td::BufferSlice data, ton::PublicKeyHash src, td::uint32 perm,
                                        td::Promise<td::BufferSlice> promise) {
  if (!(perm & ValidatorEnginePermissions::vep_modify)) {
    promise.set_value(create_control_query_error(td::Status::Error(ton::ErrorCode::error, "not authorized")));
    return;
  }
  if (!started_) {
    promise.set_value(create_control_query_error(td::Status::Error(ton::ErrorCode::notready, "not started")));
    return;
  }

  auto id = ton::PublicKeyHash{query.key_hash_};

  auto P = td::PromiseCreator::lambda([promise = std::move(promise)](td::Result<td::Unit> R) mutable {
    if (R.is_error()) {
      promise.set_value(create_control_query_error(R.move_as_error_prefix("failed to del validator permanent key: ")));
    } else {
      promise.set_value(
          ton::serialize_tl_object(ton::create_tl_object<ton::ton_api::engine_validator_success>(), true));
    }
  });
  try_del_validator_permanent_key(id, std::move(P));
}

void ValidatorEngine::run_control_query(ton::ton_api::engine_validator_delValidatorTempKey &query, td::BufferSlice data,
                                        ton::PublicKeyHash src, td::uint32 perm, td::Promise<td::BufferSlice> promise) {
  if (!(perm & ValidatorEnginePermissions::vep_modify)) {
    promise.set_value(create_control_query_error(td::Status::Error(ton::ErrorCode::error, "not authorized")));
    return;
  }
  if (!started_) {
    promise.set_value(create_control_query_error(td::Status::Error(ton::ErrorCode::notready, "not started")));
    return;
  }

  auto id = ton::PublicKeyHash{query.key_hash_};

  auto P = td::PromiseCreator::lambda([promise = std::move(promise)](td::Result<td::Unit> R) mutable {
    if (R.is_error()) {
      promise.set_value(create_control_query_error(R.move_as_error_prefix("failed to del validator temp key: ")));
    } else {
      promise.set_value(
          ton::serialize_tl_object(ton::create_tl_object<ton::ton_api::engine_validator_success>(), true));
    }
  });
  try_del_validator_temp_key(ton::PublicKeyHash{query.permanent_key_hash_}, id, std::move(P));
}

void ValidatorEngine::run_control_query(ton::ton_api::engine_validator_delValidatorAdnlAddress &query,
                                        td::BufferSlice data, ton::PublicKeyHash src, td::uint32 perm,
                                        td::Promise<td::BufferSlice> promise) {
  if (!(perm & ValidatorEnginePermissions::vep_modify)) {
    promise.set_value(create_control_query_error(td::Status::Error(ton::ErrorCode::error, "not authorized")));
    return;
  }
  if (!started_) {
    promise.set_value(create_control_query_error(td::Status::Error(ton::ErrorCode::notready, "not started")));
    return;
  }

  auto id = ton::PublicKeyHash{query.key_hash_};

  auto P = td::PromiseCreator::lambda([promise = std::move(promise)](td::Result<td::Unit> R) mutable {
    if (R.is_error()) {
      promise.set_value(create_control_query_error(R.move_as_error_prefix("failed to del validator adnl addr: ")));
    } else {
      promise.set_value(
          ton::serialize_tl_object(ton::create_tl_object<ton::ton_api::engine_validator_success>(), true));
    }
  });
  try_del_validator_adnl_addr(ton::PublicKeyHash{query.permanent_key_hash_}, id, std::move(P));
}

void ValidatorEngine::run_control_query(ton::ton_api::engine_validator_addListeningPort &query, td::BufferSlice data,
                                        ton::PublicKeyHash src, td::uint32 perm, td::Promise<td::BufferSlice> promise) {
  if (!(perm & ValidatorEnginePermissions::vep_modify)) {
    promise.set_value(create_control_query_error(td::Status::Error(ton::ErrorCode::error, "not authorized")));
    return;
  }
  if (!started_) {
    promise.set_value(create_control_query_error(td::Status::Error(ton::ErrorCode::notready, "not started")));
    return;
  }

  auto P = td::PromiseCreator::lambda([promise = std::move(promise)](td::Result<td::Unit> R) mutable {
    if (R.is_error()) {
      promise.set_value(create_control_query_error(R.move_as_error_prefix("failed to add listening port: ")));
    } else {
      promise.set_value(
          ton::serialize_tl_object(ton::create_tl_object<ton::ton_api::engine_validator_success>(), true));
    }
  });

  std::vector<td::uint8> cats;
  for (auto cat : query.categories_) {
    TRY_RESULT_PROMISE(promise, c, td::narrow_cast_safe<td::uint8>(cat));
    cats.push_back(c);
  }
  std::vector<td::uint8> prio_cats;
  for (auto cat : query.priority_categories_) {
    TRY_RESULT_PROMISE(promise, c, td::narrow_cast_safe<td::uint8>(cat));
    prio_cats.push_back(c);
  }
  try_add_listening_port(query.ip_, query.port_, std::move(cats), std::move(prio_cats), std::move(P));
}

void ValidatorEngine::run_control_query(ton::ton_api::engine_validator_delListeningPort &query, td::BufferSlice data,
                                        ton::PublicKeyHash src, td::uint32 perm, td::Promise<td::BufferSlice> promise) {
  if (!(perm & ValidatorEnginePermissions::vep_modify)) {
    promise.set_value(create_control_query_error(td::Status::Error(ton::ErrorCode::error, "not authorized")));
    return;
  }
  if (!started_) {
    promise.set_value(create_control_query_error(td::Status::Error(ton::ErrorCode::notready, "not started")));
    return;
  }

  auto P = td::PromiseCreator::lambda([promise = std::move(promise)](td::Result<td::Unit> R) mutable {
    if (R.is_error()) {
      promise.set_value(create_control_query_error(R.move_as_error_prefix("failed to del listening port: ")));
    } else {
      promise.set_value(
          ton::serialize_tl_object(ton::create_tl_object<ton::ton_api::engine_validator_success>(), true));
    }
  });

  std::vector<td::uint8> cats;
  for (auto cat : query.categories_) {
    TRY_RESULT_PROMISE(promise, c, td::narrow_cast_safe<td::uint8>(cat));
    cats.push_back(c);
  }
  std::vector<td::uint8> prio_cats;
  for (auto cat : query.priority_categories_) {
    TRY_RESULT_PROMISE(promise, c, td::narrow_cast_safe<td::uint8>(cat));
    prio_cats.push_back(c);
  }
  try_del_listening_port(query.ip_, query.port_, std::move(cats), std::move(prio_cats), std::move(P));
}

void ValidatorEngine::run_control_query(ton::ton_api::engine_validator_addProxy &query, td::BufferSlice data,
                                        ton::PublicKeyHash src, td::uint32 perm, td::Promise<td::BufferSlice> promise) {
  if (!(perm & ValidatorEnginePermissions::vep_modify)) {
    promise.set_value(create_control_query_error(td::Status::Error(ton::ErrorCode::error, "not authorized")));
    return;
  }
  if (!started_) {
    promise.set_value(create_control_query_error(td::Status::Error(ton::ErrorCode::notready, "not started")));
    return;
  }

  auto R = ton::adnl::AdnlProxy::create(*query.proxy_.get());
  if (R.is_error()) {
    promise.set_value(create_control_query_error(R.move_as_error_prefix("bad proxy type: ")));
    return;
  }

  auto P = td::PromiseCreator::lambda([promise = std::move(promise)](td::Result<td::Unit> R) mutable {
    if (R.is_error()) {
      promise.set_value(create_control_query_error(R.move_as_error_prefix("failed to add listening proxy: ")));
    } else {
      promise.set_value(
          ton::serialize_tl_object(ton::create_tl_object<ton::ton_api::engine_validator_success>(), true));
    }
  });

  std::vector<td::uint8> cats;
  for (auto cat : query.categories_) {
    TRY_RESULT_PROMISE(promise, c, td::narrow_cast_safe<td::uint8>(cat));
    cats.push_back(c);
  }
  std::vector<td::uint8> prio_cats;
  for (auto cat : query.priority_categories_) {
    TRY_RESULT_PROMISE(promise, c, td::narrow_cast_safe<td::uint8>(cat));
    prio_cats.push_back(c);
  }
  try_add_proxy(query.in_ip_, query.in_port_, query.out_ip_, query.out_port_, R.move_as_ok(), std::move(cats),
                std::move(prio_cats), std::move(P));
}

void ValidatorEngine::run_control_query(ton::ton_api::engine_validator_delProxy &query, td::BufferSlice data,
                                        ton::PublicKeyHash src, td::uint32 perm, td::Promise<td::BufferSlice> promise) {
  if (!(perm & ValidatorEnginePermissions::vep_modify)) {
    promise.set_value(create_control_query_error(td::Status::Error(ton::ErrorCode::error, "not authorized")));
    return;
  }
  if (!started_) {
    promise.set_value(create_control_query_error(td::Status::Error(ton::ErrorCode::notready, "not started")));
    return;
  }

  auto P = td::PromiseCreator::lambda([promise = std::move(promise)](td::Result<td::Unit> R) mutable {
    if (R.is_error()) {
      promise.set_value(create_control_query_error(R.move_as_error_prefix("failed to del listening proxy: ")));
    } else {
      promise.set_value(
          ton::serialize_tl_object(ton::create_tl_object<ton::ton_api::engine_validator_success>(), true));
    }
  });

  std::vector<td::uint8> cats;
  for (auto cat : query.categories_) {
    TRY_RESULT_PROMISE(promise, c, td::narrow_cast_safe<td::uint8>(cat));
    cats.push_back(c);
  }
  std::vector<td::uint8> prio_cats;
  for (auto cat : query.priority_categories_) {
    TRY_RESULT_PROMISE(promise, c, td::narrow_cast_safe<td::uint8>(cat));
    prio_cats.push_back(c);
  }

  try_del_proxy(query.out_ip_, query.out_port_, std::move(cats), std::move(prio_cats), std::move(P));
}

void ValidatorEngine::run_control_query(ton::ton_api::engine_validator_getConfig &query, td::BufferSlice data,
                                        ton::PublicKeyHash src, td::uint32 perm, td::Promise<td::BufferSlice> promise) {
  if (!(perm & ValidatorEnginePermissions::vep_default)) {
    promise.set_value(create_control_query_error(td::Status::Error(ton::ErrorCode::error, "not authorized")));
    return;
  }

  auto s = td::json_encode<std::string>(td::ToJson(*config_.tl().get()), true);
  promise.set_value(ton::create_serialize_tl_object<ton::ton_api::engine_validator_jsonConfig>(s));
}

void ValidatorEngine::run_control_query(ton::ton_api::engine_validator_sign &query, td::BufferSlice data,
                                        ton::PublicKeyHash src, td::uint32 perm, td::Promise<td::BufferSlice> promise) {
  if (!(perm & ValidatorEnginePermissions::vep_unsafe)) {
    promise.set_value(create_control_query_error(td::Status::Error(ton::ErrorCode::error, "not authorized")));
    return;
  }
  if (!started_) {
    promise.set_value(create_control_query_error(td::Status::Error(ton::ErrorCode::notready, "not started")));
    return;
  }

  LOG(WARNING) << "received sign request: src=" << src.bits256_value().to_hex() << " key=" << query.key_hash_.to_hex()
               << " string=\n"
               << td::base64_encode(query.data_.as_slice());
  auto P = td::PromiseCreator::lambda([promise = std::move(promise)](td::Result<td::BufferSlice> R) mutable {
    if (R.is_error()) {
      promise.set_value(create_control_query_error(R.move_as_error()));
    } else {
      promise.set_value(ton::serialize_tl_object(
          ton::create_tl_object<ton::ton_api::engine_validator_signature>(R.move_as_ok()), true));
    }
  });
  td::actor::send_closure(keyring_, &ton::keyring::Keyring::sign_message, ton::PublicKeyHash{query.key_hash_},
                          std::move(query.data_), std::move(P));
}

void ValidatorEngine::run_control_query(ton::ton_api::engine_validator_exportAllPrivateKeys &query,
                                        td::BufferSlice data, ton::PublicKeyHash src, td::uint32 perm,
                                        td::Promise<td::BufferSlice> promise) {
  if (!(perm & ValidatorEnginePermissions::vep_unsafe)) {
    promise.set_value(create_control_query_error(td::Status::Error(ton::ErrorCode::error, "not authorized")));
    return;
  }
  if (keyring_.empty()) {
    promise.set_value(create_control_query_error(td::Status::Error(ton::ErrorCode::notready, "not started keyring")));
    return;
  }

  ton::PublicKey client_pubkey = ton::PublicKey{query.encryption_key_};
  if (!client_pubkey.is_ed25519()) {
    promise.set_value(
        create_control_query_error(td::Status::Error(ton::ErrorCode::protoviolation, "encryption key is not Ed25519")));
    return;
  }

  td::actor::send_closure(
      keyring_, &ton::keyring::Keyring::export_all_private_keys,
      [promise = std::move(promise),
       client_pubkey = std::move(client_pubkey)](td::Result<std::vector<ton::PrivateKey>> R) mutable {
        if (R.is_error()) {
          promise.set_value(create_control_query_error(R.move_as_error()));
          return;
        }
        // Private keys are encrypted using client-provided public key to avoid storing them in
        // non-secure buffers (not td::SecureString)
        std::vector<td::SecureString> serialized_keys;
        size_t data_size = 32;
        for (const ton::PrivateKey &key : R.ok()) {
          serialized_keys.push_back(key.export_as_slice());
          data_size += serialized_keys.back().size() + 4;
        }
        td::SecureString data{data_size};
        td::MutableSlice slice = data.as_mutable_slice();
        for (const td::SecureString &s : serialized_keys) {
          td::uint32 size = td::narrow_cast_safe<td::uint32>(s.size()).move_as_ok();
          CHECK(slice.size() >= size + 4);
          slice.copy_from(td::Slice{reinterpret_cast<const td::uint8 *>(&size), 4});
          slice.remove_prefix(4);
          slice.copy_from(s.as_slice());
          slice.remove_prefix(s.size());
        }
        CHECK(slice.size() == 32);
        td::Random::secure_bytes(slice);

        auto r_encryptor = client_pubkey.create_encryptor();
        if (r_encryptor.is_error()) {
          promise.set_value(create_control_query_error(r_encryptor.move_as_error_prefix("cannot create encryptor: ")));
          return;
        }
        auto encryptor = r_encryptor.move_as_ok();
        auto r_encrypted = encryptor->encrypt(data.as_slice());
        if (r_encryptor.is_error()) {
          promise.set_value(create_control_query_error(r_encrypted.move_as_error_prefix("cannot encrypt data: ")));
          return;
        }
        promise.set_value(ton::create_serialize_tl_object<ton::ton_api::engine_validator_exportedPrivateKeys>(
            r_encrypted.move_as_ok()));
      });
}

void ValidatorEngine::run_control_query(ton::ton_api::engine_validator_setVerbosity &query, td::BufferSlice data,
                                        ton::PublicKeyHash src, td::uint32 perm, td::Promise<td::BufferSlice> promise) {
  if (!(perm & ValidatorEnginePermissions::vep_default)) {
    promise.set_value(create_control_query_error(td::Status::Error(ton::ErrorCode::error, "not authorized")));
    return;
  }

  if (query.verbosity_ < 0 || query.verbosity_ > 10) {
    promise.set_value(
        create_control_query_error(td::Status::Error(ton::ErrorCode::error, "verbosity should be in range [0..10]")));
    return;
  }

  SET_VERBOSITY_LEVEL(VERBOSITY_NAME(ERROR) + query.verbosity_);

  promise.set_value(ton::serialize_tl_object(ton::create_tl_object<ton::ton_api::engine_validator_success>(), true));
}

void ValidatorEngine::run_control_query(ton::ton_api::engine_validator_getStats &query, td::BufferSlice data,
                                        ton::PublicKeyHash src, td::uint32 perm, td::Promise<td::BufferSlice> promise) {
  if (!(perm & ValidatorEnginePermissions::vep_default)) {
    promise.set_value(create_control_query_error(td::Status::Error(ton::ErrorCode::error, "not authorized")));
    return;
  }

  if (validator_manager_.empty()) {
    promise.set_value(
        create_control_query_error(td::Status::Error(ton::ErrorCode::notready, "validator manager not started")));
    return;
  }

  auto P = td::PromiseCreator::lambda(
      [promise = std::move(promise)](td::Result<std::vector<std::pair<std::string, std::string>>> R) mutable {
        if (R.is_error()) {
          promise.set_value(create_control_query_error(R.move_as_error()));
        } else {
          auto r = R.move_as_ok();
          std::vector<ton::tl_object_ptr<ton::ton_api::engine_validator_oneStat>> vec;
          for (auto &s : r) {
            vec.push_back(ton::create_tl_object<ton::ton_api::engine_validator_oneStat>(s.first, s.second));
          }
          promise.set_value(ton::create_serialize_tl_object<ton::ton_api::engine_validator_stats>(std::move(vec)));
        }
      });
  td::actor::send_closure(validator_manager_, &ton::validator::ValidatorManagerInterface::prepare_stats, std::move(P));
}

void ValidatorEngine::run_control_query(ton::ton_api::engine_validator_createElectionBid &query, td::BufferSlice data,
                                        ton::PublicKeyHash src, td::uint32 perm, td::Promise<td::BufferSlice> promise) {
  if (!(perm & ValidatorEnginePermissions::vep_default)) {
    promise.set_value(create_control_query_error(td::Status::Error(ton::ErrorCode::error, "not authorized")));
    return;
  }
  if (!started_) {
    promise.set_value(create_control_query_error(td::Status::Error(ton::ErrorCode::notready, "not started")));
    return;
  }

  if (fift_dir_.empty()) {
    promise.set_value(create_control_query_error(td::Status::Error(ton::ErrorCode::notready, "no fift dir")));
    return;
  }

  std::vector<ton::PublicKeyHash> v;
  for (auto &x : config_.validators) {
    if (x.second.election_date == static_cast<ton::UnixTime>(query.election_date_)) {
      if (x.second.temp_keys.size() == 0 || x.second.adnl_ids.size() == 0) {
        promise.set_value(
            create_control_query_error(td::Status::Error(ton::ErrorCode::notready, "prev bid is partial")));
        return;
      }
      v.push_back(x.first);
      v.push_back(x.second.temp_keys.begin()->first);
      v.push_back(x.second.adnl_ids.begin()->first);
    }
  }

  td::actor::create_actor<ValidatorElectionBidCreator>("bidcreate", query.election_date_, query.election_addr_,
                                                       query.wallet_, fift_dir_, std::move(v), actor_id(this),
                                                       keyring_.get(), std::move(promise))
      .release();
}

void ValidatorEngine::run_control_query(ton::ton_api::engine_validator_checkDhtServers &query, td::BufferSlice data,
                                        ton::PublicKeyHash src, td::uint32 perm, td::Promise<td::BufferSlice> promise) {
  if (!(perm & ValidatorEnginePermissions::vep_default)) {
    promise.set_value(create_control_query_error(td::Status::Error(ton::ErrorCode::error, "not authorized")));
    return;
  }
  if (keyring_.empty()) {
    promise.set_value(create_control_query_error(td::Status::Error(ton::ErrorCode::notready, "keyring not started")));
    return;
  }
  if (!dht_config_) {
    promise.set_value(create_control_query_error(td::Status::Error(ton::ErrorCode::notready, "no dht config")));
    return;
  }

  if (config_.adnl_ids.count(ton::PublicKeyHash{query.id_}) == 0) {
    promise.set_value(create_control_query_error(td::Status::Error(ton::ErrorCode::notready, "no dht config")));
    return;
  }

  td::actor::create_actor<CheckDhtServerStatusQuery>("pinger", dht_config_, ton::adnl::AdnlNodeIdShort{query.id_},
                                                     adnl_.get(), std::move(promise))
      .release();
}

void ValidatorEngine::run_control_query(ton::ton_api::engine_validator_createProposalVote &query, td::BufferSlice data,
                                        ton::PublicKeyHash src, td::uint32 perm, td::Promise<td::BufferSlice> promise) {
  if (!(perm & ValidatorEnginePermissions::vep_modify)) {
    promise.set_value(create_control_query_error(td::Status::Error(ton::ErrorCode::error, "not authorized")));
    return;
  }
  if (keyring_.empty()) {
    promise.set_value(create_control_query_error(td::Status::Error(ton::ErrorCode::notready, "keyring not started")));
    return;
  }

  if (!started_) {
    promise.set_value(create_control_query_error(td::Status::Error(ton::ErrorCode::notready, "not started")));
    return;
  }

  if (fift_dir_.empty()) {
    promise.set_value(create_control_query_error(td::Status::Error(ton::ErrorCode::notready, "no fift dir")));
    return;
  }

  td::actor::create_actor<ValidatorProposalVoteCreator>("votecreate", std::move(query.vote_), fift_dir_, actor_id(this),
                                                        keyring_.get(), std::move(promise))
      .release();
}

void ValidatorEngine::run_control_query(ton::ton_api::engine_validator_createComplaintVote &query, td::BufferSlice data,
                                        ton::PublicKeyHash src, td::uint32 perm, td::Promise<td::BufferSlice> promise) {
  if (!(perm & ValidatorEnginePermissions::vep_modify)) {
    promise.set_value(create_control_query_error(td::Status::Error(ton::ErrorCode::error, "not authorized")));
    return;
  }
  if (keyring_.empty()) {
    promise.set_value(create_control_query_error(td::Status::Error(ton::ErrorCode::notready, "keyring not started")));
    return;
  }

  if (!started_) {
    promise.set_value(create_control_query_error(td::Status::Error(ton::ErrorCode::notready, "not started")));
    return;
  }

  if (fift_dir_.empty()) {
    promise.set_value(create_control_query_error(td::Status::Error(ton::ErrorCode::notready, "no fift dir")));
    return;
  }

  td::actor::create_actor<ValidatorPunishVoteCreator>("votecomplaintcreate", query.election_id_, std::move(query.vote_),
                                                      fift_dir_, actor_id(this), keyring_.get(), std::move(promise))
      .release();
}

void ValidatorEngine::run_control_query(ton::ton_api::engine_validator_importCertificate &query, td::BufferSlice data,
                                        ton::PublicKeyHash src, td::uint32 perm, td::Promise<td::BufferSlice> promise) {
  if (!(perm & ValidatorEnginePermissions::vep_modify)) {
    promise.set_value(create_control_query_error(td::Status::Error(ton::ErrorCode::error, "not authorized")));
    return;
  }
  if (keyring_.empty()) {
    promise.set_value(create_control_query_error(td::Status::Error(ton::ErrorCode::notready, "keyring not started")));
    return;
  }

  if (!started_) {
    promise.set_value(create_control_query_error(td::Status::Error(ton::ErrorCode::notready, "not started")));
    return;
  }
  auto r = ton::overlay::Certificate::create(std::move(query.cert_));
  if (r.is_error()) {
    promise.set_value(create_control_query_error(r.move_as_error_prefix("Invalid certificate: ")));
  }
  //TODO force Overlays::update_certificate to return result
  /*auto P = td::PromiseCreator::lambda(
      [promise = std::move(promise)](td::Result<td::Unit> R) mutable {
        if (R.is_error()) {
          promise.set_value(create_control_query_error(R.move_as_error()));
        } else {
          promise.set_value(
            ton::serialize_tl_object(ton::create_tl_object<ton::ton_api::engine_validator_success>(), true));
        }
      });
  */
  td::actor::send_closure(overlay_manager_, &ton::overlay::Overlays::update_certificate,
                          ton::adnl::AdnlNodeIdShort{query.local_id_->id_},
                          ton::overlay::OverlayIdShort{query.overlay_id_},
                          ton::PublicKeyHash{query.signed_key_->key_hash_}, r.move_as_ok());
  promise.set_value(ton::serialize_tl_object(ton::create_tl_object<ton::ton_api::engine_validator_success>(), true));
}

void ValidatorEngine::run_control_query(ton::ton_api::engine_validator_importShardOverlayCertificate &query,
                                        td::BufferSlice data, ton::PublicKeyHash src, td::uint32 perm,
                                        td::Promise<td::BufferSlice> promise) {
  if (!(perm & ValidatorEnginePermissions::vep_modify)) {
    promise.set_value(create_control_query_error(td::Status::Error(ton::ErrorCode::error, "not authorized")));
    return;
  }
  if (keyring_.empty()) {
    promise.set_value(create_control_query_error(td::Status::Error(ton::ErrorCode::notready, "keyring not started")));
    return;
  }

  if (!started_) {
    promise.set_value(create_control_query_error(td::Status::Error(ton::ErrorCode::notready, "not started")));
    return;
  }
  auto r = ton::overlay::Certificate::create(std::move(query.cert_));
  if (r.is_error()) {
    promise.set_value(create_control_query_error(r.move_as_error_prefix("Invalid certificate: ")));
  }
  auto P = td::PromiseCreator::lambda([promise = std::move(promise)](td::Result<td::Unit> R) mutable {
    if (R.is_error()) {
      promise.set_value(create_control_query_error(R.move_as_error_prefix("failed to import cert: ")));
    } else {
      promise.set_value(
          ton::serialize_tl_object(ton::create_tl_object<ton::ton_api::engine_validator_success>(), true));
    }
  });
  ton::ShardIdFull shard_id{ton::WorkchainId{query.workchain_}, static_cast<ton::ShardId>(query.shard_)};
  td::actor::send_closure(full_node_, &ton::validator::fullnode::FullNode::import_shard_overlay_certificate, shard_id,
                          ton::PublicKeyHash{query.signed_key_->key_hash_}, r.move_as_ok(), std::move(P));
}

void ValidatorEngine::run_control_query(ton::ton_api::engine_validator_signShardOverlayCertificate &query,
                                        td::BufferSlice data, ton::PublicKeyHash src, td::uint32 perm,
                                        td::Promise<td::BufferSlice> promise) {
  if (!(perm & ValidatorEnginePermissions::vep_modify)) {
    promise.set_value(create_control_query_error(td::Status::Error(ton::ErrorCode::error, "not authorized")));
    return;
  }
  if (keyring_.empty()) {
    promise.set_value(create_control_query_error(td::Status::Error(ton::ErrorCode::notready, "keyring not started")));
    return;
  }

  if (!started_) {
    promise.set_value(create_control_query_error(td::Status::Error(ton::ErrorCode::notready, "not started")));
    return;
  }
  ton::ShardIdFull shard_id{ton::WorkchainId{query.workchain_}, static_cast<ton::ShardId>(query.shard_)};
  auto P = td::PromiseCreator::lambda([promise = std::move(promise)](td::Result<td::BufferSlice> R) mutable {
    if (R.is_error()) {
      promise.set_value(create_control_query_error(R.move_as_error_prefix("failed to import cert: ")));
    } else {
      promise.set_value(R.move_as_ok());
    }
  });
  td::actor::send_closure(full_node_, &ton::validator::fullnode::FullNode::sign_shard_overlay_certificate, shard_id,
                          ton::PublicKeyHash{query.signed_key_->key_hash_}, query.expire_at_, query.max_size_,
                          std::move(P));
}

void ValidatorEngine::run_control_query(ton::ton_api::engine_validator_getOverlaysStats &query, td::BufferSlice data,
                                        ton::PublicKeyHash src, td::uint32 perm, td::Promise<td::BufferSlice> promise) {
  if (!(perm & ValidatorEnginePermissions::vep_default)) {
    promise.set_value(create_control_query_error(td::Status::Error(ton::ErrorCode::error, "not authorized")));
    return;
  }

  if (keyring_.empty()) {
    promise.set_value(create_control_query_error(td::Status::Error(ton::ErrorCode::notready, "keyring not started")));
    return;
  }

  if (!started_) {
    promise.set_value(create_control_query_error(td::Status::Error(ton::ErrorCode::notready, "not started")));
    return;
  }

  td::actor::send_closure(overlay_manager_, &ton::overlay::Overlays::get_stats,
                          [promise = std::move(promise)](
                              td::Result<ton::tl_object_ptr<ton::ton_api::engine_validator_overlaysStats>> R) mutable {
                            if (R.is_ok()) {
                              promise.set_value(ton::serialize_tl_object(R.move_as_ok(), true));
                            } else {
                              promise.set_value(create_control_query_error(
                                  td::Status::Error(ton::ErrorCode::notready, "overlay manager not ready")));
                            }
                          });
}

void ValidatorEngine::run_control_query(ton::ton_api::engine_validator_getActorTextStats &query, td::BufferSlice data,
                                        ton::PublicKeyHash src, td::uint32 perm, td::Promise<td::BufferSlice> promise) {
  if (!(perm & ValidatorEnginePermissions::vep_default)) {
    promise.set_value(create_control_query_error(td::Status::Error(ton::ErrorCode::error, "not authorized")));
    return;
  }

  if (validator_manager_.empty()) {
    promise.set_value(
        create_control_query_error(td::Status::Error(ton::ErrorCode::notready, "validator manager not started")));
    return;
  }

  auto P = td::PromiseCreator::lambda([promise = std::move(promise)](td::Result<std::string> R) mutable {
    if (R.is_error()) {
      promise.set_value(create_control_query_error(R.move_as_error()));
    } else {
      auto r = R.move_as_ok();
      promise.set_value(ton::create_serialize_tl_object<ton::ton_api::engine_validator_textStats>(std::move(r)));
    }
  });
  td::actor::send_closure(validator_manager_, &ton::validator::ValidatorManagerInterface::prepare_actor_stats,
                          std::move(P));
}

void ValidatorEngine::run_control_query(ton::ton_api::engine_validator_getPerfTimerStats &query, td::BufferSlice data,
                                        ton::PublicKeyHash src, td::uint32 perm, td::Promise<td::BufferSlice> promise) {
  if (!(perm & ValidatorEnginePermissions::vep_default)) {
    promise.set_value(create_control_query_error(td::Status::Error(ton::ErrorCode::error, "not authorized")));
    return;
  }

  if (validator_manager_.empty()) {
    promise.set_value(
        create_control_query_error(td::Status::Error(ton::ErrorCode::notready, "validator manager not started")));
    return;
  }

  auto P = td::PromiseCreator::lambda([promise = std::move(promise), query = std::move(query)](
                                          td::Result<std::vector<ton::validator::PerfTimerStats>> R) mutable {
    const std::vector<int> times{60, 300, 3600};
    double now = td::Time::now();
    if (R.is_error()) {
      promise.set_value(create_control_query_error(R.move_as_error()));
    } else {
      auto r = R.move_as_ok();
      std::vector<ton::tl_object_ptr<ton::ton_api::engine_validator_perfTimerStatsByName>> by_name;
      for (const auto &stats : r) {
        if (stats.name == query.name_ || query.name_.empty()) {
          std::vector<ton::tl_object_ptr<ton::ton_api::engine_validator_onePerfTimerStat>> by_time;
          for (const auto &t : times) {
            double min = std::numeric_limits<double>::lowest();
            double max = std::numeric_limits<double>::max();
            double sum = 0;
            int cnt = 0;
            for (const auto &stat : stats.stats) {
              double time = stat.first;
              double duration = stat.second;
              if (now - time <= static_cast<double>(t)) {
                min = td::min<double>(min, duration);
                max = td::max<double>(max, duration);
                sum += duration;
                ++cnt;
              }
            }
            by_time.push_back(ton::create_tl_object<ton::ton_api::engine_validator_onePerfTimerStat>(
                t, min, sum / static_cast<double>(cnt), max));
          }
          by_name.push_back(ton::create_tl_object<ton::ton_api::engine_validator_perfTimerStatsByName>(
              stats.name, std::move(by_time)));
        }
      }
      promise.set_value(
          ton::create_serialize_tl_object<ton::ton_api::engine_validator_perfTimerStats>(std::move(by_name)));
    }
  });
  td::actor::send_closure(validator_manager_, &ton::validator::ValidatorManagerInterface::prepare_perf_timer_stats,
                          std::move(P));
}

void ValidatorEngine::run_control_query(ton::ton_api::engine_validator_getShardOutQueueSize &query,
                                        td::BufferSlice data, ton::PublicKeyHash src, td::uint32 perm,
                                        td::Promise<td::BufferSlice> promise) {
  if (!(perm & ValidatorEnginePermissions::vep_default)) {
    promise.set_value(create_control_query_error(td::Status::Error(ton::ErrorCode::error, "not authorized")));
    return;
  }

  if (validator_manager_.empty()) {
    promise.set_value(
        create_control_query_error(td::Status::Error(ton::ErrorCode::notready, "validator manager not started")));
    return;
  }

  ton::BlockId block_id = ton::create_block_id_simple(query.block_id_);
  if (!block_id.is_valid_ext()) {
    promise.set_value(create_control_query_error(td::Status::Error(ton::ErrorCode::error, "invalid block id")));
    return;
  }
  td::optional<ton::ShardIdFull> dest;
  if (query.flags_ & 1) {
    dest = ton::ShardIdFull{query.dest_wc_, (ton::ShardId)query.dest_shard_};
    if (!dest.value().is_valid_ext()) {
      promise.set_value(create_control_query_error(td::Status::Error(ton::ErrorCode::error, "invalid shard")));
      return;
    }
  }

  td::actor::send_closure(
      validator_manager_, &ton::validator::ValidatorManagerInterface::get_block_by_seqno_from_db,
      ton::AccountIdPrefixFull{block_id.workchain, block_id.shard}, block_id.seqno,
      [=, promise = std::move(promise),
       manager = validator_manager_.get()](td::Result<ton::validator::ConstBlockHandle> R) mutable {
        if (R.is_error()) {
          promise.set_value(create_control_query_error(R.move_as_error()));
          return;
        }
        auto handle = R.move_as_ok();
        if (handle->id().id != block_id) {
          promise.set_value(create_control_query_error(td::Status::Error(ton::ErrorCode::notready, "no such block")));
          return;
        }
        if (!dest) {
          td::actor::send_closure(
              manager, &ton::validator::ValidatorManagerInterface::get_out_msg_queue_size, handle->id(),
              [promise = std::move(promise)](td::Result<td::uint64> R) mutable {
                if (R.is_error()) {
                  promise.set_value(create_control_query_error(R.move_as_error_prefix("failed to get queue size: ")));
                } else {
                  promise.set_value(ton::create_serialize_tl_object<ton::ton_api::engine_validator_shardOutQueueSize>(
                      R.move_as_ok()));
                }
              });
          return;
        }
        td::actor::send_closure(
            manager, &ton::validator::ValidatorManagerInterface::get_shard_state_from_db, handle,
            [=, promise = std::move(promise)](td::Result<td::Ref<ton::validator::ShardState>> R) mutable {
              auto res = [&]() -> td::Result<td::BufferSlice> {
                TRY_RESULT(state, std::move(R));
                TRY_RESULT(outq_descr, state->message_queue());
                block::gen::OutMsgQueueInfo::Record qinfo;
                if (!tlb::unpack_cell(outq_descr->root_cell(), qinfo)) {
                  return td::Status::Error(ton::ErrorCode::error, "invalid message queue");
                }
                auto queue = std::make_unique<vm::AugmentedDictionary>(qinfo.out_queue->prefetch_ref(0), 352,
                                                                       block::tlb::aug_OutMsgQueue);
                if (dest) {
                  td::BitArray<96> prefix;
                  td::BitPtr ptr = prefix.bits();
                  ptr.store_int(dest.value().workchain, 32);
                  ptr.advance(32);
                  ptr.store_uint(dest.value().shard, 64);
                  if (!queue->cut_prefix_subdict(prefix.bits(), 32 + dest.value().pfx_len())) {
                    return td::Status::Error(ton::ErrorCode::error, "invalid message queue");
                  }
                }
                int size = 0;
                queue->check_for_each([&](td::Ref<vm::CellSlice>, td::ConstBitPtr, int) -> bool {
                  ++size;
                  return true;
                });
                return ton::create_serialize_tl_object<ton::ton_api::engine_validator_shardOutQueueSize>(size);
              }();
              if (res.is_error()) {
                promise.set_value(create_control_query_error(res.move_as_error()));
              } else {
                promise.set_value(res.move_as_ok());
              }
            });
      });
}

void ValidatorEngine::run_control_query(ton::ton_api::engine_validator_setExtMessagesBroadcastDisabled &query,
                                        td::BufferSlice data, ton::PublicKeyHash src, td::uint32 perm,
                                        td::Promise<td::BufferSlice> promise) {
  if (!(perm & ValidatorEnginePermissions::vep_modify)) {
    promise.set_value(create_control_query_error(td::Status::Error(ton::ErrorCode::error, "not authorized")));
    return;
  }
  if (!started_) {
    promise.set_value(create_control_query_error(td::Status::Error(ton::ErrorCode::notready, "not started")));
    return;
  }

  if (config_.full_node_config.ext_messages_broadcast_disabled_ == query.disabled_) {
    promise.set_value(ton::create_serialize_tl_object<ton::ton_api::engine_validator_success>());
    return;
  }
  config_.full_node_config.ext_messages_broadcast_disabled_ = query.disabled_;
  td::actor::send_closure(full_node_, &ton::validator::fullnode::FullNode::set_config, config_.full_node_config);
  write_config([promise = std::move(promise)](td::Result<td::Unit> R) mutable {
    if (R.is_error()) {
      promise.set_value(create_control_query_error(R.move_as_error()));
    } else {
      promise.set_value(ton::create_serialize_tl_object<ton::ton_api::engine_validator_success>());
    }
  });
}

void ValidatorEngine::run_control_query(ton::ton_api::engine_validator_addCustomOverlay &query, td::BufferSlice data,
                                        ton::PublicKeyHash src, td::uint32 perm, td::Promise<td::BufferSlice> promise) {
  if (!(perm & ValidatorEnginePermissions::vep_modify)) {
    promise.set_value(create_control_query_error(td::Status::Error(ton::ErrorCode::error, "not authorized")));
    return;
  }
  if (!started_ || full_node_.empty()) {
    promise.set_value(create_control_query_error(td::Status::Error(ton::ErrorCode::notready, "not started")));
    return;
  }

  auto &overlay = query.overlay_;
  std::vector<ton::adnl::AdnlNodeIdShort> nodes;
  std::map<ton::adnl::AdnlNodeIdShort, int> senders;
  for (const auto &node : overlay->nodes_) {
    nodes.emplace_back(node->adnl_id_);
    if (node->msg_sender_) {
      senders[ton::adnl::AdnlNodeIdShort{node->adnl_id_}] = node->msg_sender_priority_;
    }
  }
  auto params = ton::validator::fullnode::CustomOverlayParams::fetch(*query.overlay_);
  td::actor::send_closure(
      full_node_, &ton::validator::fullnode::FullNode::add_custom_overlay, std::move(params),
      [SelfId = actor_id(this), overlay = std::move(query.overlay_),
       promise = std::move(promise)](td::Result<td::Unit> R) mutable {
        if (R.is_error()) {
          promise.set_value(create_control_query_error(R.move_as_error()));
          return;
        }
        td::actor::send_closure(
            SelfId, &ValidatorEngine::add_custom_overlay_to_config, std::move(overlay),
            [promise = std::move(promise)](td::Result<td::Unit> R) mutable {
              if (R.is_error()) {
                promise.set_value(create_control_query_error(R.move_as_error()));
                return;
              }
              promise.set_value(ton::create_serialize_tl_object<ton::ton_api::engine_validator_success>());
            });
      });
}

void ValidatorEngine::run_control_query(ton::ton_api::engine_validator_delCustomOverlay &query, td::BufferSlice data,
                                        ton::PublicKeyHash src, td::uint32 perm, td::Promise<td::BufferSlice> promise) {
  if (!(perm & ValidatorEnginePermissions::vep_modify)) {
    promise.set_value(create_control_query_error(td::Status::Error(ton::ErrorCode::error, "not authorized")));
    return;
  }
  if (!started_ || full_node_.empty()) {
    promise.set_value(create_control_query_error(td::Status::Error(ton::ErrorCode::notready, "not started")));
    return;
  }
  td::actor::send_closure(
      full_node_, &ton::validator::fullnode::FullNode::del_custom_overlay, query.name_,
      [SelfId = actor_id(this), name = query.name_, promise = std::move(promise)](td::Result<td::Unit> R) mutable {
        if (R.is_error()) {
          promise.set_value(create_control_query_error(R.move_as_error()));
          return;
        }
        td::actor::send_closure(
            SelfId, &ValidatorEngine::del_custom_overlay_from_config, std::move(name),
            [promise = std::move(promise)](td::Result<td::Unit> R) mutable {
              if (R.is_error()) {
                promise.set_value(create_control_query_error(R.move_as_error()));
                return;
              }
              promise.set_value(ton::create_serialize_tl_object<ton::ton_api::engine_validator_success>());
            });
      });
}

void ValidatorEngine::run_control_query(ton::ton_api::engine_validator_showCustomOverlays &query, td::BufferSlice data,
                                        ton::PublicKeyHash src, td::uint32 perm, td::Promise<td::BufferSlice> promise) {
  if (!(perm & ValidatorEnginePermissions::vep_default)) {
    promise.set_value(create_control_query_error(td::Status::Error(ton::ErrorCode::error, "not authorized")));
    return;
  }
  if (!started_ || full_node_.empty()) {
    promise.set_value(create_control_query_error(td::Status::Error(ton::ErrorCode::notready, "not started")));
    return;
  }

  promise.set_value(
      ton::serialize_tl_object<ton::ton_api::engine_validator_customOverlaysConfig>(custom_overlays_config_, true));
}

void ValidatorEngine::run_control_query(ton::ton_api::engine_validator_setStateSerializerEnabled &query,
                                        td::BufferSlice data, ton::PublicKeyHash src, td::uint32 perm,
                                        td::Promise<td::BufferSlice> promise) {
  if (!(perm & ValidatorEnginePermissions::vep_modify)) {
    promise.set_value(create_control_query_error(td::Status::Error(ton::ErrorCode::error, "not authorized")));
    return;
  }
  if (!started_) {
    promise.set_value(create_control_query_error(td::Status::Error(ton::ErrorCode::notready, "not started")));
    return;
  }
  if (query.enabled_ == validator_options_->get_state_serializer_enabled()) {
    promise.set_value(ton::create_serialize_tl_object<ton::ton_api::engine_validator_success>());
    return;
  }
  validator_options_.write().set_state_serializer_enabled(query.enabled_ && !state_serializer_disabled_flag_);
  td::actor::send_closure(validator_manager_, &ton::validator::ValidatorManagerInterface::update_options,
                          validator_options_);
  config_.state_serializer_enabled = query.enabled_;
  write_config([promise = std::move(promise)](td::Result<td::Unit> R) mutable {
    if (R.is_error()) {
      promise.set_value(create_control_query_error(R.move_as_error()));
    } else {
      promise.set_value(ton::create_serialize_tl_object<ton::ton_api::engine_validator_success>());
    }
  });
}

void ValidatorEngine::run_control_query(ton::ton_api::engine_validator_setCollatorOptionsJson &query,
                                        td::BufferSlice data, ton::PublicKeyHash src, td::uint32 perm,
                                        td::Promise<td::BufferSlice> promise) {
  if (!(perm & ValidatorEnginePermissions::vep_modify)) {
    promise.set_value(create_control_query_error(td::Status::Error(ton::ErrorCode::error, "not authorized")));
    return;
  }
  if (!started_) {
    promise.set_value(create_control_query_error(td::Status::Error(ton::ErrorCode::notready, "not started")));
    return;
  }
  auto r_collator_options = parse_collator_options(query.json_);
  if (r_collator_options.is_error()) {
    promise.set_value(create_control_query_error(r_collator_options.move_as_error_prefix("failed to parse json: ")));
    return;
  }
  auto S = td::write_file(collator_options_file(), query.json_);
  if (S.is_error()) {
    promise.set_value(create_control_query_error(r_collator_options.move_as_error_prefix("failed to write file: ")));
    return;
  }
  validator_options_.write().set_collator_options(r_collator_options.move_as_ok());
  td::actor::send_closure(validator_manager_, &ton::validator::ValidatorManagerInterface::update_options,
                          validator_options_);
  promise.set_value(ton::create_serialize_tl_object<ton::ton_api::engine_validator_success>());
}

void ValidatorEngine::run_control_query(ton::ton_api::engine_validator_collatorNodeSetWhitelistedValidator &query,
                                        td::BufferSlice data, ton::PublicKeyHash src, td::uint32 perm,
                                        td::Promise<td::BufferSlice> promise) {
  if (!(perm & ValidatorEnginePermissions::vep_modify)) {
    promise.set_value(create_control_query_error(td::Status::Error(ton::ErrorCode::error, "not authorized")));
    return;
  }
  if (!started_) {
    promise.set_value(create_control_query_error(td::Status::Error(ton::ErrorCode::notready, "not started")));
    return;
  }
  ton::adnl::AdnlNodeIdShort adnl_id{query.adnl_id_};
  if (query.add_) {
    if (!config_.collator_node_whitelist.insert(adnl_id).second) {
      promise.set_value(ton::create_serialize_tl_object<ton::ton_api::engine_validator_success>());
      return;
    }
  } else {
    if (config_.collator_node_whitelist.erase(adnl_id) == 0) {
      promise.set_value(ton::create_serialize_tl_object<ton::ton_api::engine_validator_success>());
      return;
    }
  }

  validator_options_.write().set_collator_node_whitelisted_validator(adnl_id, query.add_);
  td::actor::send_closure(validator_manager_, &ton::validator::ValidatorManagerInterface::update_options,
                          validator_options_);
  write_config([promise = std::move(promise)](td::Result<td::Unit> R) mutable {
    if (R.is_error()) {
      promise.set_value(create_control_query_error(R.move_as_error()));
    } else {
      promise.set_value(
          ton::serialize_tl_object(ton::create_tl_object<ton::ton_api::engine_validator_success>(), true));
    }
  });
}

void ValidatorEngine::run_control_query(ton::ton_api::engine_validator_collatorNodeSetWhitelistEnabled &query,
                                        td::BufferSlice data, ton::PublicKeyHash src, td::uint32 perm,
                                        td::Promise<td::BufferSlice> promise) {
  if (!(perm & ValidatorEnginePermissions::vep_modify)) {
    promise.set_value(create_control_query_error(td::Status::Error(ton::ErrorCode::error, "not authorized")));
    return;
  }
  if (!started_) {
    promise.set_value(create_control_query_error(td::Status::Error(ton::ErrorCode::notready, "not started")));
    return;
  }
  if (config_.collator_node_whiltelist_enabled == query.enabled_) {
    promise.set_value(ton::create_serialize_tl_object<ton::ton_api::engine_validator_success>());
    return;
  }
  config_.collator_node_whiltelist_enabled = query.enabled_;
  validator_options_.write().set_collator_node_whitelist_enabled(query.enabled_);
  td::actor::send_closure(validator_manager_, &ton::validator::ValidatorManagerInterface::update_options,
                          validator_options_);
  write_config([promise = std::move(promise)](td::Result<td::Unit> R) mutable {
    if (R.is_error()) {
      promise.set_value(create_control_query_error(R.move_as_error()));
    } else {
      promise.set_value(
          ton::serialize_tl_object(ton::create_tl_object<ton::ton_api::engine_validator_success>(), true));
    }
  });
}

void ValidatorEngine::run_control_query(ton::ton_api::engine_validator_showCollatorNodeWhitelist &query,
                                        td::BufferSlice data, ton::PublicKeyHash src, td::uint32 perm,
                                        td::Promise<td::BufferSlice> promise) {
  if (!(perm & ValidatorEnginePermissions::vep_default)) {
    promise.set_value(create_control_query_error(td::Status::Error(ton::ErrorCode::error, "not authorized")));
    return;
  }
  if (!started_) {
    promise.set_value(create_control_query_error(td::Status::Error(ton::ErrorCode::notready, "not started")));
    return;
  }
  ton::tl_object_ptr<ton::ton_api::engine_validator_collatorNodeWhitelist> result = {};
  result = ton::create_tl_object<ton::ton_api::engine_validator_collatorNodeWhitelist>();
  result->enabled_ = config_.collator_node_whiltelist_enabled;
  for (const auto &id : config_.collator_node_whitelist) {
    result->adnl_ids_.push_back(id.bits256_value());
  }
  promise.set_value(ton::serialize_tl_object(result, true));
}

void ValidatorEngine::run_control_query(ton::ton_api::engine_validator_getCollatorOptionsJson &query,
                                        td::BufferSlice data, ton::PublicKeyHash src, td::uint32 perm,
                                        td::Promise<td::BufferSlice> promise) {
  if (!(perm & ValidatorEnginePermissions::vep_default)) {
    promise.set_value(create_control_query_error(td::Status::Error(ton::ErrorCode::error, "not authorized")));
    return;
  }
  if (!started_) {
    promise.set_value(create_control_query_error(td::Status::Error(ton::ErrorCode::notready, "not started")));
    return;
  }
  auto r_data = td::read_file(collator_options_file());
  if (r_data.is_error()) {
    promise.set_value(ton::create_serialize_tl_object<ton::ton_api::engine_validator_jsonConfig>("{}"));
  } else {
    promise.set_value(
        ton::create_serialize_tl_object<ton::ton_api::engine_validator_jsonConfig>(r_data.ok().as_slice().str()));
  }
}

void ValidatorEngine::run_control_query(ton::ton_api::engine_validator_getAdnlStats &query, td::BufferSlice data,
                                        ton::PublicKeyHash src, td::uint32 perm, td::Promise<td::BufferSlice> promise) {
  if (!(perm & ValidatorEnginePermissions::vep_default)) {
    promise.set_value(create_control_query_error(td::Status::Error(ton::ErrorCode::error, "not authorized")));
    return;
  }
  if (adnl_.empty()) {
    promise.set_value(create_control_query_error(td::Status::Error(ton::ErrorCode::notready, "not started")));
    return;
  }
  td::actor::send_closure(
      adnl_, &ton::adnl::Adnl::get_stats, query.all_,
      [promise = std::move(promise)](td::Result<ton::tl_object_ptr<ton::ton_api::adnl_stats>> R) mutable {
        if (R.is_ok()) {
          promise.set_value(ton::serialize_tl_object(R.move_as_ok(), true));
        } else {
          promise.set_value(
              create_control_query_error(td::Status::Error(ton::ErrorCode::notready, "failed to get adnl stats")));
        }
      });
}

void ValidatorEngine::run_control_query(ton::ton_api::engine_validator_addShard &query,
                                        td::BufferSlice data, ton::PublicKeyHash src, td::uint32 perm,
                                        td::Promise<td::BufferSlice> promise) {
  if (!(perm & ValidatorEnginePermissions::vep_modify)) {
    promise.set_value(create_control_query_error(td::Status::Error(ton::ErrorCode::error, "not authorized")));
    return;
  }
  if (!started_) {
    promise.set_value(create_control_query_error(td::Status::Error(ton::ErrorCode::notready, "not started")));
    return;
  }

  auto shard = ton::create_shard_id(query.shard_);
  auto R = config_.config_add_shard(shard);
  if (R.is_error()) {
    promise.set_value(create_control_query_error(R.move_as_error()));
    return;
  }
  set_shard_check_function();
  if (!validator_manager_.empty()) {
    td::actor::send_closure(validator_manager_, &ton::validator::ValidatorManagerInterface::update_options,
                            validator_options_);
  }
  write_config([promise = std::move(promise)](td::Result<td::Unit> R) mutable {
    if (R.is_error()) {
      promise.set_value(create_control_query_error(R.move_as_error()));
    } else {
      promise.set_value(
          ton::serialize_tl_object(ton::create_tl_object<ton::ton_api::engine_validator_success>(), true));
    }
  });
}

void ValidatorEngine::run_control_query(ton::ton_api::engine_validator_delShard &query,
                                        td::BufferSlice data, ton::PublicKeyHash src, td::uint32 perm,
                                        td::Promise<td::BufferSlice> promise) {
  if (!(perm & ValidatorEnginePermissions::vep_modify)) {
    promise.set_value(create_control_query_error(td::Status::Error(ton::ErrorCode::error, "not authorized")));
    return;
  }
  if (!started_) {
    promise.set_value(create_control_query_error(td::Status::Error(ton::ErrorCode::notready, "not started")));
    return;
  }

  auto shard = ton::create_shard_id(query.shard_);
  auto R = config_.config_del_shard(shard);
  if (R.is_error()) {
    promise.set_value(create_control_query_error(R.move_as_error()));
    return;
  }
  if (!R.move_as_ok()) {
    promise.set_value(create_control_query_error(td::Status::Error("No such shard")));
    return;
  }
  set_shard_check_function();
  if (!validator_manager_.empty()) {
    td::actor::send_closure(validator_manager_, &ton::validator::ValidatorManagerInterface::update_options,
                            validator_options_);
  }
  write_config([promise = std::move(promise)](td::Result<td::Unit> R) mutable {
    if (R.is_error()) {
      promise.set_value(create_control_query_error(R.move_as_error()));
    } else {
      promise.set_value(
          ton::serialize_tl_object(ton::create_tl_object<ton::ton_api::engine_validator_success>(), true));
    }
  });
}

void ValidatorEngine::run_control_query(ton::ton_api::engine_validator_setCollatorsList &query, td::BufferSlice data,
                                        ton::PublicKeyHash src, td::uint32 perm, td::Promise<td::BufferSlice> promise) {
  if (!(perm & ValidatorEnginePermissions::vep_modify)) {
    promise.set_value(create_control_query_error(td::Status::Error(ton::ErrorCode::error, "not authorized")));
    return;
  }
  if (!started_) {
    promise.set_value(create_control_query_error(td::Status::Error(ton::ErrorCode::notready, "not started")));
    return;
  }

  td::Ref<ton::validator::CollatorsList> list{true};
  auto S = list.write().unpack(*query.list_);
  if (S.is_error()) {
    promise.set_value(create_control_query_error(S.move_as_error_prefix("Invalid collators list: ")));
    return;
  }
  auto s = td::json_encode<std::string>(td::ToJson(*query.list_), true);
  S = td::write_file(collators_list_file(), s);
  if (S.is_error()) {
    promise.set_value(create_control_query_error(std::move(S)));
    return;
  }
  collators_list_ = std::move(query.list_);
  validator_options_.write().set_collators_list(std::move(list));
  td::actor::send_closure(validator_manager_, &ton::validator::ValidatorManagerInterface::update_options,
                          validator_options_);
  promise.set_value(ton::serialize_tl_object(ton::create_tl_object<ton::ton_api::engine_validator_success>(), true));
}

void ValidatorEngine::run_control_query(ton::ton_api::engine_validator_clearCollatorsList &query, td::BufferSlice data,
                                        ton::PublicKeyHash src, td::uint32 perm, td::Promise<td::BufferSlice> promise) {
  if (!(perm & ValidatorEnginePermissions::vep_modify)) {
    promise.set_value(create_control_query_error(td::Status::Error(ton::ErrorCode::error, "not authorized")));
    return;
  }
  if (!started_) {
    promise.set_value(create_control_query_error(td::Status::Error(ton::ErrorCode::notready, "not started")));
    return;
  }

  auto S = td::unlink(collators_list_file());
  if (S.is_error()) {
    promise.set_value(create_control_query_error(std::move(S)));
    return;
  }

  td::Ref<ton::validator::CollatorsList> list{true, ton::validator::CollatorsList::default_list()};
  collators_list_ = {};
  validator_options_.write().set_collators_list(std::move(list));
  td::actor::send_closure(validator_manager_, &ton::validator::ValidatorManagerInterface::update_options,
                          validator_options_);
  promise.set_value(ton::serialize_tl_object(ton::create_tl_object<ton::ton_api::engine_validator_success>(), true));
}

void ValidatorEngine::run_control_query(ton::ton_api::engine_validator_showCollatorsList &query, td::BufferSlice data,
                                        ton::PublicKeyHash src, td::uint32 perm, td::Promise<td::BufferSlice> promise) {
  if (!(perm & ValidatorEnginePermissions::vep_default)) {
    promise.set_value(create_control_query_error(td::Status::Error(ton::ErrorCode::error, "not authorized")));
    return;
  }
  if (!started_) {
    promise.set_value(create_control_query_error(td::Status::Error(ton::ErrorCode::notready, "not started")));
    return;
  }
  if (collators_list_) {
    promise.set_value(ton::serialize_tl_object(collators_list_, true));
  } else {
    promise.set_value(create_control_query_error(td::Status::Error("collators list is empty")));
  }
}

void ValidatorEngine::run_control_query(ton::ton_api::engine_validator_getCollationManagerStats &query,
                                        td::BufferSlice data, ton::PublicKeyHash src, td::uint32 perm,
                                        td::Promise<td::BufferSlice> promise) {
  if (!(perm & ValidatorEnginePermissions::vep_default)) {
    promise.set_value(create_control_query_error(td::Status::Error(ton::ErrorCode::error, "not authorized")));
    return;
  }
  if (!started_) {
    promise.set_value(create_control_query_error(td::Status::Error(ton::ErrorCode::notready, "not started")));
    return;
  }
  td::actor::send_closure(
      validator_manager_, &ton::validator::ValidatorManagerInterface::get_collation_manager_stats,
      [promise = std::move(promise)](
          td::Result<ton::tl_object_ptr<ton::ton_api::engine_validator_collationManagerStats>> R) mutable {
        if (R.is_ok()) {
          promise.set_value(ton::serialize_tl_object(R.move_as_ok(), true));
        } else {
          promise.set_value(create_control_query_error(R.move_as_error()));
        }
      });
}

void ValidatorEngine::run_control_query(ton::ton_api::engine_validator_addCollator &query,
                                        td::BufferSlice data, ton::PublicKeyHash src, td::uint32 perm,
                                        td::Promise<td::BufferSlice> promise) {
  if (!(perm & ValidatorEnginePermissions::vep_modify)) {
    promise.set_value(create_control_query_error(td::Status::Error(ton::ErrorCode::error, "not authorized")));
    return;
  }
  if (!started_) {
    promise.set_value(create_control_query_error(td::Status::Error(ton::ErrorCode::notready, "not started")));
    return;
  }

  auto id = ton::adnl::AdnlNodeIdShort{query.adnl_id_};
  auto shard = ton::create_shard_id(query.shard_);
  auto R = config_.config_add_collator(id, shard);
  if (R.is_error()) {
    promise.set_value(create_control_query_error(R.move_as_error()));
    return;
  }
  if (!R.move_as_ok()) {
    promise.set_value(ton::serialize_tl_object(ton::create_tl_object<ton::ton_api::engine_validator_success>(), true));
    return;
  }
  set_shard_check_function();
  if (!validator_manager_.empty()) {
    td::actor::send_closure(validator_manager_, &ton::validator::ValidatorManagerInterface::update_options,
                            validator_options_);
    td::actor::send_closure(validator_manager_, &ton::validator::ValidatorManagerInterface::add_collator, id, shard);
  }
  if (!full_node_.empty()) {
    td::actor::send_closure(full_node_, &ton::validator::fullnode::FullNode::add_collator_adnl_id, id);
  }
  write_config([promise = std::move(promise)](td::Result<td::Unit> R) mutable {
    if (R.is_error()) {
      promise.set_value(create_control_query_error(R.move_as_error()));
    } else {
      promise.set_value(
          ton::serialize_tl_object(ton::create_tl_object<ton::ton_api::engine_validator_success>(), true));
    }
  });
}

void ValidatorEngine::run_control_query(ton::ton_api::engine_validator_delCollator &query,
                                        td::BufferSlice data, ton::PublicKeyHash src, td::uint32 perm,
                                        td::Promise<td::BufferSlice> promise) {
  if (!(perm & ValidatorEnginePermissions::vep_modify)) {
    promise.set_value(create_control_query_error(td::Status::Error(ton::ErrorCode::error, "not authorized")));
    return;
  }
  if (!started_) {
    promise.set_value(create_control_query_error(td::Status::Error(ton::ErrorCode::notready, "not started")));
    return;
  }

  auto id = ton::adnl::AdnlNodeIdShort{query.adnl_id_};
  auto shard = ton::create_shard_id(query.shard_);
  auto R = config_.config_del_collator(id, shard);
  if (R.is_error()) {
    promise.set_value(create_control_query_error(R.move_as_error()));
    return;
  }
  if (!R.move_as_ok()) {
    promise.set_value(create_control_query_error(td::Status::Error("No such collator")));
    return;
  }
  if (!R.move_as_ok()) {
    promise.set_value(ton::serialize_tl_object(ton::create_tl_object<ton::ton_api::engine_validator_success>(), true));
    return;
  }
  set_shard_check_function();
  if (!validator_manager_.empty()) {
    td::actor::send_closure(validator_manager_, &ton::validator::ValidatorManagerInterface::update_options,
                            validator_options_);
    td::actor::send_closure(validator_manager_, &ton::validator::ValidatorManagerInterface::del_collator, id, shard);
  }
  if (!full_node_.empty()) {
    td::actor::send_closure(full_node_, &ton::validator::fullnode::FullNode::del_collator_adnl_id, id);
  }
  write_config([promise = std::move(promise)](td::Result<td::Unit> R) mutable {
    if (R.is_error()) {
      promise.set_value(create_control_query_error(R.move_as_error()));
    } else {
      promise.set_value(
          ton::serialize_tl_object(ton::create_tl_object<ton::ton_api::engine_validator_success>(), true));
    }
  });
}

void ValidatorEngine::run_control_query(ton::ton_api::engine_validator_signOverlayMemberCertificate &query,
                                        td::BufferSlice data, ton::PublicKeyHash src, td::uint32 perm,
                                        td::Promise<td::BufferSlice> promise) {
  if (!(perm & ValidatorEnginePermissions::vep_modify)) {
    promise.set_value(create_control_query_error(td::Status::Error(ton::ErrorCode::error, "not authorized")));
    return;
  }
  if (!started_) {
    promise.set_value(create_control_query_error(td::Status::Error(ton::ErrorCode::notready, "not started")));
    return;
  }

  ton::PublicKeyHash public_key_hash{query.sign_by_};
  ton::adnl::AdnlNodeIdShort adnl_id{query.adnl_id_};
  int slot = query.slot_;
  int expire_at = query.expire_at_;

  issue_fast_sync_overlay_certificate(
      public_key_hash, adnl_id, 0, slot, expire_at,
      [promise = std::move(promise)](td::Result<ton::overlay::OverlayMemberCertificate> R) mutable {
        if (R.is_error()) {
          promise.set_value(create_control_query_error(R.move_as_error()));
          return;
        }
        auto cert = R.move_as_ok();
        promise.set_value(ton::serialize_tl_object(cert.tl(), true));
      });
}

void ValidatorEngine::run_control_query(ton::ton_api::engine_validator_importFastSyncMemberCertificate &query,
                                        td::BufferSlice data, ton::PublicKeyHash src, td::uint32 perm,
                                        td::Promise<td::BufferSlice> promise) {
  if (!(perm & ValidatorEnginePermissions::vep_modify)) {
    promise.set_value(create_control_query_error(td::Status::Error(ton::ErrorCode::error, "not authorized")));
    return;
  }
  if (!started_) {
    promise.set_value(create_control_query_error(td::Status::Error(ton::ErrorCode::notready, "not started")));
    return;
  }

  ton::adnl::AdnlNodeIdShort adnl_id{query.adnl_id_};
  ton::overlay::OverlayMemberCertificate certificate{query.certificate_.get()};
  if (certificate.empty()) {
    promise.set_value(create_control_query_error(td::Status::Error(ton::ErrorCode::error, "certificate is empty")));
    return;
  }
  td::Status S = certificate.check_signature(adnl_id);
  if (S.is_error()) {
    promise.set_value(create_control_query_error(std::move(S)));
    return;
  }

  try_import_fast_sync_member_certificate(
      std::move(adnl_id), std::move(certificate), [promise = std::move(promise)](td::Result<td::Unit> R) mutable {
        if (R.is_error()) {
          promise.set_value(create_control_query_error(R.move_as_error()));
        } else {
          promise.set_value(
              ton::serialize_tl_object(ton::create_tl_object<ton::ton_api::engine_validator_success>(), true));
        }
      });
}

void ValidatorEngine::run_control_query(ton::ton_api::engine_validator_addFastSyncClient &query, td::BufferSlice data,
                                        ton::PublicKeyHash src, td::uint32 perm, td::Promise<td::BufferSlice> promise) {
  if (!(perm & ValidatorEnginePermissions::vep_modify)) {
    promise.set_value(create_control_query_error(td::Status::Error(ton::ErrorCode::error, "not authorized")));
    return;
  }
  if (!started_) {
    promise.set_value(create_control_query_error(td::Status::Error(ton::ErrorCode::notready, "not started")));
    return;
  }

  ton::adnl::AdnlNodeIdShort adnl_id{query.adnl_id_};
  td::int32 slot = query.slot_;
  if (slot < 0 || slot >= ton::validator::fullnode::FullNode::MAX_FAST_SYNC_OVERLAY_CLIENTS) {
    promise.set_value(create_control_query_error(td::Status::Error(
        PSTRING() << "invalid slot (max " << ton::validator::fullnode::FullNode::MAX_FAST_SYNC_OVERLAY_CLIENTS
                  << " clients)")));
    return;
  }

  bool found = false;
  for (auto &c : config_.fast_sync_overlay_clients) {
    if (c.slot == slot) {
      if (c.id == adnl_id) {
        promise.set_value(
            ton::serialize_tl_object(ton::create_tl_object<ton::ton_api::engine_validator_success>(), true));
        issue_fast_sync_overlay_certificates();
      } else {
        promise.set_value(create_control_query_error(td::Status::Error("duplicate slot")));
      }
      return;
    }
    if (c.id == adnl_id) {
      found = true;
      c.slot = slot;
    }
  }
  if (!found) {
    config_.fast_sync_overlay_clients.emplace_back(adnl_id, slot);
  }
  write_config([promise = std::move(promise)](td::Result<td::Unit> R) mutable {
    if (R.is_error()) {
      promise.set_value(create_control_query_error(R.move_as_error()));
    } else {
      promise.set_value(
          ton::serialize_tl_object(ton::create_tl_object<ton::ton_api::engine_validator_success>(), true));
    }
  });
  issue_fast_sync_overlay_certificates();
}

void ValidatorEngine::run_control_query(ton::ton_api::engine_validator_delFastSyncClient &query, td::BufferSlice data,
                                        ton::PublicKeyHash src, td::uint32 perm, td::Promise<td::BufferSlice> promise) {
  if (!(perm & ValidatorEnginePermissions::vep_modify)) {
    promise.set_value(create_control_query_error(td::Status::Error(ton::ErrorCode::error, "not authorized")));
    return;
  }
  if (!started_) {
    promise.set_value(create_control_query_error(td::Status::Error(ton::ErrorCode::notready, "not started")));
    return;
  }

  ton::adnl::AdnlNodeIdShort adnl_id{query.adnl_id_};
  for (auto &c : config_.fast_sync_overlay_clients) {
    if (c.id == adnl_id) {
      std::swap(c, config_.fast_sync_overlay_clients.back());
      config_.fast_sync_overlay_clients.pop_back();
      break;
    }
  }
  write_config([promise = std::move(promise)](td::Result<td::Unit> R) mutable {
    if (R.is_error()) {
      promise.set_value(create_control_query_error(R.move_as_error()));
    } else {
      promise.set_value(
          ton::serialize_tl_object(ton::create_tl_object<ton::ton_api::engine_validator_success>(), true));
    }
  });
}

void ValidatorEngine::process_control_query(td::uint16 port, ton::adnl::AdnlNodeIdShort src,
                                            ton::adnl::AdnlNodeIdShort dst, td::BufferSlice data,
                                            td::Promise<td::BufferSlice> promise) {
  auto it = control_permissions_.find(CI_key{dst.pubkey_hash(), port, src.pubkey_hash()});
  if (it == control_permissions_.end()) {
    promise.set_value(create_control_query_error(td::Status::Error(ton::ErrorCode::error, "forbidden")));
    return;
  }

  auto E = ton::fetch_tl_object<ton::lite_api::liteServer_query>(data.clone(), true);
  if (E.is_ok()) {
    if (!started_) {
      return;
    }
    td::actor::send_closure(validator_manager_, &ton::validator::ValidatorManagerInterface::run_ext_query,
                            std::move(data), std::move(promise));
    return;
  }

  auto G = ton::fetch_tl_object<ton::ton_api::engine_validator_controlQuery>(std::move(data), true);
  if (G.is_error()) {
    promise.set_value(create_control_query_error(G.move_as_error_prefix("failed to parse validator query: ")));
    return;
  }

  data = std::move(G.move_as_ok()->data_);
  auto F = ton::fetch_tl_object<ton::ton_api::Function>(data.clone(), true);
  if (F.is_error()) {
    promise.set_value(create_control_query_error(F.move_as_error_prefix("failed to parse validator query: ")));
    return;
  }
  auto f = F.move_as_ok();

  ton::ton_api::downcast_call(*f, [&](auto &obj) {
    run_control_query(obj, std::move(data), src.pubkey_hash(), it->second, std::move(promise));
  });
}

void ValidatorEngine::run() {
  td::mkdir(db_root_).ensure();
  ton::errorlog::ErrorLog::create(db_root_);

  auto Sr = load_global_config();
  if (Sr.is_error()) {
    LOG(ERROR) << "failed to load global config'" << global_config_ << "': " << Sr;
    std::_Exit(2);
  }

  keyring_ = ton::keyring::Keyring::create(db_root_ + "/keyring");
  // TODO wait for password
  started_keyring_ = true;

  auto P = td::PromiseCreator::lambda([SelfId = actor_id(this)](td::Result<td::Unit> R) {
    if (R.is_error()) {
      LOG(ERROR) << "failed to parse config: " << R.move_as_error();
      std::_Exit(2);
    } else {
      td::actor::send_closure(SelfId, &ValidatorEngine::start);
    }
  });
  load_config(std::move(P));
}

void ValidatorEngine::get_current_validator_perm_key(td::Promise<std::pair<ton::PublicKey, size_t>> promise) {
  if (state_.is_null()) {
    promise.set_error(td::Status::Error(ton::ErrorCode::notready, "not started"));
    return;
  }

  CHECK(validator_set_.not_null());
  auto vec = validator_set_->export_vector();
  for (size_t idx = 0; idx < vec.size(); idx++) {
    auto &el = vec[idx];
    ton::PublicKey pub{ton::pubkeys::Ed25519{el.key.as_bits256()}};
    auto pubkey_hash = pub.compute_short_id();

    auto it = config_.validators.find(pubkey_hash);
    if (it != config_.validators.end()) {
      promise.set_value(std::make_pair(pub, idx));
      return;
    }
  }
  promise.set_error(td::Status::Error(ton::ErrorCode::notready, "not a validator"));
}

std::atomic<bool> need_stats_flag{false};
void need_stats(int sig) {
  need_stats_flag.store(true);
}
std::atomic<bool> rotate_logs_flags{false};
void force_rotate_logs(int sig) {
  rotate_logs_flags.store(true);
}
std::atomic<bool> need_scheduler_status_flag{false};
void need_scheduler_status(int sig) {
  need_scheduler_status_flag.store(true);
}

void dump_memprof_stats() {
  if (!is_memprof_on()) {
    return;
  }
  LOG(WARNING) << "memory_dump";
  std::vector<AllocInfo> v;
  dump_alloc([&](const AllocInfo &info) { v.push_back(info); });
  std::sort(v.begin(), v.end(), [](const AllocInfo &a, const AllocInfo &b) { return a.size > b.size; });
  size_t total_size = 0;
  size_t other_size = 0;
  int cnt = 0;
  for (auto &info : v) {
    if (cnt++ < 50) {
      LOG(WARNING) << td::format::as_size(info.size) << td::format::as_array(info.backtrace);
    } else {
      other_size += info.size;
    }
    total_size += info.size;
  }
  LOG(WARNING) << td::tag("other", td::format::as_size(other_size));
  LOG(WARNING) << td::tag("total", td::format::as_size(total_size));
  LOG(WARNING) << td::tag("total traces", get_ht_size());
  LOG(WARNING) << td::tag("fast_backtrace_success_rate", get_fast_backtrace_success_rate());
}

void dump_jemalloc_prof() {
#if TON_USE_JEMALLOC
  const char *filename = "/tmp/validator-jemalloc.dump";
  if (mallctl("prof.dump", nullptr, nullptr, &filename, sizeof(const char *)) == 0) {
    LOG(ERROR) << "Written jemalloc dump to " << filename;
  } else {
    LOG(ERROR) << "Failed to write jemalloc dump to " << filename;
  }
#endif
}

void dump_stats() {
  dump_memprof_stats();
  dump_jemalloc_prof();
  LOG(WARNING) << td::NamedThreadSafeCounter::get_default();
}

int main(int argc, char *argv[]) {
  SET_VERBOSITY_LEVEL(verbosity_INFO);

  td::set_default_failure_signal_handler().ensure();

  td::actor::ActorOwn<ValidatorEngine> x;
  td::unique_ptr<td::LogInterface> logger_;
  SCOPE_EXIT {
    td::log_interface = td::default_log_interface;
  };

  LOG_STATUS(td::change_maximize_rlimit(td::RlimitType::nofile, 786432));

  std::vector<std::function<void()>> acts;

  td::OptionParser p;
  p.set_description("validator or full node for TON network");
  p.add_option('v', "verbosity", "set verbosity level", [&](td::Slice arg) {
    int v = VERBOSITY_NAME(FATAL) + (td::to_integer<int>(arg));
    SET_VERBOSITY_LEVEL(v);
  });
  p.add_option('V', "version", "shows validator-engine build information", [&]() {
    std::cout << "validator-engine build information: [ Commit: " << GitMetadata::CommitSHA1()
              << ", Date: " << GitMetadata::CommitDate() << "]\n";
    std::exit(0);
  });
  p.add_option('h', "help", "prints_help", [&]() {
    char b[10240];
    td::StringBuilder sb(td::MutableSlice{b, 10000});
    sb << p;
    std::cout << sb.as_cslice().c_str();
    std::exit(2);
  });
  p.add_option('C', "global-config", "file to read global config", [&](td::Slice fname) {
    acts.push_back(
        [&x, fname = fname.str()]() { td::actor::send_closure(x, &ValidatorEngine::set_global_config, fname); });
  });
  p.add_option('c', "local-config", "file to read local config", [&](td::Slice fname) {
    acts.push_back(
        [&x, fname = fname.str()]() { td::actor::send_closure(x, &ValidatorEngine::set_local_config, fname); });
  });
  p.add_checked_option('I', "ip", "ip:port of instance", [&](td::Slice arg) {
    td::IPAddress addr;
    TRY_STATUS(addr.init_host_port(arg.str()));
    acts.push_back([&x, addr]() { td::actor::send_closure(x, &ValidatorEngine::add_ip, addr); });
    return td::Status::OK();
  });
  p.add_option('D', "db", "root for dbs", [&](td::Slice fname) {
    acts.push_back([&x, fname = fname.str()]() { td::actor::send_closure(x, &ValidatorEngine::set_db_root, fname); });
  });
  p.add_option('f', "fift-dir", "directory with fift scripts", [&](td::Slice fname) {
    acts.push_back([&x, fname = fname.str()]() { td::actor::send_closure(x, &ValidatorEngine::set_fift_dir, fname); });
  });
  p.add_option('d', "daemonize", "set SIGHUP", [&]() {
#if TD_DARWIN || TD_LINUX
    close(0);
    setsid();
#endif
    td::set_signal_handler(td::SignalType::HangUp, force_rotate_logs).ensure();
  });
  std::string session_logs_file;
  p.add_option('l', "logname", "log to file", [&](td::Slice fname) {
    if (session_logs_file.empty()) {
      session_logs_file = fname.str() + ".session-stats";
    }
    logger_ = td::TsFileLog::create(fname.str()).move_as_ok();
    td::log_interface = logger_.get();
  });
  p.add_checked_option('s', "state-ttl", "state will be gc'd after this time (in seconds) default=86400",
                       [&](td::Slice fname) {
                         auto v = td::to_double(fname);
                         if (v <= 0) {
                           return td::Status::Error("state-ttl should be positive");
                         }
                         acts.push_back([&x, v]() { td::actor::send_closure(x, &ValidatorEngine::set_state_ttl, v); });
                         return td::Status::OK();
                       });
  p.add_checked_option('m', "mempool-num", "Maximal number of mempool external message", [&](td::Slice fname) {
    auto v = td::to_double(fname);
    if (v < 0) {
      return td::Status::Error("mempool-num should be non-negative");
    }
    acts.push_back([&x, v]() { td::actor::send_closure(x, &ValidatorEngine::set_max_mempool_num, v); });
    return td::Status::OK();
  });
  p.add_checked_option('b', "block-ttl", "blocks will be gc'd after this time (in seconds) default=86400",
                       [&](td::Slice fname) {
                         auto v = td::to_double(fname);
                         if (v <= 0) {
                           return td::Status::Error("block-ttl should be positive");
                         }
                         acts.push_back([&x, v]() { td::actor::send_closure(x, &ValidatorEngine::set_block_ttl, v); });
                         return td::Status::OK();
                       });
  p.add_checked_option(
      'A', "archive-ttl", "archived blocks will be deleted after this time (in seconds) default=7*86400",
      [&](td::Slice fname) {
        auto v = td::to_double(fname);
        if (v <= 0) {
          return td::Status::Error("archive-ttl should be positive");
        }
        acts.push_back([&x, v]() { td::actor::send_closure(x, &ValidatorEngine::set_archive_ttl, v); });
        return td::Status::OK();
      });
  p.add_checked_option(
      'K', "key-proof-ttl", "key blocks will be deleted after this time (in seconds) default=365*86400*10",
      [&](td::Slice fname) {
        auto v = td::to_double(fname);
        if (v <= 0) {
          return td::Status::Error("key-proof-ttl should be positive");
        }
        acts.push_back([&x, v]() { td::actor::send_closure(x, &ValidatorEngine::set_key_proof_ttl, v); });
        return td::Status::OK();
      });
  p.add_checked_option('S', "sync-before", "in initial sync download all blocks for last given seconds default=3600",
                       [&](td::Slice fname) {
                         auto v = td::to_double(fname);
                         if (v <= 0) {
                           return td::Status::Error("sync-before should be positive");
                         }
                         acts.push_back([&x, v]() { td::actor::send_closure(x, &ValidatorEngine::set_sync_ttl, v); });
                         return td::Status::OK();
                       });
  p.add_option('T', "truncate-db", "truncate db (with specified seqno as new top masterchain block seqno)",
               [&](td::Slice fname) {
                 auto v = td::to_integer<ton::BlockSeqno>(fname);
                 acts.push_back([&x, v]() { td::actor::send_closure(x, &ValidatorEngine::set_truncate_seqno, v); });
               });
  p.add_option('\0', "session-logs", "file for validator session stats (default: {logname}.session-stats)",
               [&](td::Slice fname) { session_logs_file = fname.str(); });
  acts.push_back([&]() { td::actor::send_closure(x, &ValidatorEngine::set_session_logs_file, session_logs_file); });
  p.add_checked_option(
      'U', "unsafe-catchain-restore", "use SLOW and DANGEROUS catchain recover method", [&](td::Slice id) {
        TRY_RESULT(seq, td::to_integer_safe<ton::CatchainSeqno>(id));
        acts.push_back([&x, seq]() { td::actor::send_closure(x, &ValidatorEngine::add_unsafe_catchain, seq); });
        return td::Status::OK();
      });
  p.add_checked_option('F', "unsafe-catchain-rotate", "use forceful and DANGEROUS catchain rotation",
                       [&](td::Slice params) {
                         auto pos1 = params.find(':');
                         TRY_RESULT(b_seq, td::to_integer_safe<ton::BlockSeqno>(params.substr(0, pos1)));
                         params = params.substr(++pos1, params.size());
                         auto pos2 = params.find(':');
                         TRY_RESULT(cc_seq, td::to_integer_safe<ton::CatchainSeqno>(params.substr(0, pos2)));
                         params = params.substr(++pos2, params.size());
                         auto h = std::stoi(params.substr(0, params.size()).str());
                         acts.push_back([&x, b_seq, cc_seq, h]() {
                           td::actor::send_closure(x, &ValidatorEngine::add_unsafe_catchain_rotation, b_seq, cc_seq, h);
                         });
                         return td::Status::OK();
                       });
  p.add_option('M', "not-all-shards", "monitor only a necessary set of shards instead of all", [&]() {
    acts.push_back([&x]() { td::actor::send_closure(x, &ValidatorEngine::set_not_all_shards); });
  });
  p.add_checked_option(
      '\0', "add-shard", "add shard to monitor (same as addshard in validator console), format: 0:8000000000000000",
      [&](td::Slice arg) -> td::Status {
        std::string str = arg.str();
        int wc;
        unsigned long long shard;
        if (sscanf(str.c_str(), "%d:%016llx", &wc, &shard) != 2) {
          return td::Status::Error(PSTRING() << "invalid shard " << str);
        }
        acts.push_back([=, &x]() {
          td::actor::send_closure(x, &ValidatorEngine::add_shard_cmd, ton::ShardIdFull{wc, (ton::ShardId)shard});
        });
        return td::Status::OK();
      });
  td::uint32 threads = 7;
  p.add_checked_option(
      't', "threads", PSTRING() << "number of threads (default=" << threads << ")", [&](td::Slice arg) {
        td::int32 v;
        try {
          v = std::stoi(arg.str());
        } catch (...) {
          return td::Status::Error(ton::ErrorCode::error, "bad value for --threads: not a number");
        }
        if (v <= 0) {
          return td::Status::Error(ton::ErrorCode::error, "bad value for --threads: should be > 0");
        }
        if (v > 127) {
          LOG(WARNING) << "`--threads " << v << "` is too big, effective value will be 127";
          v = 127;
        }
        threads = v;
        return td::Status::OK();
      });
  p.add_checked_option('u', "user", "change user", [&](td::Slice user) { return td::change_user(user.str()); });
  p.add_checked_option('\0', "shutdown-at", "stop validator at the given time (unix timestamp)", [&](td::Slice arg) {
    TRY_RESULT(at, td::to_integer_safe<td::uint32>(arg));
    acts.push_back([&x, at]() { td::actor::send_closure(x, &ValidatorEngine::schedule_shutdown, (double)at); });
    return td::Status::OK();
  });
  p.add_checked_option('\0', "celldb-compress-depth",
                       "optimize celldb by storing cells of depth X with whole subtrees (experimental, default: 0)",
                       [&](td::Slice arg) {
                         TRY_RESULT(value, td::to_integer_safe<td::uint32>(arg));
                         acts.push_back([&x, value]() {
                           td::actor::send_closure(x, &ValidatorEngine::set_celldb_compress_depth, value);
                         });
                         return td::Status::OK();
                       });
  p.add_checked_option(
      '\0', "max-archive-fd",
      "limit for a number of open file descriptirs in archive manager. 0 is unlimited (default)",
      [&](td::Slice s) -> td::Status {
        TRY_RESULT(v, td::to_integer_safe<size_t>(s));
        acts.push_back([&x, v]() { td::actor::send_closure(x, &ValidatorEngine::set_max_open_archive_files, v); });
        return td::Status::OK();
      });
  p.add_checked_option(
      '\0', "archive-preload-period", "open archive slices for the past X second on startup (default: 0)",
      [&](td::Slice s) -> td::Status {
        auto v = td::to_double(s);
        if (v < 0) {
          return td::Status::Error("sync-before should be non-negative");
        }
        acts.push_back([&x, v]() { td::actor::send_closure(x, &ValidatorEngine::set_archive_preload_period, v); });
        return td::Status::OK();
      });
  p.add_option('\0', "enable-precompiled-smc",
               "enable exectuion of precompiled contracts (experimental, disabled by default)",
               []() { block::precompiled::set_precompiled_execution_enabled(true); });
  p.add_option('\0', "disable-rocksdb-stats", "disable gathering rocksdb statistics (enabled by default)", [&]() {
    acts.push_back([&x]() { td::actor::send_closure(x, &ValidatorEngine::set_disable_rocksdb_stats, true); });
  });
  p.add_option('\0', "nonfinal-ls", "enable special LS queries to non-finalized blocks", [&]() {
    acts.push_back([&x]() { td::actor::send_closure(x, &ValidatorEngine::set_nonfinal_ls_queries_enabled); });
  });
  p.add_checked_option(
      '\0', "celldb-cache-size", "block cache size for RocksDb in CellDb, in bytes (default: 1G)",
      [&](td::Slice s) -> td::Status {
        TRY_RESULT(v, td::to_integer_safe<td::uint64>(s));
        if (v == 0) {
          return td::Status::Error("celldb-cache-size should be positive");
        }
        acts.push_back([&x, v]() { td::actor::send_closure(x, &ValidatorEngine::set_celldb_cache_size, v); });
        return td::Status::OK();
      });
  p.add_option('\0', "celldb-direct-io",
               "enable direct I/O mode for RocksDb in CellDb (doesn't apply when celldb cache is < 30G)", [&]() {
                 acts.push_back([&x]() { td::actor::send_closure(x, &ValidatorEngine::set_celldb_direct_io, true); });
               });
  p.add_option('\0', "celldb-preload-all",
               "preload all cells from CellDb on startup (recommended to use with big enough celldb-cache-size and "
               "celldb-direct-io)",
               [&]() {
                 acts.push_back([&x]() { td::actor::send_closure(x, &ValidatorEngine::set_celldb_preload_all, true); });
               });

  p.add_option(
      '\0', "celldb-in-memory",
      "store all cells in-memory, much faster but requires a lot of RAM. RocksDb is still used as persistent storage",
      [&]() {
        acts.push_back([&x]() { td::actor::send_closure(x, &ValidatorEngine::set_celldb_in_memory, true); });
      });
  p.add_checked_option(
      '\0', "catchain-max-block-delay", "delay before creating a new catchain block, in seconds (default: 0.4)",
      [&](td::Slice s) -> td::Status {
        auto v = td::to_double(s);
        if (v < 0) {
          return td::Status::Error("catchain-max-block-delay should be non-negative");
        }
        acts.push_back([&x, v]() { td::actor::send_closure(x, &ValidatorEngine::set_catchain_max_block_delay, v); });
        return td::Status::OK();
      });
  p.add_checked_option(
      '\0', "catchain-max-block-delay-slow", "max extended catchain block delay (for too long rounds), (default: 1.0)",
      [&](td::Slice s) -> td::Status {
        auto v = td::to_double(s);
        if (v < 0) {
          return td::Status::Error("catchain-max-block-delay-slow should be non-negative");
        }
        acts.push_back([&x, v]() { td::actor::send_closure(x, &ValidatorEngine::set_catchain_max_block_delay_slow, v); });
        return td::Status::OK();
      });
  p.add_option(
      '\0', "fast-state-serializer",
      "faster persistent state serializer, but requires more RAM",
      [&]() {
        acts.push_back(
            [&x]() { td::actor::send_closure(x, &ValidatorEngine::set_fast_state_serializer_enabled, true); });
      });
  p.add_option(
      '\0', "collect-validator-telemetry",
      "store validator telemetry from fast sync overlay to a given file (json format)",
      [&](td::Slice s) {
        acts.push_back(
            [&x, s = s.str()]() {
              td::actor::send_closure(x, &ValidatorEngine::set_validator_telemetry_filename, s);
            });
      });
  p.add_option(
      '\0', "disable-state-serializer",
      "disable persistent state serializer (similar to set-state-serializer-enabled 0 in validator console)", [&]() {
        acts.push_back([&x]() { td::actor::send_closure(x, &ValidatorEngine::set_state_serializer_disabled_flag); });
      });
  p.add_checked_option(
      '\0', "broadcast-speed-catchain",
      "multiplier for broadcast speed in catchain overlays (experimental, default is 1.0, which is ~300 KB/s)",
      [&](td::Slice s) -> td::Status {
        auto v = td::to_double(s);
        if (v <= 0.0) {
          return td::Status::Error("broadcast-speed-catchain should be positive");
        }
        acts.push_back(
            [&x, v]() { td::actor::send_closure(x, &ValidatorEngine::set_broadcast_speed_multiplier_catchain, v); });
        return td::Status::OK();
      });
  p.add_checked_option(
      '\0', "broadcast-speed-public",
      "multiplier for broadcast speed in public shard overlays (experimental, default is 1.0, which is ~300 KB/s)",
      [&](td::Slice s) -> td::Status {
        auto v = td::to_double(s);
        if (v <= 0.0) {
          return td::Status::Error("broadcast-speed-public should be positive");
        }
        acts.push_back(
            [&x, v]() { td::actor::send_closure(x, &ValidatorEngine::set_broadcast_speed_multiplier_public, v); });
        return td::Status::OK();
      });
  p.add_checked_option(
      '\0', "broadcast-speed-private",
      "multiplier for broadcast speed in private block overlays (experimental, default is 1.0, which is ~300 KB/s)",
      [&](td::Slice s) -> td::Status {
        auto v = td::to_double(s);
        if (v <= 0.0) {
          return td::Status::Error("broadcast-speed-private should be positive");
        }
        acts.push_back(
            [&x, v]() { td::actor::send_closure(x, &ValidatorEngine::set_broadcast_speed_multiplier_private, v); });
        return td::Status::OK();
      });
  auto S = p.run(argc, argv);
  if (S.is_error()) {
    LOG(ERROR) << "failed to parse options: " << S.move_as_error();
    std::_Exit(2);
  }

  td::set_runtime_signal_handler(1, need_stats).ensure();
  td::set_runtime_signal_handler(2, need_scheduler_status).ensure();

  td::actor::set_debug(true);
  td::actor::Scheduler scheduler({threads});

  scheduler.run_in_context([&] {
    vm::init_vm().ensure();
    x = td::actor::create_actor<ValidatorEngine>("validator-engine");
    for (auto &act : acts) {
      act();
    }
    acts.clear();
    td::actor::send_closure(x, &ValidatorEngine::run);
  });
  while (scheduler.run(1)) {
    if (need_stats_flag.exchange(false)) {
      dump_stats();
    }
    if (need_scheduler_status_flag.exchange(false)) {
      LOG(ERROR) << "DUMPING SCHEDULER STATISTICS";
      td::StringBuilder sb;
      scheduler.get_debug().dump(sb);
      LOG(ERROR) << "GOT SCHEDULER STATISTICS\n" << sb.as_cslice();
    }
    if (rotate_logs_flags.exchange(false)) {
      if (td::log_interface) {
        td::log_interface->rotate();
      }
    }
  }

  return 0;
}<|MERGE_RESOLUTION|>--- conflicted
+++ resolved
@@ -2184,13 +2184,8 @@
         .public_broadcast_speed_multiplier_ = broadcast_speed_multiplier_public_,
         .private_broadcast_speed_multiplier_ = broadcast_speed_multiplier_private_};
     full_node_ = ton::validator::fullnode::FullNode::create(
-<<<<<<< HEAD
-        short_id, full_node_id_, validator_options_->zero_block_id().file_hash, config_.full_node_config,
-        keyring_.get(), adnl_.get(), rldp_.get(), rldp2_.get(),
-=======
-        short_id, ton::adnl::AdnlNodeIdShort{config_.full_node}, validator_options_->zero_block_id().file_hash,
+        short_id, full_node_id_, validator_options_->zero_block_id().file_hash,
         full_node_options, keyring_.get(), adnl_.get(), rldp_.get(), rldp2_.get(),
->>>>>>> 3ff951c2
         default_dht_node_.is_zero() ? td::actor::ActorId<ton::dht::Dht>{} : dht_nodes_[default_dht_node_].get(),
         overlay_manager_.get(), validator_manager_.get(), full_node_client_.get(), db_root_, std::move(P));
     for (auto &v : config_.validators) {

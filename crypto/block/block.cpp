/*
    This file is part of TON Blockchain Library.

    TON Blockchain Library is free software: you can redistribute it and/or modify
    it under the terms of the GNU Lesser General Public License as published by
    the Free Software Foundation, either version 2 of the License, or
    (at your option) any later version.

    TON Blockchain Library is distributed in the hope that it will be useful,
    but WITHOUT ANY WARRANTY; without even the implied warranty of
    MERCHANTABILITY or FITNESS FOR A PARTICULAR PURPOSE.  See the
    GNU Lesser General Public License for more details.

    You should have received a copy of the GNU Lesser General Public License
    along with TON Blockchain Library.  If not, see <http://www.gnu.org/licenses/>.

    Copyright 2017-2020 Telegram Systems LLP
*/
#include "td/utils/bits.h"
#include "block/block.h"
#include "block/block-auto.h"
#include "block/block-parse.h"
#include "block/mc-config.h"
#include "ton/ton-shard.h"
#include "common/bigexp.h"
#include "common/util.h"
#include "td/utils/crypto.h"
#include "td/utils/tl_storers.h"
#include "td/utils/misc.h"
#include "td/utils/Random.h"
#include "vm/fmt.hpp"

namespace block {
using namespace std::literals::string_literals;

td::Result<PublicKey> PublicKey::from_bytes(td::Slice key) {
  if (key.size() != 32) {
    return td::Status::Error("Ed25519 public key must be exactly 32 bytes long");
  }
  PublicKey res;
  res.key = key.str();
  return res;
}

td::Result<PublicKey> PublicKey::parse(td::Slice key) {
  if (key.size() != 48) {
    return td::Status::Error("Serialized Ed25519 public key must be exactly 48 characters long");
  }
  td::uint8 buf[36];
  if (!buff_base64_decode(td::MutableSlice(buf, 36), key, true)) {
    return td::Status::Error("Public key is not serialized in base64 encoding");
  }

  td::uint16 hash = static_cast<td::uint16>((static_cast<unsigned>(buf[34]) << 8) + buf[35]);
  if (hash != td::crc16(td::Slice(buf, 34))) {
    return td::Status::Error("Public key has incorrect crc16 hash");
  }

  if (buf[0] != 0x3e) {
    return td::Status::Error("Not a public key");
  }
  if (buf[1] != 0xe6) {
    return td::Status::Error("Not an ed25519 public key");
  }

  return from_bytes(td::Slice(buf + 2, 32));
}

std::string PublicKey::serialize(bool base64_url) {
  CHECK(key.size() == 32);
  std::string buf(36, 0);
  td::MutableSlice bytes(buf);

  bytes[0] = static_cast<char>(0x3e);
  bytes[1] = static_cast<char>(0xe6);
  bytes.substr(2).copy_from(key);
  auto hash = td::crc16(bytes.substr(0, 34));
  bytes[34] = static_cast<char>(hash >> 8);
  bytes[35] = static_cast<char>(hash & 255);

  std::string res(48, 0);
  buff_base64_encode(res, bytes, base64_url);
  return res;
}

bool pack_std_smc_addr_to(char result[48], bool base64_url, ton::WorkchainId wc, const ton::StdSmcAddress& addr,
                          bool bounceable, bool testnet) {
  if (wc < -128 || wc >= 128) {
    return false;
  }
  unsigned char buffer[36];
  buffer[0] = (unsigned char)(0x51 - bounceable * 0x40 + testnet * 0x80);
  buffer[1] = (unsigned char)wc;
  std::memcpy(buffer + 2, addr.data(), 32);
  unsigned crc = td::crc16(td::Slice{buffer, 34});
  buffer[34] = (unsigned char)(crc >> 8);
  buffer[35] = (unsigned char)(crc & 0xff);
  CHECK(buff_base64_encode(td::MutableSlice{result, 48}, td::Slice{buffer, 36}, base64_url) == 48);
  return true;
}

std::string pack_std_smc_addr(bool base64_url, ton::WorkchainId wc, const ton::StdSmcAddress& addr, bool bounceable,
                              bool testnet) {
  char result[48];
  if (pack_std_smc_addr_to(result, base64_url, wc, addr, bounceable, testnet)) {
    return std::string{result, 48};
  } else {
    return "";
  }
}

bool unpack_std_smc_addr(const char packed[48], ton::WorkchainId& wc, ton::StdSmcAddress& addr, bool& bounceable,
                         bool& testnet) {
  unsigned char buffer[36];
  wc = ton::workchainInvalid;
  if (!buff_base64_decode(td::MutableSlice{buffer, 36}, td::Slice{packed, 48}, true)) {
    return false;
  }
  unsigned crc = td::crc16(td::Slice{buffer, 34});
  if (buffer[34] != (unsigned char)(crc >> 8) || buffer[35] != (unsigned char)(crc & 0xff)) {
    return false;
  }
  if ((buffer[0] & 0x3f) != 0x11) {
    return false;
  }
  testnet = (buffer[0] & 0x80);
  bounceable = !(buffer[0] & 0x40);
  wc = (td::int8)buffer[1];
  std::memcpy(addr.data(), buffer + 2, 32);
  return true;
}

bool unpack_std_smc_addr(td::Slice packed, ton::WorkchainId& wc, ton::StdSmcAddress& addr, bool& bounceable,
                         bool& testnet) {
  return packed.size() == 48 && unpack_std_smc_addr(packed.data(), wc, addr, bounceable, testnet);
}

bool unpack_std_smc_addr(std::string packed, ton::WorkchainId& wc, ton::StdSmcAddress& addr, bool& bounceable,
                         bool& testnet) {
  return packed.size() == 48 && unpack_std_smc_addr(packed.data(), wc, addr, bounceable, testnet);
}

StdAddress::StdAddress(std::string serialized) {
  rdeserialize(std::move(serialized));
}

StdAddress::StdAddress(td::Slice from) {
  rdeserialize(std::move(from));
}

std::string StdAddress::rserialize(bool base64_url) const {
  char buffer[48];
  return rserialize_to(buffer, base64_url) ? std::string{buffer, 48} : "";
}

bool StdAddress::rserialize_to(td::MutableSlice to, bool base64_url) const {
  return to.size() == 48 && rserialize_to(to.data(), base64_url);
}

bool StdAddress::rserialize_to(char to[48], bool base64_url) const {
  return pack_std_smc_addr_to(to, base64_url, workchain, addr, bounceable, testnet);
}

bool StdAddress::rdeserialize(td::Slice from) {
  return from.size() == 48 && unpack_std_smc_addr(from.data(), workchain, addr, bounceable, testnet);
}

bool StdAddress::rdeserialize(std::string from) {
  return from.size() == 48 && unpack_std_smc_addr(from.data(), workchain, addr, bounceable, testnet);
}

bool StdAddress::rdeserialize(const char from[48]) {
  return unpack_std_smc_addr(from, workchain, addr, bounceable, testnet);
}

bool StdAddress::operator==(const StdAddress& other) const {
  return workchain == other.workchain && addr == other.addr && bounceable == other.bounceable &&
         testnet == other.testnet;
}

int parse_hex_digit(int c) {
  if (c >= '0' && c <= '9') {
    return c - '0';
  }
  c |= 0x20;
  if (c >= 'a' && c <= 'z') {
    return c - 'a' + 10;
  }
  return -1;
}

bool StdAddress::parse_addr(td::Slice acc_string) {
  if (rdeserialize(acc_string)) {
    return true;
  }
  testnet = false;
  bounceable = true;
  auto pos = acc_string.find(':');
  if (pos != std::string::npos) {
    if (pos > 10) {
      return invalidate();
    }
    auto tmp = acc_string.substr(0, pos);
    auto r_wc = td::to_integer_safe<ton::WorkchainId>(tmp);
    if (r_wc.is_error()) {
      return invalidate();
    }
    workchain = r_wc.move_as_ok();
    if (workchain == ton::workchainInvalid) {
      return invalidate();
    }
    ++pos;
  } else {
    pos = 0;
  }
  // LOG(DEBUG) << "parsing " << acc_string << " address";
  if (acc_string.size() != pos + 64) {
    return invalidate();
  }
  for (unsigned i = 0; i < 64; i++) {
    int x = parse_hex_digit(acc_string[pos + i]), m = 15;
    if (x < 0) {
      return invalidate();
    }
    if (!(i & 1)) {
      x <<= 4;
      m <<= 4;
    }
    addr.data()[i >> 1] = (unsigned char)((addr.data()[i >> 1] & ~m) | x);
  }
  return true;
}

bool parse_std_account_addr(td::Slice acc_string, ton::WorkchainId& wc, ton::StdSmcAddress& addr, bool* bounceable,
                            bool* testnet_only) {
  StdAddress a;
  if (!a.parse_addr(acc_string)) {
    return false;
  }
  wc = a.workchain;
  addr = a.addr;
  if (testnet_only) {
    *testnet_only = a.testnet;
  }
  if (bounceable) {
    *bounceable = a.bounceable;
  }
  return true;
}

td::Result<StdAddress> StdAddress::parse(td::Slice acc_string) {
  StdAddress res;
  if (res.parse_addr(acc_string)) {
    return res;
  }
  return td::Status::Error("Failed to parse account address");
}

void ShardId::init() {
  if (!shard_pfx) {
    shard_pfx = (1ULL << 63);
    shard_pfx_len = 0;
  } else {
    shard_pfx_len = 63 - td::count_trailing_zeroes_non_zero64(shard_pfx);
  }
}

ShardId::ShardId(ton::WorkchainId wc_id, unsigned long long sh_pfx) : workchain_id(wc_id), shard_pfx(sh_pfx) {
  init();
}

ShardId::ShardId(ton::ShardIdFull ton_shard_id) : workchain_id(ton_shard_id.workchain), shard_pfx(ton_shard_id.shard) {
  init();
}

ShardId::ShardId(ton::BlockId ton_block_id) : workchain_id(ton_block_id.workchain), shard_pfx(ton_block_id.shard) {
  init();
}

ShardId::ShardId(const ton::BlockIdExt& ton_block_id)
    : workchain_id(ton_block_id.id.workchain), shard_pfx(ton_block_id.id.shard) {
  init();
}

ShardId::ShardId(ton::WorkchainId wc_id, unsigned long long sh_pfx, int sh_pfx_len)
    : workchain_id(wc_id), shard_pfx_len(sh_pfx_len) {
  if (sh_pfx_len < 0) {
    shard_pfx_len = 0;
    shard_pfx = (1ULL << 63);
  } else if (sh_pfx_len > 63) {
    shard_pfx_len = 63;
    shard_pfx = sh_pfx | 1;
  } else {
    unsigned long long pow = 1ULL << (63 - sh_pfx_len);
    shard_pfx = (sh_pfx | pow) & (pow - 1);
  }
}

std::ostream& operator<<(std::ostream& os, const ShardId& shard_id) {
  shard_id.show(os);
  return os;
}

void ShardId::show(std::ostream& os) const {
  if (workchain_id == ton::workchainInvalid) {
    os << '?';
    return;
  }
  os << workchain_id << ':' << shard_pfx_len << ',';
  unsigned long long t = shard_pfx;
  int cnt = 0;
  while ((t & ((1ULL << 63) - 1)) != 0) {
    static const char hex_digit[] = "0123456789ABCDEF";
    os << (char)hex_digit[t >> 60];
    t <<= 4;
    ++cnt;
  }
  if (!t || !cnt) {
    os << '_';
  }
}

std::string ShardId::to_str() const {
  std::ostringstream os;
  show(os);
  return os.str();
}

bool ShardId::serialize(vm::CellBuilder& cb) const {
  if (workchain_id == ton::workchainInvalid || cb.remaining_bits() < 104) {
    return false;
  }
  return cb.store_long_bool(0, 2) && cb.store_ulong_rchk_bool(shard_pfx_len, 6) &&
         cb.store_long_bool(workchain_id, 32) && cb.store_long_bool(shard_pfx & (shard_pfx - 1));
}

bool ShardId::deserialize(vm::CellSlice& cs) {
  if (cs.fetch_ulong(2) == 0 && cs.fetch_uint_to(6, shard_pfx_len) && cs.fetch_int_to(32, workchain_id) &&
      workchain_id != ton::workchainInvalid && cs.fetch_uint_to(64, shard_pfx)) {
    auto pow2 = (1ULL << (63 - shard_pfx_len));
    if (!(shard_pfx & (pow2 - 1))) {
      shard_pfx |= pow2;
      return true;
    }
  }

  invalidate();
  return false;
}

MsgProcessedUptoCollection::MsgProcessedUptoCollection(ton::ShardIdFull _owner, Ref<vm::CellSlice> cs_ref)
    : owner(_owner) {
  vm::Dictionary dict{std::move(cs_ref), 96};
  valid = dict.check_for_each([&](Ref<vm::CellSlice> value, td::ConstBitPtr key, int n) -> bool {
    if (value->size_ext() != 64 + 256) {
      return false;
    }
    list.emplace_back();
    MsgProcessedUpto& z = list.back();
    z.shard = key.get_uint(64);
    z.mc_seqno = (unsigned)((key + 64).get_uint(32));
    z.last_inmsg_lt = value.write().fetch_ulong(64);
    return value.write().fetch_bits_to(z.last_inmsg_hash) && z.shard && ton::shard_contains(owner.shard, z.shard);
  });
}

std::unique_ptr<MsgProcessedUptoCollection> MsgProcessedUptoCollection::unpack(ton::ShardIdFull _owner,
                                                                               Ref<vm::CellSlice> cs_ref) {
  auto v = std::make_unique<MsgProcessedUptoCollection>(_owner, std::move(cs_ref));
  return v && v->valid ? std::move(v) : std::unique_ptr<MsgProcessedUptoCollection>{};
}

bool MsgProcessedUpto::contains(const MsgProcessedUpto& other) const& {
  return ton::shard_is_ancestor(shard, other.shard) && mc_seqno >= other.mc_seqno &&
         (last_inmsg_lt > other.last_inmsg_lt ||
          (last_inmsg_lt == other.last_inmsg_lt && !(last_inmsg_hash < other.last_inmsg_hash)));
}

bool MsgProcessedUpto::contains(ton::ShardId other_shard, ton::LogicalTime other_lt, td::ConstBitPtr other_hash,
                                ton::BlockSeqno other_mc_seqno) const& {
  return ton::shard_is_ancestor(shard, other_shard) && mc_seqno >= other_mc_seqno &&
         (last_inmsg_lt > other_lt || (last_inmsg_lt == other_lt && !(last_inmsg_hash < other_hash)));
}

bool MsgProcessedUptoCollection::insert(ton::BlockSeqno mc_seqno, ton::LogicalTime last_proc_lt,
                                        td::ConstBitPtr last_proc_hash) {
  if (!last_proc_lt) {
    return false;
  }
  for (const auto& z : list) {
    if (z.contains(owner.shard, last_proc_lt, last_proc_hash, mc_seqno)) {
      return true;
    }
  }
  list.emplace_back(owner.shard, mc_seqno, last_proc_lt, last_proc_hash);
  return true;
}

bool MsgProcessedUptoCollection::insert_infty(ton::BlockSeqno mc_seqno, ton::LogicalTime last_proc_lt) {
  return insert(mc_seqno, last_proc_lt, td::Bits256::ones().bits());
}

bool MsgProcessedUptoCollection::is_reduced() const {
  if (!valid) {
    return false;
  }
  for (auto it = list.begin(); it < list.end(); ++it) {
    for (auto it2 = it + 1; it2 < list.end(); ++it2) {
      if (it->contains(*it2) || it2->contains(*it)) {
        return false;
      }
    }
  }
  return true;
}

bool MsgProcessedUptoCollection::contains(const MsgProcessedUpto& p_upto) const {
  for (const auto& z : list) {
    if (z.contains(p_upto)) {
      return true;
    }
  }
  return false;
}

bool MsgProcessedUptoCollection::contains(const MsgProcessedUptoCollection& other) const {
  for (const auto& w : other.list) {
    if (!contains(w)) {
      return false;
    }
  }
  return true;
}

const MsgProcessedUpto* MsgProcessedUptoCollection::is_simple_update_of(const MsgProcessedUptoCollection& other,
                                                                        bool& ok) const {
  ok = false;
  if (!contains(other)) {
    LOG(DEBUG) << "does not cointain the previous value";
    return nullptr;
  }
  if (other.contains(*this)) {
    LOG(DEBUG) << "coincides with the previous value";
    ok = true;
    return nullptr;
  }
  const MsgProcessedUpto* found = nullptr;
  for (const auto& z : list) {
    if (!other.contains(z)) {
      if (found) {
        LOG(DEBUG) << "has more than two new entries";
        return found;  // ok = false: update is not simple
      }
      found = &z;
    }
  }
  ok = true;
  return found;
}

ton::BlockSeqno MsgProcessedUptoCollection::min_mc_seqno() const {
  ton::BlockSeqno min_mc_seqno = ~0U;
  for (const auto& z : list) {
    min_mc_seqno = std::min(min_mc_seqno, z.mc_seqno);
  }
  return min_mc_seqno;
}

bool MsgProcessedUptoCollection::compactify() {
  std::sort(list.begin(), list.end());
  std::size_t i, j, k = 0, m = 0, n = list.size();
  std::vector<bool> mark(n, false);
  assert(mark.size() == n);
  for (i = 0; i < n; i++) {
    for (j = 0; j < n; j++) {
      if (j != i && !mark[j] && list[j].contains(list[i])) {
        mark[i] = true;
        ++m;
        break;
      }
    }
  }
  if (m) {
    for (i = 0; i < n; i++) {
      if (!mark[i]) {
        list[k++] = list[i];
      }
    }
    list.resize(k);
  }
  return true;
}

bool MsgProcessedUptoCollection::pack(vm::CellBuilder& cb) {
  if (!compactify()) {
    return false;
  }
  vm::Dictionary dict{96};
  for (const auto& z : list) {
    td::BitArray<96> key;
    vm::CellBuilder cb2;
    key.bits().store_uint(z.shard, 64);
    (key.bits() + 64).store_uint(z.mc_seqno, 32);
    if (!(cb2.store_long_bool(z.last_inmsg_lt) && cb2.store_bits_bool(z.last_inmsg_hash) &&
          dict.set_builder(key, cb2, vm::Dictionary::SetMode::Add))) {
      return false;
    }
  }
  return std::move(dict).append_dict_to_bool(cb);
}

bool MsgProcessedUptoCollection::split(ton::ShardIdFull new_owner) {
  if (!ton::shard_is_ancestor(owner, new_owner)) {
    return false;
  }
  if (owner == new_owner) {
    return true;
  }
  std::size_t n = list.size(), i, j = 0;
  for (i = 0; i < n; i++) {
    if (ton::shard_intersects(list[i].shard, new_owner.shard)) {
      list[i].shard = ton::shard_intersection(list[i].shard, new_owner.shard);
      if (j < i) {
        list[j] = std::move(list[i]);
      }
      j++;
    }
  }
  list.resize(j);
  owner = new_owner;
  return compactify();
}

bool MsgProcessedUptoCollection::combine_with(const MsgProcessedUptoCollection& other) {
  if (!(other.owner == owner || ton::shard_is_sibling(other.owner, owner))) {
    return false;
  }
  list.insert(list.end(), other.list.begin(), other.list.end());
  if (owner != other.owner) {
    owner = ton::shard_parent(owner);
  }
  return compactify();
}

bool MsgProcessedUpto::already_processed(const EnqueuedMsgDescr& msg) const {
  // LOG(DEBUG) << "compare msg (" << msg.lt_ << "," << msg.hash_.to_hex() << ") against record's (" << last_inmsg_lt
  //            << "," << last_inmsg_hash.to_hex() << ")";
  if (msg.lt_ > last_inmsg_lt) {
    return false;
  }
  if (!ton::shard_contains(shard, msg.next_prefix_.account_id_prefix)) {
    return false;
  }
  if (msg.lt_ == last_inmsg_lt && last_inmsg_hash < msg.hash_) {
    return false;
  }
  if (msg.same_workchain() && ton::shard_contains(shard, msg.cur_prefix_.account_id_prefix)) {
    // this branch is needed only for messages generated in the same shard
    // (such messages could have been processed without a reference from the masterchain)
    // ? enable this branch only if an extra boolean parameter is set ?
    return true;
  }
  auto shard_end_lt = compute_shard_end_lt(msg.cur_prefix_);
  // LOG(DEBUG) << "enqueued_lt = " << msg.enqueued_lt_ << " , shard_end_lt = " << shard_end_lt;
  return msg.enqueued_lt_ < shard_end_lt;
}

bool MsgProcessedUptoCollection::already_processed(const EnqueuedMsgDescr& msg) const {
  // LOG(DEBUG) << "checking message with cur_addr=" << msg.cur_prefix_.to_str()
  //            << " next_addr=" << msg.next_prefix_.to_str() << " against ProcessedUpto of neighbor " << owner.to_str();
  if (!ton::shard_contains(owner, msg.next_prefix_)) {
    return false;
  }
  for (const auto& rec : list) {
    if (rec.already_processed(msg)) {
      return true;
    }
  }
  return false;
}

bool MsgProcessedUptoCollection::can_check_processed() const {
  for (const auto& entry : list) {
    if (!entry.can_check_processed()) {
      return false;
    }
  }
  return true;
}

bool MsgProcessedUptoCollection::for_each_mcseqno(std::function<bool(ton::BlockSeqno)> func) const {
  for (const auto& entry : list) {
    if (!func(entry.mc_seqno)) {
      return false;
    }
  }
  return true;
}

std::ostream& MsgProcessedUpto::print(std::ostream& os) const {
  return os << "[" << ton::shard_to_str(shard) << "," << mc_seqno << "," << last_inmsg_lt << ","
            << last_inmsg_hash.to_hex() << "]";
}

std::ostream& MsgProcessedUptoCollection::print(std::ostream& os) const {
  os << "MsgProcessedUptoCollection of " << owner.to_str() << " = {";
  int i = 0;
  for (const auto& entry : list) {
    if (i++) {
      os << ", ";
    }
    os << entry;
  }
  os << "}";
  return os;
}

std::string MsgProcessedUpto::to_str() const {
  std::ostringstream os;
  print(os);
  return os.str();
}

std::string MsgProcessedUptoCollection::to_str() const {
  std::ostringstream os;
  print(os);
  return os.str();
}

// unpacks some fields from EnqueuedMsg
bool EnqueuedMsgDescr::unpack(vm::CellSlice& cs) {
  block::gen::EnqueuedMsg::Record enq;
  block::tlb::MsgEnvelope::Record_std env;
  block::gen::CommonMsgInfo::Record_int_msg_info info;
  if (!(tlb::unpack(cs, enq) && tlb::unpack_cell(enq.out_msg, env) && tlb::unpack_cell_inexact(env.msg, info))) {
    return invalidate();
  }
  src_prefix_ = block::tlb::t_MsgAddressInt.get_prefix(std::move(info.src));
  dest_prefix_ = block::tlb::t_MsgAddressInt.get_prefix(std::move(info.dest));
  if (!(src_prefix_.is_valid() && dest_prefix_.is_valid())) {
    return invalidate();
  }
  cur_prefix_ = interpolate_addr(src_prefix_, dest_prefix_, env.cur_addr);
  next_prefix_ = interpolate_addr(src_prefix_, dest_prefix_, env.next_addr);
  unsigned long long lt;
  if (!tlb::t_MsgEnvelope.get_emitted_lt(vm::load_cell_slice(enq.out_msg), lt)) {
    return invalidate();
  }
  lt_ = lt;
  enqueued_lt_ = enq.enqueued_lt;
  hash_ = env.msg->get_hash().bits();
  msg_ = std::move(env.msg);
  msg_env_ = std::move(enq.out_msg);
  return true;
}

bool EnqueuedMsgDescr::check_key(td::ConstBitPtr key) const {
  return key.get_int(32) == next_prefix_.workchain && (key + 32).get_uint(64) == next_prefix_.account_id_prefix &&
         hash_ == key + 96;
}

bool ImportedMsgQueueLimits::deserialize(vm::CellSlice& cs) {
  return cs.fetch_ulong(8) == 0xd3           // imported_msg_queue_limits#d3
         && cs.fetch_uint_to(32, max_bytes)  // max_bytes:#
         && cs.fetch_uint_to(32, max_msgs);  // max_msgs:#
}

bool ParamLimits::deserialize(vm::CellSlice& cs) {
  return cs.fetch_ulong(8) == 0xc3            // param_limits#c3
         && cs.fetch_uint_to(32, limits_[0])  // underload:uint32
         && cs.fetch_uint_to(32, limits_[1])  // soft_limit:uint32
         && cs.fetch_uint_to(32, limits_[3])  // hard_limit:uint32
         && limits_[0] <= limits_[1]          // { underload <= soft_limit }
         && limits_[1] <= limits_[3]          // { soft_limit <= hard_limit } = ParamLimits;
         && compute_medium_limit();
}

bool BlockLimits::deserialize(vm::CellSlice& cs) {
  auto tag = cs.fetch_ulong(8);
  if (tag != 0x5d && tag != 0x5e) {
    return false;
  }
  // block_limits#5d
  // block_limits_v2#5e
  bool ok = bytes.deserialize(cs)         // bytes:ParamLimits
            && gas.deserialize(cs)        // gas:ParamLimits
            && lt_delta.deserialize(cs);  // lt_delta:ParamLimits
  if (!ok) {
    return false;
  }
  if (tag == 0x5e) {
    return collated_data.deserialize(cs) &&     // collated_data:ParamLimits
           imported_msg_queue.deserialize(cs);  // imported_msg_queue:ImportedMsgQueueLimits
  } else {
    collated_data = bytes;
    return true;
  }
}

int ParamLimits::classify(td::uint64 value) const {
  int a = -1, b = limits_cnt;
  while (b - a > 1) {
    int c = (a + b) >> 1;
    if (value >= limits_[c]) {
      a = c;
    } else {
      b = c;
    }
  }
  return a + 1;
}

bool ParamLimits::fits(unsigned cls, td::uint64 value) const {
  return cls >= limits_cnt || value < limits_[cls];
}

int BlockLimits::classify_size(td::uint64 size) const {
  return bytes.classify(size);
}

int BlockLimits::classify_gas(td::uint64 gas_value) const {
  return gas.classify(gas_value);
}

int BlockLimits::classify_lt(ton::LogicalTime lt) const {
  return lt_delta.classify(lt - start_lt);
}

int BlockLimits::classify_collated_data_size(td::uint64 size) const {
  return collated_data.classify(size);
}

int BlockLimits::classify(td::uint64 size, td::uint64 gas, ton::LogicalTime lt, td::uint64 collated_size) const {
  return std::max(
      {classify_size(size), classify_gas(gas), classify_lt(lt), classify_collated_data_size(collated_size)});
}

bool BlockLimits::fits(unsigned cls, td::uint64 size, td::uint64 gas_value, ton::LogicalTime lt,
                       td::uint64 collated_size) const {
  return bytes.fits(cls, size) && gas.fits(cls, gas_value) && lt_delta.fits(cls, lt - start_lt) &&
         collated_data.fits(cls, collated_size);
}

td::uint64 BlockLimitStatus::estimate_block_size(const vm::NewCellStorageStat::Stat* extra) const {
  auto sum = st_stat.get_total_stat();
  if (extra) {
    sum += *extra;
  }
  return 2000 + (sum.bits >> 3) + sum.cells * 12 + sum.internal_refs * 3 + sum.external_refs * 40 + transactions * 200 +
         (extra ? 200 : 0) + extra_out_msgs * 300 + public_library_diff * 700;
}

int BlockLimitStatus::classify() const {
<<<<<<< HEAD
  return limits.classify(estimate_block_size(), gas_used, cur_lt, collated_data_stat.estimate_proof_size());
=======
  return limits.classify(estimate_block_size(), gas_used, cur_lt, collated_data_size_estimate);
>>>>>>> 287fea35
}

bool BlockLimitStatus::fits(unsigned cls) const {
  return cls >= ParamLimits::limits_cnt ||
         (limits.gas.fits(cls, gas_used) && limits.lt_delta.fits(cls, cur_lt - limits.start_lt) &&
<<<<<<< HEAD
          limits.bytes.fits(cls, estimate_block_size()) &&
          limits.collated_data.fits(cls, collated_data_stat.estimate_proof_size()));
=======
          limits.bytes.fits(cls, estimate_block_size()) && limits.collated_data.fits(cls, collated_data_size_estimate));
>>>>>>> 287fea35
}

bool BlockLimitStatus::would_fit(unsigned cls, ton::LogicalTime end_lt, td::uint64 more_gas,
                                 const vm::NewCellStorageStat::Stat* extra) const {
  return cls >= ParamLimits::limits_cnt || (limits.gas.fits(cls, gas_used + more_gas) &&
                                            limits.lt_delta.fits(cls, std::max(cur_lt, end_lt) - limits.start_lt) &&
                                            limits.bytes.fits(cls, estimate_block_size(extra)) &&
<<<<<<< HEAD
                                            limits.collated_data.fits(cls, collated_data_stat.estimate_proof_size()));
=======
                                            limits.collated_data.fits(cls, collated_data_size_estimate));
>>>>>>> 287fea35
}

// SETS: account_dict, shard_libraries_, mc_state_extra
//    total_balance{,_extra}, total_validator_fees
// SETS: out_msg_queue, processed_upto_, ihr_pending (via unpack_out_msg_queue_info)
// SETS: utime_, lt_
td::Status ShardState::unpack_state(ton::BlockIdExt blkid, Ref<vm::Cell> prev_state_root) {
  if (!blkid.is_valid()) {
    return td::Status::Error(-666, "invalid block id supplied to ShardState::unpack");
  }
  if (prev_state_root.is_null()) {
    return td::Status::Error(-666, "the root cell supplied for the shardchain state "s + blkid.to_str() + " is null");
  }
  block::gen::ShardStateUnsplit::Record state;
  if (!tlb::unpack_cell(prev_state_root, state)) {
    return td::Status::Error(-666, "cannot unpack header of shardchain state "s + blkid.to_str());
  }
  if ((unsigned)state.seq_no != blkid.seqno()) {
    return td::Status::Error(
        -666, PSTRING() << "shardchain state for " << blkid.to_str() << " has incorrect seqno " << state.seq_no);
  }
  auto shard1 = ton::ShardIdFull(block::ShardId{state.shard_id});
  if (shard1 != blkid.shard_full()) {
    return td::Status::Error(-666, "shardchain state for "s + blkid.to_str() +
                                       " corresponds to incorrect workchain or shard " + shard1.to_str());
  }
  id_ = blkid;
  root_ = std::move(prev_state_root);
  vert_seqno_ = state.vert_seq_no;
  before_split_ = state.before_split;
  account_dict_ = std::make_unique<vm::AugmentedDictionary>(
      vm::load_cell_slice(std::move(state.accounts)).prefetch_ref(), 256, block::tlb::aug_ShardAccounts);
  // check that all keys in account_dict have correct prefixes
  td::BitArray<64> acc_pfx{(long long)shard1.shard};
  int acc_pfx_len = shard_prefix_length(shard1);
  if (!account_dict_->has_common_prefix(acc_pfx.bits(), acc_pfx_len)) {
    return td::Status::Error(-666, "account dictionary of previous state of "s + id_.to_str() + " does not have " +
                                       acc_pfx.bits().to_hex(acc_pfx_len) + " as common key prefix");
  }
  // get overload / underload history
  overload_history_ = state.r1.overload_history;
  underload_history_ = state.r1.underload_history;
  // get shard libraries
  shard_libraries_ = std::make_unique<vm::Dictionary>(state.r1.libraries->prefetch_ref(), 256);
  if (!shard_libraries_->is_empty() && !shard1.is_masterchain()) {
    return td::Status::Error(-666,
                             "shardchain state "s + id_.to_str() +
                                 " has a non-trivial shard libraries collection, but it is not in the masterchain");
  }
  mc_state_extra_ = state.custom->prefetch_ref();
  vm::CellSlice cs{*state.r1.master_ref};  // master_ref:(Maybe BlkMasterInfo)
  if ((int)cs.fetch_ulong(1) == 1) {
    if (!(block::tlb::t_ExtBlkRef.unpack(cs, mc_blk_ref_, &mc_blk_lt_) && cs.empty_ext())) {
      return td::Status::Error(-666, "cannot unpack master_ref in shardchain state of "s + id_.to_str());
    }
    mc_blk_seqno_ = mc_blk_ref_.seqno();
  } else {
    mc_blk_seqno_ = 0;
    mc_blk_lt_ = 0;
    mc_blk_ref_.invalidate();
  }
  min_ref_mc_seqno_ = state.min_ref_mc_seqno;
  global_id_ = state.global_id;
  utime_ = state.gen_utime;
  lt_ = state.gen_lt;
  if (!total_balance_.validate_unpack(state.r1.total_balance)) {
    return td::Status::Error(
        -666, "cannot unpack total_balance:CurrencyCollection from previous ShardState of "s + id_.to_str());
  }
  auto accounts_extra = account_dict_->get_root_extra();
  CurrencyCollection old_total_balance;
  if (!(accounts_extra.write().advance(5) && old_total_balance.fetch(accounts_extra.write()))) {
    return td::Status::Error(
        -666,
        "cannot extract total account balance from ShardAccounts contained in previous ShardState of "s + id_.to_str());
  }
  if (old_total_balance != total_balance_) {
    return td::Status::Error(-666, "invalid previous ShardState for "s + id_.to_str() + ": declared total balance " +
                                       total_balance_.to_str() + " differs from " + old_total_balance.to_str() +
                                       " obtained by summing over all Accounts");
  }
  if (!(total_validator_fees_.validate_unpack(state.r1.total_validator_fees) && !total_validator_fees_.has_extra())) {
    return td::Status::Error(
        -666, "cannot unpack total_validator_fees:CurrencyCollection from previous ShardState of "s + id_.to_str());
  }
  if (is_masterchain()) {
    if (mc_state_extra_.is_null()) {
      return td::Status::Error(-666, "ShardState of "s + id_.to_str() + " does not contain McStateExtra");
    }
    block::gen::McStateExtra::Record extra;
    if (!tlb::unpack_cell(mc_state_extra_, extra)) {
      return td::Status::Error(-666, "cannot unpack McStateExtra in ShardState of "s + id_.to_str());
    }
    if (!global_balance_.validate_unpack(extra.global_balance)) {
      return td::Status::Error(-666, "ShardState of "s + id_.to_str() + " does not contain a valid global_balance");
    }
    if (extra.r1.flags & 1) {
      if (extra.r1.block_create_stats->prefetch_ulong(8) == 0x17) {
        block_create_stats_ = std::make_unique<vm::Dictionary>(extra.r1.block_create_stats->prefetch_ref(), 256);
      } else {
        return td::Status::Error(-666, "ShardState of "s + id_.to_str() + " does not contain a valid BlockCreateStats");
      }
    } else {
      block_create_stats_ = std::make_unique<vm::Dictionary>(256);
    }
  }
  return unpack_out_msg_queue_info(std::move(state.out_msg_queue_info));
}

// SETS: out_msg_queue, processed_upto_, ihr_pending
td::Status ShardState::unpack_out_msg_queue_info(Ref<vm::Cell> out_msg_queue_info) {
  block::gen::OutMsgQueueInfo::Record qinfo;
  if (!tlb::unpack_cell(std::move(out_msg_queue_info), qinfo)) {
    return td::Status::Error(-666, "cannot unpack OutMsgQueueInfo in the state of "s + id_.to_str());
  }
  out_msg_queue_ =
      std::make_unique<vm::AugmentedDictionary>(std::move(qinfo.out_queue), 352, block::tlb::aug_OutMsgQueue);
  if (verbosity >= 3 * 1) {
    FLOG(DEBUG) {
      sb << "unpacking ProcessedUpto of our previous block " << id_.to_str();
      block::gen::t_ProcessedInfo.print(sb, qinfo.proc_info);
    };
  }
  if (!block::gen::t_ProcessedInfo.validate_csr(1024, qinfo.proc_info)) {
    return td::Status::Error(
        -666, "ProcessedInfo in the state of "s + id_.to_str() + " is invalid according to automated validity checks");
  }
  processed_upto_ = block::MsgProcessedUptoCollection::unpack(ton::ShardIdFull(id_), std::move(qinfo.proc_info));
  ihr_pending_ = std::make_unique<vm::Dictionary>(320);
  if (qinfo.extra.write().fetch_long(1)) {
    block::gen::OutMsgQueueExtra::Record extra;
    if (!block::tlb::csr_unpack(qinfo.extra, extra)) {
      return td::Status::Error(-666, "cannot unpack OutMsgQueueExtre in the state of "s + id_.to_str());
    }
    dispatch_queue_ = std::make_unique<vm::AugmentedDictionary>(extra.dispatch_queue, 256, tlb::aug_DispatchQueue);
    if (extra.out_queue_size.write().fetch_long(1)) {
      out_msg_queue_size_ = extra.out_queue_size->prefetch_ulong(48);
    }
  } else {
    dispatch_queue_ = std::make_unique<vm::AugmentedDictionary>(256, tlb::aug_DispatchQueue);
  }
  auto shard1 = id_.shard_full();
  td::BitArray<64> pfx{(long long)shard1.shard};
  int pfx_len = shard_prefix_length(shard1);
  if (!ihr_pending_->has_common_prefix(pfx.bits(), pfx_len)) {
    return td::Status::Error(-666, "IhrPendingInfo in the state of "s + id_.to_str() + " does not have " +
                                       pfx.bits().to_hex(pfx_len) + " as common key prefix");
  }
  return td::Status::OK();
}

// UPDATES: prev_state_utime_, prev_state_lt_
bool ShardState::update_prev_utime_lt(ton::UnixTime& prev_utime, ton::LogicalTime& prev_lt) const {
  prev_utime = std::max<ton::UnixTime>(prev_utime, utime_);
  prev_lt = std::max<ton::LogicalTime>(prev_lt, lt_);
  return true;
}

td::Status ShardState::check_before_split(bool req_before_split) const {
  CHECK(id_.is_valid());
  if (before_split_ != req_before_split) {
    return td::Status::Error(PSTRING() << "previous state for " << id_.to_str() << " has before_split=" << before_split_
                                       << ", but we have after_split=" << req_before_split);
  }
  return td::Status::OK();
}

td::Status ShardState::check_global_id(int req_global_id) const {
  if (global_id_ != req_global_id) {
    return td::Status::Error(-666, PSTRING() << "global blockchain id mismatch in shard state of " << id_.to_str()
                                             << ": expected " << req_global_id << ", found " << global_id_);
  }
  return td::Status::OK();
}

td::Status ShardState::check_mc_blk_seqno(ton::BlockSeqno last_mc_block_seqno) const {
  if (mc_blk_seqno_ > last_mc_block_seqno) {
    return td::Status::Error(
        -666, PSTRING() << "previous block refers to masterchain block with seqno " << mc_blk_seqno_
                        << " larger than the latest known masterchain block seqno " << last_mc_block_seqno);
  }
  return td::Status::OK();
}

td::Status ShardState::unpack_state_ext(ton::BlockIdExt id, Ref<vm::Cell> state_root, int global_id,
                                        ton::BlockSeqno prev_mc_block_seqno, bool after_split, bool clear_history,
                                        std::function<bool(ton::BlockSeqno)> for_each_mcseqno_func) {
  TRY_STATUS(unpack_state(id, std::move(state_root)));
  TRY_STATUS(check_global_id(global_id));
  TRY_STATUS(check_mc_blk_seqno(prev_mc_block_seqno));
  TRY_STATUS(check_before_split(after_split));
  clear_load_history_if(clear_history);
  if (!for_each_mcseqno(std::move(for_each_mcseqno_func))) {
    return td::Status::Error(
        -666, "cannot perform necessary actions for each mc_seqno mentioned in ProcessedUpto of "s + id_.to_str());
  }
  return td::Status::OK();
}

td::Status ShardState::merge_with(ShardState& sib) {
  // 1. check that the two states are valid and belong to sibling shards
  if (!is_valid() || !sib.is_valid()) {
    return td::Status::Error(-666, "cannot merge invalid or uninitialized states");
  }
  if (!ton::shard_is_sibling(id_.shard_full(), sib.id_.shard_full())) {
    return td::Status::Error(-666, "cannot merge non-sibling states of "s + id_.to_str() + " and " + sib.id_.to_str());
  }
  ton::ShardIdFull shard = ton::shard_parent(id_.shard_full());
  // 2. compute total_balance and total_validator_fees
  total_balance_ += std::move(sib.total_balance_);
  if (!total_balance_.is_valid()) {
    return td::Status::Error(-667, "cannot add total_balance_extra of the two states being merged");
  }
  total_validator_fees_ += std::move(sib.total_validator_fees_);
  // 3. merge account_dict with sibling_account_dict
  LOG(DEBUG) << "merging account dictionaries";
  if (!account_dict_->combine_with(*sib.account_dict_)) {
    return td::Status::Error(-666, "cannot merge account dictionaries of the two ancestors");
  }
  sib.account_dict_.reset();
  // 3.1. check that all keys in merged account_dict have correct prefixes
  td::BitArray<64> pfx{(long long)shard.shard};
  int pfx_len = shard_prefix_length(shard);
  if (!account_dict_->has_common_prefix(pfx.bits(), pfx_len)) {
    return td::Status::Error(-666, "merged account dictionary of previous states of "s + shard.to_str() +
                                       " does not have " + pfx.bits().to_hex(pfx_len) + " as common key prefix");
  }
  // 3.2. check total balance of the new account_dict
  auto accounts_extra = account_dict_->get_root_extra();
  CurrencyCollection old_total_balance;
  if (!(accounts_extra.write().advance(5) && old_total_balance.fetch(accounts_extra.write()))) {
    return td::Status::Error(-666, "cannot extract total account balance from merged accounts dictionary");
  }
  if (old_total_balance != total_balance_) {
    return td::Status::Error(
        -666,
        "invalid merged account dictionary: declared total balance differs from one obtained by summing over all "
        "Accounts");
  }
  // 4. merge shard libraries
  CHECK(shard_libraries_->is_empty() && sib.shard_libraries_->is_empty());
  // 5. merge out_msg_queue
  LOG(DEBUG) << "merging outbound message queues";
  if (!out_msg_queue_->combine_with(*sib.out_msg_queue_)) {
    return td::Status::Error(-666, "cannot merge outbound message queues of the two ancestor states");
  }
  sib.out_msg_queue_.reset();
  // 6. merge processed_upto
  LOG(DEBUG) << "merging ProcessedUpto structures";
  if (!processed_upto_->combine_with(*sib.processed_upto_)) {
    return td::Status::Error(-666, "cannot merge ProcessedUpto structures of the two ancestor states");
  }
  sib.processed_upto_.reset();
  // 7. merge ihr_pending
  LOG(DEBUG) << "merging IhrPendingInfo";
  if (!ihr_pending_->combine_with(*sib.ihr_pending_)) {
    return td::Status::Error(-666, "cannot merge IhrPendingInfo of the two ancestors");
  }
  sib.ihr_pending_.reset();
  // 7.1. check whether all keys of the new ihr_pending have correct prefix
  if (!ihr_pending_->has_common_prefix(pfx.bits(), pfx_len)) {
    return td::Status::Error(-666, "merged IhrPendingInfo of the two previous states of "s + shard.to_str() +
                                       " does not have " + pfx.bits().to_hex(pfx_len) + " as common key prefix");
  }
  // 8. compute merged utime_ and lt_
  utime_ = std::max(utime_, sib.utime_);
  lt_ = std::max(lt_, sib.lt_);
  // 9. compute underload & overload history
  underload_history_ = overload_history_ = 0;
  // 10. compute vert_seqno
  vert_seqno_ = std::max(vert_seqno_, sib.vert_seqno_);
  // 11. merge dispatch_queue (same as account dict)
  if (!dispatch_queue_->combine_with(*sib.dispatch_queue_)) {
    return td::Status::Error(-666, "cannot merge dispatch queues of the two ancestors");
  }
  sib.dispatch_queue_.reset();
  // 11. merge out_msg_queue_size
  if (out_msg_queue_size_ && sib.out_msg_queue_size_) {
    out_msg_queue_size_.value() += sib.out_msg_queue_size_.value();
  } else {
    out_msg_queue_size_ = {};
  }
  // Anything else? add here
  // ...

  // 100. compute new root
  if (!block::gen::t_ShardState.cell_pack_split_state(root_, std::move(root_), std::move(sib.root_))) {
    return td::Status::Error(-667, "cannot construct a virtual split_state after a merge");
  }
  // 101. invalidate sibling, change id_ to the (virtual) common parent
  sib.invalidate();
  id_.id.shard = shard.shard;
  id_.file_hash.set_zero();
  id_.root_hash.set_zero();
  return td::Status::OK();
}

td::Result<std::unique_ptr<vm::AugmentedDictionary>> ShardState::compute_split_out_msg_queue(
    ton::ShardIdFull subshard) {
  auto shard = id_.shard_full();
  if (!ton::shard_is_parent(shard, subshard)) {
    return td::Status::Error(-666, "cannot split subshard "s + subshard.to_str() + " from state of " + id_.to_str() +
                                       " because it is not a parent");
  }
  CHECK(out_msg_queue_);
  auto subqueue = std::make_unique<vm::AugmentedDictionary>(*out_msg_queue_);
  int res = block::filter_out_msg_queue(*subqueue, shard, subshard);
  if (res < 0) {
    return td::Status::Error(-666, "error splitting OutMsgQueue of "s + id_.to_str());
  }
  LOG(DEBUG) << "OutMsgQueue split counter: " << res << " messages";
  return std::move(subqueue);
}

td::Result<std::shared_ptr<block::MsgProcessedUptoCollection>> ShardState::compute_split_processed_upto(
    ton::ShardIdFull subshard) {
  if (!ton::shard_is_parent(id_.shard_full(), subshard)) {
    return td::Status::Error(-666, "cannot split subshard "s + subshard.to_str() + " from state of " + id_.to_str() +
                                       " because it is not a parent");
  }
  CHECK(processed_upto_);
  auto sub_processed_upto = std::make_shared<block::MsgProcessedUptoCollection>(*processed_upto_);
  if (!sub_processed_upto->split(subshard)) {
    return td::Status::Error(-666, "error splitting ProcessedUpto of "s + id_.to_str());
  }
  return std::move(sub_processed_upto);
}

td::Status ShardState::split(ton::ShardIdFull subshard) {
  if (!ton::shard_is_parent(id_.shard_full(), subshard)) {
    return td::Status::Error(-666, "cannot split subshard "s + subshard.to_str() + " from state of " + id_.to_str() +
                                       " because it is not a parent");
  }
  // Have to split:
  // 1. account_dict
  LOG(DEBUG) << "splitting account dictionary";
  td::BitArray<64> pfx{(long long)subshard.shard};
  int pfx_len = shard_prefix_length(subshard);
  CHECK(account_dict_);
  CHECK(account_dict_->cut_prefix_subdict(pfx.bits(), pfx_len));
  CHECK(account_dict_->has_common_prefix(pfx.bits(), pfx_len));
  // 2. out_msg_queue
  LOG(DEBUG) << "splitting OutMsgQueue";
  auto shard1 = id_.shard_full();
  CHECK(ton::shard_is_parent(shard1, subshard));
  CHECK(out_msg_queue_);
  td::uint64 queue_size;
  int res1 = block::filter_out_msg_queue(*out_msg_queue_, shard1, subshard, &queue_size);
  if (res1 < 0) {
    return td::Status::Error(-666, "error splitting OutMsgQueue of "s + id_.to_str());
  }
  out_msg_queue_size_ = queue_size;
  LOG(DEBUG) << "split counters: " << res1;
  // 3. processed_upto
  LOG(DEBUG) << "splitting ProcessedUpto";
  CHECK(processed_upto_);
  if (!processed_upto_->split(subshard)) {
    return td::Status::Error(-666, "error splitting ProcessedUpto of "s + id_.to_str());
  }
  // 4. ihr_pending
  LOG(DEBUG) << "splitting IhrPending";
  CHECK(ihr_pending_->cut_prefix_subdict(pfx.bits(), pfx_len));
  CHECK(ihr_pending_->has_common_prefix(pfx.bits(), pfx_len));
  // 5. adjust total_balance
  LOG(DEBUG) << "splitting total_balance";
  auto old_total_balance = total_balance_;
  auto accounts_extra = account_dict_->get_root_extra();
  if (!(accounts_extra.write().advance(5) && total_balance_.validate_unpack(accounts_extra, 1024))) {
    LOG(ERROR) << "cannot unpack CurrencyCollection from the root of newly-split accounts dictionary";
    return td::Status::Error(
        -666, "error splitting total balance in account dictionary of shardchain state "s + id_.to_str());
  }
  LOG(DEBUG) << "split total balance from " << old_total_balance.to_str() << " to our share of "
             << total_balance_.to_str();
  // 6. adjust total_fees
  LOG(DEBUG) << "split total validator fees (current value is " << total_validator_fees_.to_str() << ")";
  total_validator_fees_.grams = (total_validator_fees_.grams + is_right_child(subshard)) >> 1;
  LOG(DEBUG) << "new total_validator_fees is " << total_validator_fees_.to_str();
  // NB: if total_fees_extra will be allowed to be non-empty, split it here too
  // 7. reset overload/underload history
  overload_history_ = underload_history_ = 0;
  // 8. split dispatch_queue (same as account dict)
  LOG(DEBUG) << "splitting dispatch_queue";
  CHECK(dispatch_queue_);
  CHECK(dispatch_queue_->cut_prefix_subdict(pfx.bits(), pfx_len));
  CHECK(dispatch_queue_->has_common_prefix(pfx.bits(), pfx_len));
  // 999. anything else?
  id_.id.shard = subshard.shard;
  id_.file_hash.set_zero();
  id_.root_hash.set_zero();
  return td::Status::OK();
}

int filter_out_msg_queue(vm::AugmentedDictionary& out_queue, ton::ShardIdFull old_shard, ton::ShardIdFull subshard,
                         td::uint64* queue_size) {
  if (queue_size) {
    *queue_size = 0;
  }
  return out_queue.filter([=](vm::CellSlice& cs, td::ConstBitPtr key, int key_len) -> int {
    CHECK(key_len == 352);
    LOG(DEBUG) << "scanning OutMsgQueue entry with key " << key.to_hex(key_len);
    block::tlb::MsgEnvelope::Record_std env;
    block::gen::CommonMsgInfo::Record_int_msg_info info;
    if (!(cs.size_ext() == 0x10080  // (uint64) enqueued_lt:uint64 out_msg:^MsgEnvelope
          && tlb::unpack_cell(cs.prefetch_ref(), env) && tlb::unpack_cell_inexact(env.msg, info))) {
      LOG(ERROR) << "cannot unpack OutMsgQueue entry with key " << key.to_hex(key_len);
      return -1;
    }
    auto src_prefix = block::tlb::t_MsgAddressInt.get_prefix(info.src);
    auto dest_prefix = block::tlb::t_MsgAddressInt.get_prefix(info.dest);
    auto cur_prefix = block::interpolate_addr(src_prefix, dest_prefix, env.cur_addr);
    if (!(src_prefix.is_valid() && dest_prefix.is_valid() && cur_prefix.is_valid())) {
      LOG(ERROR) << "OutMsgQueue message with key " << key.to_hex(key_len)
                 << " has invalid source or destination address";
      return -1;
    }
    if (!ton::shard_contains(old_shard, cur_prefix)) {
      LOG(ERROR) << "OutMsgQueue message with key " << key.to_hex(key_len)
                 << " does not contain current address belonging to shard " << old_shard.to_str();
      return -1;
    }
    bool res = ton::shard_contains(subshard, cur_prefix);
    if (res && queue_size) {
      ++*queue_size;
    }
    return res;
  });
}

bool CurrencyCollection::validate(int max_cells) const {
  return is_valid() && td::sgn(grams) >= 0 && validate_extra(max_cells);
}

bool CurrencyCollection::validate_extra(int max_cells) const {
  if (extra.is_null()) {
    return true;
  }
  vm::CellBuilder cb;
  return cb.store_maybe_ref(extra) && block::tlb::t_ExtraCurrencyCollection.validate_ref(max_cells, cb.finalize());
}

bool CurrencyCollection::add(const CurrencyCollection& a, const CurrencyCollection& b, CurrencyCollection& c) {
  return (a.is_valid() && b.is_valid() && (c.grams = a.grams + b.grams).not_null() && c.grams->is_valid() &&
          add_extra_currency(a.extra, b.extra, c.extra)) ||
         c.invalidate();
}

bool CurrencyCollection::add(const CurrencyCollection& a, CurrencyCollection&& b, CurrencyCollection& c) {
  return (a.is_valid() && b.is_valid() && (c.grams = a.grams + std::move(b.grams)).not_null() && c.grams->is_valid() &&
          add_extra_currency(a.extra, std::move(b.extra), c.extra)) ||
         c.invalidate();
}

CurrencyCollection& CurrencyCollection::operator+=(const CurrencyCollection& other) {
  if (!is_valid()) {
    return *this;
  }
  if (!(other.is_valid() && (grams += other.grams).not_null() && grams->is_valid() &&
        add_extra_currency(extra, other.extra, extra))) {
    invalidate();
  }
  return *this;
}

CurrencyCollection& CurrencyCollection::operator+=(CurrencyCollection&& other) {
  if (!is_valid()) {
    return *this;
  }
  if (!(other.is_valid() && (grams += std::move(other.grams)).not_null() && grams->is_valid() &&
        add_extra_currency(extra, std::move(other.extra), extra))) {
    invalidate();
  }
  return *this;
}

CurrencyCollection& CurrencyCollection::operator+=(td::RefInt256 other_grams) {
  if (!is_valid()) {
    return *this;
  }
  if (!(other_grams.not_null() && (grams += other_grams).not_null())) {
    invalidate();
  }
  return *this;
}

CurrencyCollection CurrencyCollection::operator+(const CurrencyCollection& other) const {
  CurrencyCollection res;
  add(*this, other, res);
  return res;
}

CurrencyCollection CurrencyCollection::operator+(CurrencyCollection&& other) const {
  CurrencyCollection res;
  add(*this, std::move(other), res);
  return res;
}

CurrencyCollection CurrencyCollection::operator+(td::RefInt256 other_grams) {
  if (!is_valid()) {
    return *this;
  }
  auto sum = grams + other_grams;
  if (sum.not_null()) {
    return CurrencyCollection{std::move(sum), extra};
  } else {
    return CurrencyCollection{};
  }
}

bool CurrencyCollection::sub(const CurrencyCollection& a, const CurrencyCollection& b, CurrencyCollection& c) {
  return (a.is_valid() && b.is_valid() && (c.grams = a.grams - b.grams).not_null() && c.grams->is_valid() &&
          td::sgn(c.grams) >= 0 && sub_extra_currency(a.extra, b.extra, c.extra)) ||
         c.invalidate();
}

bool CurrencyCollection::sub(const CurrencyCollection& a, CurrencyCollection&& b, CurrencyCollection& c) {
  return (a.is_valid() && b.is_valid() && (c.grams = a.grams - std::move(b.grams)).not_null() && c.grams->is_valid() &&
          td::sgn(c.grams) >= 0 && sub_extra_currency(a.extra, std::move(b.extra), c.extra)) ||
         c.invalidate();
}

CurrencyCollection& CurrencyCollection::operator-=(const CurrencyCollection& other) {
  if (!is_valid()) {
    return *this;
  }
  if (!(other.is_valid() && (grams -= other.grams).not_null() && grams->is_valid() && td::sgn(grams) >= 0 &&
        sub_extra_currency(extra, other.extra, extra))) {
    invalidate();
  }
  return *this;
}

CurrencyCollection& CurrencyCollection::operator-=(CurrencyCollection&& other) {
  if (!is_valid()) {
    return *this;
  }
  if (!(other.is_valid() && (grams -= std::move(other.grams)).not_null() && grams->is_valid() && td::sgn(grams) >= 0 &&
        sub_extra_currency(extra, std::move(other.extra), extra))) {
    invalidate();
  }
  return *this;
}

CurrencyCollection& CurrencyCollection::operator-=(td::RefInt256 other_grams) {
  if (!is_valid()) {
    return *this;
  }
  if (!(other_grams.not_null() && (grams -= other_grams).not_null() && td::sgn(grams) >= 0)) {
    invalidate();
  }
  return *this;
}

CurrencyCollection CurrencyCollection::operator-(const CurrencyCollection& other) const {
  CurrencyCollection res;
  sub(*this, other, res);
  return res;
}

CurrencyCollection CurrencyCollection::operator-(CurrencyCollection&& other) const {
  CurrencyCollection res;
  sub(*this, std::move(other), res);
  return res;
}

CurrencyCollection CurrencyCollection::operator-(td::RefInt256 other_grams) const {
  if (!(is_valid() && other_grams.not_null())) {
    return {};
  }
  auto x = grams - other_grams;
  if (td::sgn(x) >= 0) {
    return CurrencyCollection{std::move(x), extra};
  } else {
    return {};
  }
}

bool CurrencyCollection::clamp(const CurrencyCollection& other) {
  if (!is_valid() || !other.is_valid()) {
    return invalidate();
  }
  grams = std::min(grams, other.grams);
  vm::Dictionary dict1{extra, 32}, dict2(other.extra, 32);
  bool ok = dict1.check_for_each([&](td::Ref<vm::CellSlice> cs1, td::ConstBitPtr key, int n) {
    CHECK(n == 32);
    td::Ref<vm::CellSlice> cs2 = dict2.lookup(key, 32);
    td::RefInt256 val1 = tlb::t_VarUIntegerPos_32.as_integer(cs1);
    if (val1.is_null()) {
      return false;
    }
    td::RefInt256 val2 = cs2.is_null() ? td::zero_refint() : tlb::t_VarUIntegerPos_32.as_integer(cs2);
    if (val2.is_null()) {
      return false;
    }
    if (val1 > val2) {
      if (val2->sgn() == 0) {
        dict1.lookup_delete(key, 32);
      } else {
        dict1.set(key, 32, cs2);
      }
    }
    return true;
  });
  extra = dict1.get_root_cell();
  return ok || invalidate();
}

bool CurrencyCollection::check_extra_currency_limit(td::uint32 max_currencies) const {
  td::uint32 count = 0;
  return vm::Dictionary{extra, 32}.check_for_each([&](td::Ref<vm::CellSlice>, td::ConstBitPtr, int) {
    ++count;
    return count <= max_currencies;
  });
}

bool CurrencyCollection::remove_zero_extra_currencies(Ref<vm::Cell>& root, td::uint32 max_currencies) {
  td::uint32 count = 0;
  vm::Dictionary dict{root, 32};
  int res = dict.filter([&](const vm::CellSlice& cs, td::ConstBitPtr, int) -> int {
    ++count;
    if (count > max_currencies) {
      return -1;
    }
    td::RefInt256 val = tlb::t_VarUInteger_32.as_integer(cs);
    if (val.is_null()) {
      return -1;
    }
    return val->sgn() > 0;
  });
  if (res < 0) {
    return false;
  }
  root = dict.get_root_cell();
  return true;
}

bool CurrencyCollection::operator==(const CurrencyCollection& other) const {
  return is_valid() && other.is_valid() && !td::cmp(grams, other.grams) &&
         (extra.not_null() == other.extra.not_null()) &&
         (extra.is_null() || extra->get_hash() == other.extra->get_hash());
}

bool CurrencyCollection::operator>=(const CurrencyCollection& other) const {
  Ref<vm::Cell> tmp;
  return is_valid() && other.is_valid() && td::cmp(grams, other.grams) >= 0 &&
         sub_extra_currency(extra, other.extra, tmp);
}

bool CurrencyCollection::store(vm::CellBuilder& cb) const {
  return is_valid() && store_CurrencyCollection(cb, grams, extra);
}

bool CurrencyCollection::store_or_zero(vm::CellBuilder& cb) const {
  return is_valid() ? store(cb) : cb.store_long_bool(0, 5);
}

bool CurrencyCollection::fetch(vm::CellSlice& cs) {
  return block::tlb::t_CurrencyCollection.unpack_special(cs, *this, true) || invalidate();
}

bool CurrencyCollection::fetch_exact(vm::CellSlice& cs) {
  return block::tlb::t_CurrencyCollection.unpack_special(cs, *this, false) || invalidate();
}

bool CurrencyCollection::unpack(Ref<vm::CellSlice> csr) {
  return unpack_CurrencyCollection(std::move(csr), grams, extra) || invalidate();
}

bool CurrencyCollection::validate_unpack(Ref<vm::CellSlice> csr, int max_cells) {
  return (csr.not_null() && block::tlb::t_CurrencyCollection.validate_upto(max_cells, *csr) &&
          unpack_CurrencyCollection(std::move(csr), grams, extra)) ||
         invalidate();
}

Ref<vm::CellSlice> CurrencyCollection::pack() const {
  vm::CellBuilder cb;
  if (store(cb)) {
    return vm::load_cell_slice_ref(cb.finalize());
  } else {
    return {};
  }
}

bool CurrencyCollection::show(std::ostream& os) const {
  if (!is_valid()) {
    os << "<invalid-cc>";
    return false;
  }
  if (extra.not_null()) {
    os << '(';
  }
  os << grams << "ng";
  if (extra.not_null()) {
    vm::Dictionary dict{extra, 32};
    if (!dict.check_for_each([&os](Ref<vm::CellSlice> csr, td::ConstBitPtr key, int n) {
          CHECK(n == 32);
          int x = (int)key.get_int(n);
          auto val = block::tlb::t_VarUIntegerPos_32.as_integer_skip(csr.write());
          if (val.is_null() || !csr->empty_ext()) {
            os << "+<invalid>.$" << x << "...)";
            return false;
          }
          os << '+' << val << ".$" << x;
          return true;
        })) {
      return false;
    }
    os << ')';
  }
  return true;
}

std::string CurrencyCollection::to_str() const {
  std::ostringstream os;
  show(os);
  return os.str();
}

std::ostream& operator<<(std::ostream& os, const CurrencyCollection& cc) {
  cc.show(os);
  return os;
}

bool ValueFlow::set_zero() {
  return from_prev_blk.set_zero() && to_next_blk.set_zero() && imported.set_zero() && exported.set_zero() &&
         fees_collected.set_zero() && fees_imported.set_zero() && recovered.set_zero() && created.set_zero() &&
         minted.set_zero() && burned.set_zero();
}

bool ValueFlow::validate() const {
  return is_valid() && from_prev_blk + imported + fees_imported + created + minted + recovered ==
                           to_next_blk + exported + fees_collected + burned;
}

bool ValueFlow::store(vm::CellBuilder& cb) const {
  vm::CellBuilder cb2;
  auto type = burned.is_zero() ? block::gen::ValueFlow::value_flow : block::gen::ValueFlow::value_flow_v2;
  return cb.store_long_bool(block::gen::ValueFlow::cons_tag[type], 32)  // ^[
         && from_prev_blk.store(cb2)                                    //   from_prev_blk:CurrencyCollection
         && to_next_blk.store(cb2)                                      //   to_next_blk:CurrencyCollection
         && imported.store(cb2)                                         //   imported:CurrencyCollection
         && exported.store(cb2)                                         //   exported:CurrencyCollection
         && cb.store_ref_bool(cb2.finalize())                           // ]
         && fees_collected.store(cb)                                    // fees_collected:CurrencyCollection
         && (burned.is_zero() || burned.store(cb))                      // fees_burned:CurrencyCollection
         && fees_imported.store(cb2)                                    // ^[ fees_imported:CurrencyCollection
         && recovered.store(cb2)                                        //    recovered:CurrencyCollection
         && created.store(cb2)                                          //    created:CurrencyCollection
         && minted.store(cb2)                                           //    minted:CurrencyCollection
         && cb.store_ref_bool(cb2.finalize());                          // ] = ValueFlow;
}

bool ValueFlow::fetch(vm::CellSlice& cs) {
  if (cs.size() < 32) {
    return invalidate();
  }
  auto tag = cs.prefetch_ulong(32);
  block::gen::ValueFlow::Record_value_flow f1;
  if (tag == block::gen::ValueFlow::cons_tag[block::gen::ValueFlow::value_flow] && tlb::unpack(cs, f1) &&
      from_prev_blk.validate_unpack(std::move(f1.r1.from_prev_blk)) &&
      to_next_blk.validate_unpack(std::move(f1.r1.to_next_blk)) &&
      imported.validate_unpack(std::move(f1.r1.imported)) && exported.validate_unpack(std::move(f1.r1.exported)) &&
      fees_collected.validate_unpack(std::move(f1.fees_collected)) && burned.set_zero() &&
      fees_imported.validate_unpack(std::move(f1.r2.fees_imported)) &&
      recovered.validate_unpack(std::move(f1.r2.recovered)) && created.validate_unpack(std::move(f1.r2.created)) &&
      minted.validate_unpack(std::move(f1.r2.minted))) {
    return true;
  }
  block::gen::ValueFlow::Record_value_flow_v2 f2;
  if (tag == block::gen::ValueFlow::cons_tag[block::gen::ValueFlow::value_flow_v2] && tlb::unpack(cs, f2) &&
      from_prev_blk.validate_unpack(std::move(f2.r1.from_prev_blk)) &&
      to_next_blk.validate_unpack(std::move(f2.r1.to_next_blk)) &&
      imported.validate_unpack(std::move(f2.r1.imported)) && exported.validate_unpack(std::move(f2.r1.exported)) &&
      fees_collected.validate_unpack(std::move(f2.fees_collected)) && burned.validate_unpack(std::move(f2.burned)) &&
      fees_imported.validate_unpack(std::move(f2.r2.fees_imported)) &&
      recovered.validate_unpack(std::move(f2.r2.recovered)) && created.validate_unpack(std::move(f2.r2.created)) &&
      minted.validate_unpack(std::move(f2.r2.minted))) {
    return true;
  }
  return invalidate();
}

bool ValueFlow::unpack(Ref<vm::CellSlice> csr) {
  return (csr.not_null() && fetch(csr.write()) && csr->empty_ext()) || invalidate();
}

static inline bool say(std::ostream& os, const char* str) {
  os << str;
  return true;
}

bool ValueFlow::show_one(std::ostream& os, const char* str, const CurrencyCollection& cc) const {
  return say(os, str) && cc.show(os);
}

bool ValueFlow::show(std::ostream& os) const {
  if (!is_valid()) {
    os << "<invalid-value-flow>";
    return false;
  }
  return (say(os, "(value-flow ") && show_one(os, "from_prev_blk:", from_prev_blk) &&
          show_one(os, " to_next_blk:", to_next_blk) && show_one(os, " imported:", imported) &&
          show_one(os, " exported:", exported) && show_one(os, " fees_collected:", fees_collected) &&
          show_one(os, " fees_imported:", fees_imported) && show_one(os, " recovered:", recovered) &&
          show_one(os, " created:", created) && show_one(os, " minted:", minted) &&
          (burned.is_zero() || show_one(os, " burned:", burned)) && say(os, ")")) ||
         (say(os, "...<invalid-value-flow>)") && false);
}

std::string ValueFlow::to_str() const {
  std::ostringstream os;
  show(os);
  return os.str();
}

std::ostream& operator<<(std::ostream& os, const ValueFlow& vflow) {
  vflow.show(os);
  return os;
}

bool DiscountedCounter::increase_by(unsigned count, ton::UnixTime now) {
  if (!validate()) {
    return false;
  }
  td::uint64 scaled = (td::uint64(count) << 32);
  if (!total) {
    last_updated = now;
    total = count;
    cnt2048 = scaled;
    cnt65536 = scaled;
    return true;
  }
  if (count > ~total || cnt2048 > ~scaled || cnt65536 > ~scaled) {
    return false /* invalidate() */;  // overflow
  }
  unsigned dt = (now >= last_updated ? now - last_updated : 0);
  if (dt > 0) {
    // more precise version of cnt2048 = llround(cnt2048 * exp(-dt / 2048.));
    // (rounding error has absolute value < 1)
    cnt2048 = (dt >= 48 * 2048 ? 0 : td::umulnexps32(cnt2048, dt << 5));
    // more precise version of cnt65536 = llround(cnt65536 * exp(-dt / 65536.));
    // (rounding error has absolute value < 1)
    cnt65536 = td::umulnexps32(cnt65536, dt);
  }
  total += count;
  cnt2048 += scaled;
  cnt65536 += scaled;
  last_updated = now;
  return true;
}

bool DiscountedCounter::validate() {
  if (!is_valid()) {
    return false;
  }
  if (!total) {
    if (cnt2048 | cnt65536) {
      return invalidate();
    }
  } else if (!last_updated) {
    return invalidate();
  }
  return true;
}

bool DiscountedCounter::fetch(vm::CellSlice& cs) {
  valid = (cs.fetch_uint_to(32, last_updated) && cs.fetch_uint_to(64, total) && cs.fetch_uint_to(64, cnt2048) &&
           cs.fetch_uint_to(64, cnt65536));
  return validate() || invalidate();
}

bool DiscountedCounter::unpack(Ref<vm::CellSlice> csr) {
  return (csr.not_null() && fetch(csr.write()) && csr->empty_ext()) || invalidate();
}

bool DiscountedCounter::store(vm::CellBuilder& cb) const {
  return is_valid() && cb.store_long_bool(last_updated, 32) && cb.store_long_bool(total, 64) &&
         cb.store_long_bool(cnt2048, 64) && cb.store_long_bool(cnt65536, 64);
}

Ref<vm::CellSlice> DiscountedCounter::pack() const {
  vm::CellBuilder cb;
  if (store(cb)) {
    return vm::load_cell_slice_ref(cb.finalize());
  } else {
    return {};
  }
}

bool DiscountedCounter::show(std::ostream& os) const {
  if (!is_valid()) {
    os << "<invalid-counter>";
    return false;
  }
  os << "(counter last_updated:" << last_updated << " total:" << total << " cnt2048: " << (double)cnt2048 / (1LL << 32)
     << " cnt65536: " << (double)cnt65536 / (1LL << 32) << ")";
  return true;
}

std::string DiscountedCounter::to_str() const {
  std::ostringstream stream;
  if (show(stream)) {
    return stream.str();
  } else {
    return "<invalid-counter>";
  }
}

bool fetch_CreatorStats(vm::CellSlice& cs, DiscountedCounter& mc_cnt, DiscountedCounter& shard_cnt) {
  return cs.fetch_ulong(4) == 4   // creator_info#4
         && mc_cnt.fetch(cs)      // mc_blocks:Counters
         && shard_cnt.fetch(cs);  // shard_blocks:Counters
}

bool store_CreatorStats(vm::CellBuilder& cb, const DiscountedCounter& mc_cnt, const DiscountedCounter& shard_cnt) {
  return cb.store_long_bool(4, 4)  // creator_info#4
         && mc_cnt.store(cb)       // mc_blocks:Counters
         && shard_cnt.store(cb);   // shard_blocks:Counters
}

bool unpack_CreatorStats(Ref<vm::CellSlice> cs, DiscountedCounter& mc_cnt, DiscountedCounter& shard_cnt) {
  if (cs.is_null()) {
    return mc_cnt.set_zero() && shard_cnt.set_zero();
  } else {
    return fetch_CreatorStats(cs.write(), mc_cnt, shard_cnt) && cs->empty_ext();
  }
}

/*
 *
 *    Monte Carlo simulator for computing the share of shardchain blocks generated by each validator
 *
 */

bool MtCarloComputeShare::compute() {
  ok = false;
  if (W.size() >= (1U << 31) || W.empty()) {
    return false;
  }
  K = std::min(K, N);
  if (K <= 0 || iterations <= 0) {
    return false;
  }
  double tot_weight = 0., acc = 0.;
  for (int i = 0; i < N; i++) {
    if (W[i] <= 0.) {
      return false;
    }
    tot_weight += W[i];
  }
  CW.resize(N);
  RW.resize(N);
  for (int i = 0; i < N; i++) {
    CW[i] = acc;
    acc += W[i] /= tot_weight;
    RW[i] = 0.;
  }
  R0 = 0.;
  H.resize(N);
  A.resize(K);
  for (long long it = 0; it < iterations; ++it) {
    gen_vset();
  }
  for (int i = 0; i < N; i++) {
    RW[i] = W[i] * (RW[i] + R0) / (double)iterations;
  }
  return ok = true;
}

void MtCarloComputeShare::gen_vset() {
  double total_wt = 1.;
  int hc = 0;
  for (int i = 0; i < K; i++) {
    CHECK(total_wt > 0);
    double inv_wt = 1. / total_wt;
    R0 += inv_wt;
    for (int j = 0; j < i; j++) {
      RW[A[j]] -= inv_wt;
    }
    // double p = drand48() * total_wt;
    double p = (double)td::Random::fast_uint64() * total_wt / (1. * (1LL << 32) * (1LL << 32));
    for (int h = 0; h < hc; h++) {
      if (p < H[h].first) {
        break;
      }
      p += H[h].second;
    }
    int a = -1, b = N, c;
    while (b - a > 1) {
      c = ((a + b) >> 1);
      if (CW[c] <= p) {
        a = c;
      } else {
        b = c;
      }
    }
    CHECK(a >= 0 && a < N);
    CHECK(total_wt >= W[a]);
    total_wt -= W[a];
    double x = CW[a];
    c = hc++;
    while (c > 0 && H[c - 1].first > x) {
      H[c] = H[c - 1];
      --c;
    }
    H[c].first = x;
    H[c].second = W[a];
    A[i] = a;
  }
}

/*
 * 
 *    Other block-related functions
 * 
 */

bool store_UInt7(vm::CellBuilder& cb, unsigned long long value) {
  return block::tlb::t_VarUInteger_7.store_long(cb, (long long)value);
}

bool store_UInt7(vm::CellBuilder& cb, unsigned long long value1, unsigned long long value2) {
  return store_UInt7(cb, value1) && store_UInt7(cb, value2);
}

bool store_Maybe_Grams(vm::CellBuilder& cb, td::RefInt256 value) {
  if (value.is_null()) {
    return cb.store_long_bool(0, 1);
  } else {
    return cb.store_long_bool(1, 1) && block::tlb::t_Grams.store_integer_ref(cb, std::move(value));
  }
}

bool store_Maybe_Grams_nz(vm::CellBuilder& cb, td::RefInt256 value) {
  if (value.is_null() || !value->sgn()) {
    return cb.store_long_bool(0, 1);
  } else {
    return cb.store_long_bool(1, 1) && block::tlb::t_Grams.store_integer_ref(cb, std::move(value));
  }
}

bool store_CurrencyCollection(vm::CellBuilder& cb, td::RefInt256 value, Ref<vm::Cell> extra) {
  return block::tlb::t_CurrencyCollection.pack_special(cb, std::move(value), std::move(extra));
}

bool fetch_CurrencyCollection(vm::CellSlice& cs, td::RefInt256& value, Ref<vm::Cell>& extra, bool inexact) {
  return block::tlb::t_CurrencyCollection.unpack_special(cs, value, extra, inexact);
}

bool unpack_CurrencyCollection(Ref<vm::CellSlice> csr, td::RefInt256& value, Ref<vm::Cell>& extra) {
  if (csr.is_null()) {
    return false;
  } else if (csr->is_unique()) {
    return block::tlb::t_CurrencyCollection.unpack_special(csr.write(), value, extra);
  } else {
    vm::CellSlice cs{*csr};
    return block::tlb::t_CurrencyCollection.unpack_special(cs, value, extra);
  }
}

bool check_one_library(Ref<vm::CellSlice> cs_ref, td::ConstBitPtr key, int n) {
  assert(n == 256);
  if (cs_ref->size_ext() != 0x10001) {
    return false;
  }
  Ref<vm::Cell> cell = cs_ref->prefetch_ref();
  const auto& cell_hash = cell->get_hash();
  return !td::bitstring::bits_memcmp(cell_hash.bits(), key, n);
}

bool valid_library_collection(Ref<vm::Cell> cell, bool catch_errors) {
  if (cell.is_null()) {
    return true;
  }
  if (!catch_errors) {
    vm::Dictionary dict{std::move(cell), 256};
    return dict.check_for_each(check_one_library);
  }
  try {
    vm::Dictionary dict{std::move(cell), 256};
    return dict.check_for_each(check_one_library);
  } catch (vm::VmError&) {
    return false;
  }
}

bool check_one_config_param(Ref<vm::CellSlice> cs_ref, td::ConstBitPtr key, td::ConstBitPtr addr, bool relax_par0) {
  if (cs_ref->size_ext() != 0x10000) {
    return false;
  }
  Ref<vm::Cell> cell = cs_ref->prefetch_ref();
  int idx = (int)key.get_int(32);
  if (!idx) {
    auto cs = load_cell_slice(std::move(cell));
    return cs.size_ext() == 256 && (relax_par0 || cs.fetch_bits(256) == addr);
  } else if (idx < 0) {
    return true;
  }
  bool ok = block::gen::ConfigParam{idx}.validate_ref(1024, std::move(cell));
  if (!ok) {
    LOG(ERROR) << "configuration parameter #" << idx << " is invalid";
  }
  return ok;
}

const int mandatory_config_params[] = {18, 20, 21, 22, 23, 24, 25, 28, 34};

bool valid_config_data(Ref<vm::Cell> cell, const td::BitArray<256>& addr, bool catch_errors, bool relax_par0,
                       Ref<vm::Cell> old_mparams) {
  using namespace std::placeholders;
  if (cell.is_null()) {
    return false;
  }
  if (catch_errors) {
    try {
      return valid_config_data(std::move(cell), addr, false, relax_par0, std::move(old_mparams));
    } catch (vm::VmError&) {
      return false;
    }
  }
  vm::Dictionary dict{std::move(cell), 32};
  if (!dict.check_for_each(std::bind(check_one_config_param, _1, _2, addr.cbits(), relax_par0))) {
    return false;
  }
  for (int x : mandatory_config_params) {
    if (!dict.int_key_exists(x)) {
      LOG(ERROR) << "mandatory configuration parameter #" << x << " is missing";
      return false;
    }
  }
  return config_params_present(dict, dict.lookup_ref(td::BitArray<32>{9})) &&
         config_params_present(dict, std::move(old_mparams));
}

bool config_params_present(vm::Dictionary& dict, Ref<vm::Cell> param_dict_root) {
  auto res = block::Config::unpack_param_dict(std::move(param_dict_root));
  if (res.is_error()) {
    LOG(ERROR)
        << "invalid mandatory parameters dictionary while checking existence of all mandatory configuration parameters";
    return false;
  }
  for (int x : res.move_as_ok()) {
    // LOG(DEBUG) << "checking whether mandatory configuration parameter #" << x << " exists";
    if (!dict.int_key_exists(x)) {
      LOG(ERROR) << "configuration parameter #" << x
                 << " (declared as mandatory in configuration parameter #9) is missing";
      return false;
    }
  }
  // LOG(DEBUG) << "all mandatory configuration parameters present";
  return true;
}

bool add_extra_currency(Ref<vm::Cell> extra1, Ref<vm::Cell> extra2, Ref<vm::Cell>& res) {
  if (extra2.is_null()) {
    res = extra1;
    return true;
  } else if (extra1.is_null()) {
    res = extra2;
    return true;
  } else {
    return block::tlb::t_ExtraCurrencyCollection.add_values_ref(res, std::move(extra1), std::move(extra2));
  }
}

bool sub_extra_currency(Ref<vm::Cell> extra1, Ref<vm::Cell> extra2, Ref<vm::Cell>& res) {
  if (extra2.is_null()) {
    res = extra1;
    return true;
  } else if (extra1.is_null()) {
    res.clear();
    return false;
  } else {
    return block::tlb::t_ExtraCurrencyCollection.sub_values_ref(res, std::move(extra1), std::move(extra2)) >= 0;
  }
}

// combine d bits from dest, remaining 64 - d bits from src
ton::AccountIdPrefixFull interpolate_addr(const ton::AccountIdPrefixFull& src, const ton::AccountIdPrefixFull& dest,
                                          int d) {
  if (d <= 0) {
    return src;
  } else if (d >= 96) {
    return dest;
  } else if (d >= 32) {
    unsigned long long mask = (std::numeric_limits<td::uint64>::max() >> (d - 32));
    return ton::AccountIdPrefixFull{dest.workchain, (dest.account_id_prefix & ~mask) | (src.account_id_prefix & mask)};
  } else {
    int mask = (int)(~0U >> d);
    return ton::AccountIdPrefixFull{(dest.workchain & ~mask) | (src.workchain & mask), src.account_id_prefix};
  }
}

bool interpolate_addr_to(const ton::AccountIdPrefixFull& src, const ton::AccountIdPrefixFull& dest, int d,
                         ton::AccountIdPrefixFull& res) {
  res = interpolate_addr(src, dest, d);
  return true;
}

// result: (transit_addr_dest_bits, nh_addr_dest_bits)
std::pair<int, int> perform_hypercube_routing(ton::AccountIdPrefixFull src, ton::AccountIdPrefixFull dest,
                                              ton::ShardIdFull cur, int used_dest_bits) {
  ton::AccountIdPrefixFull transit = interpolate_addr(src, dest, used_dest_bits);
  if (!ton::shard_contains(cur, transit)) {
    return {-1, -1};
  }
  if (ton::shard_contains(cur, dest)) {
    // if destination is in this shard, set cur:=next_hop:=dest
    return {96, 96};
  }
  if (transit.workchain == ton::masterchainId || dest.workchain == ton::masterchainId) {
    return {used_dest_bits, 96};  // route messages to/from masterchain directly
  }
  if (transit.workchain != dest.workchain) {
    return {used_dest_bits, 32};
  }
  unsigned long long x = cur.shard & (cur.shard - 1), y = cur.shard | (cur.shard - 1);
  unsigned long long t = transit.account_id_prefix, q = dest.account_id_prefix ^ t;
  int i = (td::count_leading_zeroes64(q) & -4);  // top i bits match, next 4 bits differ
  unsigned long long m = (std::numeric_limits<td::uint64>::max() >> i), h;
  do {
    m >>= 4;
    h = t ^ (q & ~m);
    i += 4;
  } while (h >= x && h <= y);
  return {28 + i, 32 + i};
}

bool compute_out_msg_queue_key(Ref<vm::Cell> msg_env, td::BitArray<352>& key) {
  block::tlb::MsgEnvelope::Record_std env;
  block::gen::CommonMsgInfo::Record_int_msg_info info;
  if (!(tlb::unpack_cell(msg_env, env) && tlb::unpack_cell_inexact(env.msg, info))) {
    return false;
  }
  auto src_prefix = block::tlb::t_MsgAddressInt.get_prefix(std::move(info.src));
  auto dest_prefix = block::tlb::t_MsgAddressInt.get_prefix(std::move(info.dest));
  auto next_hop = interpolate_addr(src_prefix, dest_prefix, env.next_addr);
  key.bits().store_int(next_hop.workchain, 32);
  (key.bits() + 32).store_int(next_hop.account_id_prefix, 64);
  (key.bits() + 96).copy_from(env.msg->get_hash().bits(), 256);
  return true;
}

bool unpack_block_prev_blk(Ref<vm::Cell> block_root, const ton::BlockIdExt& id, std::vector<ton::BlockIdExt>& prev,
                           ton::BlockIdExt& mc_blkid, bool& after_split, ton::BlockIdExt* fetch_blkid) {
  return unpack_block_prev_blk_ext(std::move(block_root), id, prev, mc_blkid, after_split, fetch_blkid).is_ok();
}

td::Status unpack_block_prev_blk_try(Ref<vm::Cell> block_root, const ton::BlockIdExt& id,
                                     std::vector<ton::BlockIdExt>& prev, ton::BlockIdExt& mc_blkid, bool& after_split,
                                     ton::BlockIdExt* fetch_blkid) {
  try {
    return unpack_block_prev_blk_ext(std::move(block_root), id, prev, mc_blkid, after_split, fetch_blkid);
  } catch (vm::VmError err) {
    return td::Status::Error(std::string{"error while processing Merkle proof: "} + err.get_msg());
  } catch (vm::VmVirtError err) {
    return td::Status::Error(std::string{"error while processing Merkle proof: "} + err.get_msg());
  }
}

td::Status unpack_block_prev_blk_ext(Ref<vm::Cell> block_root, const ton::BlockIdExt& id,
                                     std::vector<ton::BlockIdExt>& prev, ton::BlockIdExt& mc_blkid, bool& after_split,
                                     ton::BlockIdExt* fetch_blkid) {
  block::gen::Block::Record blk;
  block::gen::BlockInfo::Record info;
  block::gen::ExtBlkRef::Record mcref;  // _ ExtBlkRef = BlkMasterInfo;
  ton::ShardIdFull shard;
  if (!(tlb::unpack_cell(block_root, blk) && tlb::unpack_cell(blk.info, info) && !info.version &&
        block::tlb::t_ShardIdent.unpack(info.shard.write(), shard) &&
        (!info.not_master || tlb::unpack_cell(info.master_ref, mcref)))) {
    return td::Status::Error("cannot unpack block header");
  }
  if (fetch_blkid) {
    fetch_blkid->id = ton::BlockId{shard, (unsigned)info.seq_no};
    fetch_blkid->root_hash = block_root->get_hash().bits();
    fetch_blkid->file_hash.clear();
  } else {
    ton::BlockId hdr_id{shard, (unsigned)info.seq_no};
    if (id.id != hdr_id) {
      return td::Status::Error("block header contains block id "s + hdr_id.to_str() + ", expected " + id.id.to_str());
    }
    if (id.root_hash != block_root->get_hash().bits()) {
      return td::Status::Error("block header has incorrect root hash "s + block_root->get_hash().bits().to_hex(256) +
                               " instead of expected " + id.root_hash.to_hex());
    }
  }
  if (info.not_master != !shard.is_masterchain()) {
    return td::Status::Error("block has invalid not_master flag in its (Merkelized) header");
  }
  after_split = info.after_split;
  block::gen::ExtBlkRef::Record prev1, prev2;
  if (info.after_merge) {
    auto cs = vm::load_cell_slice(std::move(info.prev_ref));
    CHECK(cs.size_ext() == 0x20000);  // prev_blks_info$_ prev1:^ExtBlkRef prev2:^ExtBlkRef = BlkPrevInfo 1;
    if (!(tlb::unpack_cell(cs.prefetch_ref(0), prev1) && tlb::unpack_cell(cs.prefetch_ref(1), prev2))) {
      return td::Status::Error("cannot unpack two previous block references from block header");
    }
  } else {
    // prev_blk_info$_ prev:ExtBlkRef = BlkPrevInfo 0;
    if (!(tlb::unpack_cell(std::move(info.prev_ref), prev1))) {
      return td::Status::Error("cannot unpack previous block reference from block header");
    }
  }
  prev.clear();
  ton::BlockSeqno prev_seqno = prev1.seq_no;
  if (!info.after_merge) {
    prev.emplace_back(shard.workchain, info.after_split ? ton::shard_parent(shard.shard) : shard.shard, prev1.seq_no,
                      prev1.root_hash, prev1.file_hash);
    if (info.after_split && !prev1.seq_no) {
      return td::Status::Error("shardchains cannot be split immediately after initial state");
    }
  } else {
    if (info.after_split) {
      return td::Status::Error("shardchains cannot be simultaneously split and merged at the same block");
    }
    prev.emplace_back(shard.workchain, ton::shard_child(shard.shard, true), prev1.seq_no, prev1.root_hash,
                      prev1.file_hash);
    prev.emplace_back(shard.workchain, ton::shard_child(shard.shard, false), prev2.seq_no, prev2.root_hash,
                      prev2.file_hash);
    prev_seqno = std::max<unsigned>(prev1.seq_no, prev2.seq_no);
    if (!prev1.seq_no || !prev2.seq_no) {
      return td::Status::Error("shardchains cannot be merged immediately after initial state");
    }
  }
  if (id.id.seqno != prev_seqno + 1) {
    return td::Status::Error("new block has invalid seqno (not equal to one plus maximum of seqnos of its ancestors)");
  }
  if (shard.is_masterchain()) {
    mc_blkid = prev.at(0);
  } else {
    mc_blkid = ton::BlockIdExt{ton::masterchainId, ton::shardIdAll, mcref.seq_no, mcref.root_hash, mcref.file_hash};
  }
  if (shard.is_masterchain() && info.vert_seqno_incr && !info.key_block) {
    return td::Status::Error("non-key masterchain block cannot have vert_seqno_incr set");
  }
  return td::Status::OK();
}

td::Status check_block_header(Ref<vm::Cell> block_root, const ton::BlockIdExt& id, ton::Bits256* store_shard_hash_to) {
  block::gen::Block::Record blk;
  block::gen::BlockInfo::Record info;
  ton::ShardIdFull shard;
  if (!(tlb::unpack_cell(block_root, blk) && tlb::unpack_cell(blk.info, info) && !info.version &&
        block::tlb::t_ShardIdent.unpack(info.shard.write(), shard))) {
    return td::Status::Error("cannot unpack block header");
  }
  ton::BlockId hdr_id{shard, (unsigned)info.seq_no};
  if (id.id != hdr_id) {
    return td::Status::Error("block header contains block id "s + hdr_id.to_str() + ", expected " + id.id.to_str());
  }
  if (id.root_hash != block_root->get_hash().bits()) {
    return td::Status::Error("block header has incorrect root hash "s + block_root->get_hash().bits().to_hex(256) +
                             " instead of expected " + id.root_hash.to_hex());
  }
  if (info.not_master != !shard.is_masterchain()) {
    return td::Status::Error("block has invalid not_master flag in its (Merkelized) header");
  }
  if (store_shard_hash_to) {
    vm::CellSlice upd_cs{vm::NoVmSpec(), blk.state_update};
    if (!(upd_cs.is_special() && upd_cs.prefetch_long(8) == 4  // merkle update
          && upd_cs.size_ext() == 0x20228)) {
      return td::Status::Error("invalid Merkle update in block header");
    }
    auto upd_hash = upd_cs.prefetch_ref(1)->get_hash(0);
    *store_shard_hash_to = upd_hash.bits();
  }
  return td::Status::OK();
}

std::unique_ptr<vm::Dictionary> get_block_create_stats_dict(Ref<vm::Cell> state_root) {
  block::gen::ShardStateUnsplit::Record info;
  block::gen::McStateExtra::Record extra;
  block::gen::BlockCreateStats::Record_block_create_stats cstats;
  if (!(::tlb::unpack_cell(std::move(state_root), info) && info.custom->size_refs() &&
        ::tlb::unpack_cell(info.custom->prefetch_ref(), extra) && (extra.r1.flags & 1) &&
        ::tlb::csr_unpack(std::move(extra.r1.block_create_stats), cstats))) {
    return {};
  }
  return std::make_unique<vm::Dictionary>(std::move(cstats.counters), 256);
}

std::unique_ptr<vm::AugmentedDictionary> get_prev_blocks_dict(Ref<vm::Cell> state_root) {
  block::gen::ShardStateUnsplit::Record info;
  block::gen::McStateExtra::Record extra_info;
  if (!(::tlb::unpack_cell(std::move(state_root), info) && info.custom->size_refs() &&
        ::tlb::unpack_cell(info.custom->prefetch_ref(), extra_info))) {
    return {};
  }
  return std::make_unique<vm::AugmentedDictionary>(extra_info.r1.prev_blocks, 32, block::tlb::aug_OldMcBlocksInfo);
}

bool get_old_mc_block_id(vm::AugmentedDictionary* prev_blocks_dict, ton::BlockSeqno seqno, ton::BlockIdExt& blkid,
                         ton::LogicalTime* end_lt) {
  return prev_blocks_dict && get_old_mc_block_id(*prev_blocks_dict, seqno, blkid, end_lt);
}

bool get_old_mc_block_id(vm::AugmentedDictionary& prev_blocks_dict, ton::BlockSeqno seqno, ton::BlockIdExt& blkid,
                         ton::LogicalTime* end_lt) {
  return unpack_old_mc_block_id(prev_blocks_dict.lookup(td::BitArray<32>{seqno}), seqno, blkid, end_lt);
}

bool unpack_old_mc_block_id(Ref<vm::CellSlice> old_blk_info, ton::BlockSeqno seqno, ton::BlockIdExt& blkid,
                            ton::LogicalTime* end_lt) {
  return old_blk_info.not_null() && old_blk_info.write().advance(1) &&
         block::tlb::t_ExtBlkRef.unpack(std::move(old_blk_info), blkid, end_lt) && blkid.seqno() == seqno;
}

bool check_old_mc_block_id(vm::AugmentedDictionary* prev_blocks_dict, const ton::BlockIdExt& blkid) {
  return prev_blocks_dict && check_old_mc_block_id(*prev_blocks_dict, blkid);
}

bool check_old_mc_block_id(vm::AugmentedDictionary& prev_blocks_dict, const ton::BlockIdExt& blkid) {
  if (!blkid.id.is_masterchain_ext()) {
    return false;
  }
  ton::BlockIdExt old_blkid;
  return unpack_old_mc_block_id(prev_blocks_dict.lookup(td::BitArray<32>{blkid.id.seqno}), blkid.id.seqno, old_blkid) &&
         old_blkid == blkid;
}

td::Result<Ref<vm::Cell>> get_block_transaction(Ref<vm::Cell> block_root, ton::WorkchainId workchain,
                                                const ton::StdSmcAddress& addr, ton::LogicalTime lt) {
  block::gen::Block::Record block;
  block::gen::BlockInfo::Record info;
  if (!(tlb::unpack_cell(std::move(block_root), block) && tlb::unpack_cell(std::move(block.info), info))) {
    return td::Status::Error("cannot unpack block header");
  }
  Ref<vm::Cell> trans_root;
  if (lt > info.start_lt && lt < info.end_lt) {
    // lt belongs to this block
    block::gen::BlockExtra::Record extra;
    if (!(tlb::unpack_cell(block.extra, extra))) {
      return td::Status::Error("cannot unpack block extra information");
    }
    vm::AugmentedDictionary account_blocks_dict{vm::load_cell_slice_ref(extra.account_blocks), 256,
                                                block::tlb::aug_ShardAccountBlocks};
    auto ab_csr = account_blocks_dict.lookup(addr);
    if (ab_csr.not_null()) {
      // account block for this account exists
      block::gen::AccountBlock::Record acc_block;
      if (!(tlb::csr_unpack(std::move(ab_csr), acc_block) && acc_block.account_addr == addr)) {
        return td::Status::Error("cannot unpack AccountBlock");
      }
      vm::AugmentedDictionary trans_dict{vm::DictNonEmpty(), acc_block.transactions, 64,
                                         block::tlb::aug_AccountTransactions};
      return trans_dict.lookup_ref(td::BitArray<64>{static_cast<long long>(lt)});
    }
  }
  return Ref<vm::Cell>{};
}

td::Result<Ref<vm::Cell>> get_block_transaction_try(Ref<vm::Cell> block_root, ton::WorkchainId workchain,
                                                    const ton::StdSmcAddress& addr, ton::LogicalTime lt) {
  try {
    return get_block_transaction(std::move(block_root), workchain, addr, lt);
  } catch (vm::VmError err) {
    return td::Status::Error(std::string{"error while extracting transaction from block : "} + err.get_msg());
  } catch (vm::VmVirtError err) {
    return td::Status::Error(std::string{"virtualization error while traversing transaction proof : "} + err.get_msg());
  }
}

bool get_transaction_in_msg(Ref<vm::Cell> trans_ref, Ref<vm::Cell>& in_msg) {
  block::gen::Transaction::Record trans;
  if (!tlb::unpack_cell(std::move(trans_ref), trans)) {
    return false;
  } else {
    in_msg = trans.r1.in_msg->prefetch_ref();
    return true;
  }
}

bool is_transaction_in_msg(Ref<vm::Cell> trans_ref, Ref<vm::Cell> msg) {
  Ref<vm::Cell> imsg;
  return get_transaction_in_msg(std::move(trans_ref), imsg) && imsg.not_null() == msg.not_null() &&
         (imsg.is_null() || imsg->get_hash() == msg->get_hash());
}

bool is_transaction_out_msg(Ref<vm::Cell> trans_ref, Ref<vm::Cell> msg) {
  block::gen::Transaction::Record trans;
  vm::CellSlice cs;
  unsigned long long created_lt;
  if (!(trans_ref.not_null() && msg.not_null() && tlb::unpack_cell(std::move(trans_ref), trans) && cs.load_ord(msg) &&
        block::tlb::t_CommonMsgInfo.get_created_lt(cs, created_lt))) {
    return false;
  }
  if (created_lt <= trans.lt || created_lt > trans.lt + trans.outmsg_cnt) {
    return false;
  }
  try {
    auto o_msg =
        vm::Dictionary{trans.r1.out_msgs, 15}.lookup_ref(td::BitArray<15>{(long long)(created_lt - trans.lt - 1)});
    return o_msg.not_null() && o_msg->get_hash() == msg->get_hash();
  } catch (vm::VmError&) {
    return false;
  }
}

// transaction$0111 account_addr:bits256 lt:uint64 ...
bool get_transaction_id(Ref<vm::Cell> trans_ref, ton::StdSmcAddress& account_addr, ton::LogicalTime& lt) {
  if (trans_ref.is_null()) {
    return false;
  }
  vm::CellSlice cs{vm::NoVmOrd(), trans_ref};
  return cs.fetch_ulong(4) == 7             // transaction$0111
         && cs.fetch_bits_to(account_addr)  // account_addr:bits256
         && cs.fetch_uint_to(64, lt);       // lt:uint64
}

bool get_transaction_owner(Ref<vm::Cell> trans_ref, ton::StdSmcAddress& addr) {
  ton::LogicalTime lt;
  return get_transaction_id(std::move(trans_ref), addr, lt);
}

td::uint32 compute_validator_set_hash(ton::CatchainSeqno cc_seqno, ton::ShardIdFull from,
                                      const std::vector<ton::ValidatorDescr>& nodes) {
  /*
  std::vector<tl_object_ptr<ton_api::test0_validatorSetItem>> s_vec;

  for (auto& n : nodes) {
    auto id = ValidatorFullId{n.key}.short_id();
    s_vec.emplace_back(create_tl_object<ton_api::test0_validatorSetItem>(id, n.weight));
  }

  auto obj = create_tl_object<ton_api::test0_validatorSet>(cc_seqno, std::move(s_vec));
  auto B = serialize_tl_object(obj, true);
  return td::crc32c(B.as_slice());
  */
  CHECK(nodes.size() <= 0xffffffff);
  auto tot_size = 1 + 1 + 1 + nodes.size() * (8 + 2 + 8);
  auto buff = std::make_unique<td::uint32[]>(tot_size);
  td::TlStorerUnsafe storer(reinterpret_cast<unsigned char*>(buff.get()));
  auto* begin = storer.get_buf();
  storer.store_int(-1877581587);  // magic inherited from test0.validatorSet
  storer.store_int(cc_seqno);
  storer.store_binary((td::uint32)nodes.size());
  for (auto& n : nodes) {
    storer.store_binary(n.key.as_bits256());
    storer.store_long(n.weight);
    storer.store_binary(n.addr);
  }
  auto* end = storer.get_buf();
  CHECK(static_cast<size_t>(end - begin) == 4 * tot_size);
  return td::crc32c(td::Slice(begin, end));
}

td::Result<Ref<vm::Cell>> get_config_data_from_smc(Ref<vm::Cell> acc_root) {
  if (acc_root.is_null()) {
    return td::Status::Error("configuration smart contract not found or it has no state, cannot extract configuration");
  }
  block::gen::Account::Record_account acc;
  block::gen::AccountStorage::Record storage;
  block::gen::StateInit::Record state;
  if (!(tlb::unpack_cell(acc_root, acc) && tlb::csr_unpack(acc.storage, storage) &&
        storage.state.write().fetch_ulong(1) == 1 && tlb::csr_unpack(storage.state, state) &&
        state.data->have_refs(1))) {
    return td::Status::Error("cannot extract persistent data from configuration smart contract state");
  }
  Ref<vm::Cell> data_cell = state.data->prefetch_ref();
  auto res = vm::load_cell_slice(data_cell).prefetch_ref();
  if (res.is_null()) {
    return td::Status::Error(
        "configuration smart contract does not contain a valid configuration in the first reference of its persistent "
        "data");
  }
  return std::move(res);
}

td::Result<Ref<vm::Cell>> get_config_data_from_smc(Ref<vm::CellSlice> acc_csr) {
  if (acc_csr.is_null()) {
    return td::Status::Error("configuration smart contract not found, cannot extract configuration");
  }
  if (acc_csr->size_ext() != 0x10140) {
    return td::Status::Error("configuration smart contract does not have a valid non-empty state");
  }
  return get_config_data_from_smc(acc_csr->prefetch_ref());
}

// when these parameters change, the block must be marked as a key block
bool important_config_parameters_changed(Ref<vm::Cell> old_cfg_root, Ref<vm::Cell> new_cfg_root, bool coarse) {
  if (old_cfg_root->get_hash() == new_cfg_root->get_hash()) {
    return false;
  }
  if (coarse) {
    return true;
  }
  // for now, all parameters are "important"
  // at least the parameters affecting the computations of validator sets must be considered important
  // ...
  return true;
}

bool is_public_library(td::ConstBitPtr key, Ref<vm::CellSlice> val) {
  return val.not_null() && val->prefetch_ulong(1) == 1 && val->have_refs() &&
         !key.compare(val->prefetch_ref()->get_hash().bits(), 256);
}

bool parse_hex_hash(const char* str, const char* end, td::Bits256& hash) {
  if (end - str != 64) {
    return false;
  }
  int y = 0;
  for (int i = 0; i < 64; i++) {
    int c = *str++, x = c - '0';
    if (x < 0) {
      return false;
    } else if (x > 10) {
      x = (c | 0x20) - ('a' - 10);
      if (x < 10 || x > 16) {
        return false;
      }
    }
    y = (y << 4) | x;
    if (i & 1) {
      hash.data()[i >> 1] = (unsigned char)y;
      y = 0;
    }
  }
  return true;
}

bool parse_hex_hash(td::Slice str, td::Bits256& hash) {
  return parse_hex_hash(str.begin(), str.end(), hash);
}

bool parse_block_id_ext(const char* str, const char* end, ton::BlockIdExt& blkid) {
  blkid.invalidate();
  if (!str || !end || str >= end || end - str > 255) {
    return false;
  }
  if (*str != '(') {
    return false;
  }
  if (!std::memchr(str, ')', end - str)) {
    return false;
  }
  int wc, pos = 0;
  unsigned seqno;
  unsigned long long shard;
  if (std::sscanf(str, "(%d,%llx,%u):%n", &wc, &shard, &seqno, &pos) < 3 || pos <= 0 || pos >= end - str) {
    return false;
  }
  if (!shard || wc == ton::workchainInvalid) {
    return false;
  }
  str += pos;
  if (end - str != 64 * 2 + 1 || str[64] != ':') {
    return false;
  }
  blkid.id = ton::BlockId{wc, shard, seqno};
  return (parse_hex_hash(str, str + 64, blkid.root_hash) && parse_hex_hash(str + 65, end, blkid.file_hash)) ||
         blkid.invalidate();
}

bool parse_block_id_ext(td::Slice str, ton::BlockIdExt& blkid) {
  return parse_block_id_ext(str.begin(), str.end(), blkid);
}

bool unpack_account_dispatch_queue(Ref<vm::CellSlice> csr, vm::Dictionary& dict, td::uint64& dict_size) {
  if (csr.not_null()) {
    block::gen::AccountDispatchQueue::Record rec;
    if (!block::tlb::csr_unpack(std::move(csr), rec)) {
      return false;
    }
    dict = vm::Dictionary{rec.messages, 64};
    dict_size = rec.count;
    if (dict_size == 0 || dict.is_empty()) {
      return false;
    }
  } else {
    dict = vm::Dictionary{64};
    dict_size = 0;
  }
  return true;
}

Ref<vm::CellSlice> pack_account_dispatch_queue(const vm::Dictionary& dict, td::uint64 dict_size) {
  if (dict_size == 0) {
    return {};
  }
  // _ messages:(HashmapE 64 EnqueuedMsg) count:uint48 = AccountDispatchQueue;
  vm::CellBuilder cb;
  CHECK(dict.append_dict_to_bool(cb));
  cb.store_long(dict_size, 48);
  return cb.as_cellslice_ref();
}

Ref<vm::CellSlice> get_dispatch_queue_min_lt_account(const vm::AugmentedDictionary& dispatch_queue,
                                                     ton::StdSmcAddress& addr) {
  // TODO: This can be done more effectively
  vm::AugmentedDictionary queue{dispatch_queue.get_root(), 256, tlb::aug_DispatchQueue};
  if (queue.is_empty()) {
    return {};
  }
  auto root_extra = queue.get_root_extra();
  if (root_extra.is_null()) {
    return {};
  }
  ton::LogicalTime min_lt = root_extra->prefetch_long(64);
  while (true) {
    td::Bits256 key;
    int pfx_len = queue.get_common_prefix(key.bits(), 256);
    if (pfx_len < 0) {
      return {};
    }
    if (pfx_len == 256) {
      addr = key;
      return queue.lookup(key);
    }
    key[pfx_len] = false;
    vm::AugmentedDictionary queue_cut{queue.get_root(), 256, tlb::aug_DispatchQueue};
    if (!queue_cut.cut_prefix_subdict(key.bits(), pfx_len + 1)) {
      return {};
    }
    root_extra = queue_cut.get_root_extra();
    if (root_extra.is_null()) {
      return {};
    }
    ton::LogicalTime cut_min_lt = root_extra->prefetch_long(64);
    if (cut_min_lt != min_lt) {
      key[pfx_len] = true;
    }
    if (!queue.cut_prefix_subdict(key.bits(), pfx_len + 1)) {
      return {};
    }
  }
}

bool remove_dispatch_queue_entry(vm::AugmentedDictionary& dispatch_queue, const ton::StdSmcAddress& addr,
                                 ton::LogicalTime lt) {
  auto account_dispatch_queue = dispatch_queue.lookup(addr);
  if (account_dispatch_queue.is_null()) {
    return false;
  }
  vm::Dictionary dict{64};
  td::uint64 dict_size;
  if (!unpack_account_dispatch_queue(std::move(account_dispatch_queue), dict, dict_size)) {
    return false;
  }
  td::BitArray<64> key;
  key.store_ulong(lt);
  auto entry = dict.lookup_delete(key);
  if (entry.is_null()) {
    return false;
  }
  --dict_size;
  account_dispatch_queue = pack_account_dispatch_queue(dict, dict_size);
  if (account_dispatch_queue.not_null()) {
    dispatch_queue.set(addr, account_dispatch_queue);
  } else {
    dispatch_queue.lookup_delete(addr);
  }
  return true;
}

bool MsgMetadata::unpack(vm::CellSlice& cs) {
  // msg_metadata#0 depth:uint32 initiator_addr:MsgAddressInt initiator_lt:uint64 = MsgMetadata;
  int tag;
  return cs.fetch_int_to(4, tag) && tag == 0 && cs.fetch_uint_to(32, depth) &&
         cs.prefetch_ulong(3) == 0b100 &&  // std address, no anycast
         tlb::t_MsgAddressInt.extract_std_address(cs, initiator_wc, initiator_addr) &&
         cs.fetch_uint_to(64, initiator_lt);
}

bool MsgMetadata::pack(vm::CellBuilder& cb) const {
  // msg_metadata#0 depth:uint32 initiator_addr:MsgAddressInt initiator_lt:uint64 = MsgMetadata;
  return cb.store_long_bool(0, 4) && cb.store_long_bool(depth, 32) &&
         tlb::t_MsgAddressInt.store_std_address(cb, initiator_wc, initiator_addr) &&
         cb.store_long_bool(initiator_lt, 64);
}

std::string MsgMetadata::to_str() const {
  return PSTRING() << "[ depth=" << depth << " init=" << initiator_wc << ":" << initiator_addr.to_hex() << ":"
                   << initiator_lt << " ]";
}

bool MsgMetadata::operator==(const MsgMetadata& other) const {
  return depth == other.depth && initiator_wc == other.initiator_wc && initiator_addr == other.initiator_addr &&
         initiator_lt == other.initiator_lt;
}

bool MsgMetadata::operator!=(const MsgMetadata& other) const {
  return !(*this == other);
}


}  // namespace block<|MERGE_RESOLUTION|>--- conflicted
+++ resolved
@@ -751,22 +751,13 @@
 }
 
 int BlockLimitStatus::classify() const {
-<<<<<<< HEAD
-  return limits.classify(estimate_block_size(), gas_used, cur_lt, collated_data_stat.estimate_proof_size());
-=======
   return limits.classify(estimate_block_size(), gas_used, cur_lt, collated_data_size_estimate);
->>>>>>> 287fea35
 }
 
 bool BlockLimitStatus::fits(unsigned cls) const {
   return cls >= ParamLimits::limits_cnt ||
          (limits.gas.fits(cls, gas_used) && limits.lt_delta.fits(cls, cur_lt - limits.start_lt) &&
-<<<<<<< HEAD
-          limits.bytes.fits(cls, estimate_block_size()) &&
-          limits.collated_data.fits(cls, collated_data_stat.estimate_proof_size()));
-=======
           limits.bytes.fits(cls, estimate_block_size()) && limits.collated_data.fits(cls, collated_data_size_estimate));
->>>>>>> 287fea35
 }
 
 bool BlockLimitStatus::would_fit(unsigned cls, ton::LogicalTime end_lt, td::uint64 more_gas,
@@ -774,11 +765,7 @@
   return cls >= ParamLimits::limits_cnt || (limits.gas.fits(cls, gas_used + more_gas) &&
                                             limits.lt_delta.fits(cls, std::max(cur_lt, end_lt) - limits.start_lt) &&
                                             limits.bytes.fits(cls, estimate_block_size(extra)) &&
-<<<<<<< HEAD
-                                            limits.collated_data.fits(cls, collated_data_stat.estimate_proof_size()));
-=======
                                             limits.collated_data.fits(cls, collated_data_size_estimate));
->>>>>>> 287fea35
 }
 
 // SETS: account_dict, shard_libraries_, mc_state_extra

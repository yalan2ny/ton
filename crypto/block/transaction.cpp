--- conflicted
+++ resolved
@@ -3366,11 +3366,10 @@
     }
     AccountStorageStat& stats = new_account_storage_stat.value_force();
     // Don't check Merkle depth and size here - they were checked in check_state_limits
-<<<<<<< HEAD
     if (compute_phase) {
       stats.add_hint(compute_phase->vm_loaded_cells);
     }
-    auto roots = new_storage->prefetch_all_refs();
+    auto roots = new_storage_for_stat->prefetch_all_refs();
     storage_stats_updates.insert(storage_stats_updates.end(), roots.begin(), roots.end());
     {
       StorageStatCalculationContext context{true};
@@ -3381,12 +3380,6 @@
                    << S.move_as_error();
         return false;
       }
-=======
-    auto S = stats.replace_roots(new_storage_for_stat->prefetch_all_refs()).move_as_status();
-    if (S.is_error()) {
-      LOG(ERROR) << "Cannot recompute storage stats for account " << account.addr.to_hex() << ": " << S.move_as_error();
-      return false;
->>>>>>> 888cb433
     }
     new_storage_dict_hash = stats.get_dict_hash();
     // Root of AccountStorage is not counted in AccountStorageStat
